﻿// Copyright (c) Microsoft. All rights reserved.
// Licensed under the MIT license. See LICENSE file in the project root for full license information.

using DocumentFormat.OpenXml.Framework;
using DocumentFormat.OpenXml.Validation.Schema;
using Newtonsoft.Json;
using Newtonsoft.Json.Converters;
using Newtonsoft.Json.Serialization;
using System;
using System.Collections;
using System.Collections.Generic;
using System.ComponentModel;
using System.IO;
using System.Linq;
using System.Reflection;
using Xunit;
using Xunit.Abstractions;

namespace DocumentFormat.OpenXml.Packaging.Tests
{
    public class ParticleTests
    {
        private readonly ITestOutputHelper _output;

        public ParticleTests(ITestOutputHelper output)
        {
            _output = output;
        }

        public static IEnumerable<object[]> Versions => FileFormatVersionExtensions.AllVersions.Select(v => new object[] { v });

        [Fact]
        public void RequireFilter()
        {
            var particle = new CompositeParticle(ParticleType.Sequence, 1, 1, requireFilter: true)
            {
                new CompositeParticle(ParticleType.Group,  1, 1),
                new CompositeParticle(ParticleType.Group,  1, 2, version: FileFormatVersions.Office2010),
            };

            var built2007 = Assert.IsType<CompositeParticle>(particle.Build(FileFormatVersions.Office2007));

            Assert.NotSame(particle, built2007);

            var result2007 = Assert.Single(built2007.ChildrenParticles);

            Assert.Equal(ParticleType.Group, result2007.ParticleType);
            Assert.Equal(1, result2007.MaxOccurs);

            var built2010 = Assert.IsType<CompositeParticle>(particle.Build(FileFormatVersions.Office2010));

            Assert.NotSame(particle, built2010);

            var result2010 = Assert.Single(built2010.ChildrenParticles);

            Assert.Equal(ParticleType.Group, result2010.ParticleType);
            Assert.Equal(2, result2010.MaxOccurs);
        }

        [Fact]
        public void CompositeSequenceVersion()
        {
            var particle = new CompositeParticle(ParticleType.Sequence, 1, 1)
            {
                new ElementParticle(typeof(ParticleTests), 1, 1),
                new AnyParticle( 1, 1, version: FileFormatVersions.Office2010),
                new NsAnyParticle(0, 1, 1),
            };

            var built2007 = Assert.IsType<CompositeParticle>(particle.Build(FileFormatVersions.Office2007));

            Assert.NotSame(particle, built2007);

            Assert.Collection(
                built2007.ChildrenParticles,
                p => Assert.Same(p, particle.ChildrenParticles[0]),
                p => Assert.Same(p, particle.ChildrenParticles[2]));

            var built2010 = Assert.IsType<CompositeParticle>(particle.Build(FileFormatVersions.Office2010));

            Assert.NotSame(particle, built2010);

            Assert.Collection(
                built2010.ChildrenParticles,
                p => Assert.Same(p, particle.ChildrenParticles[0]),
                p => Assert.Same(p, particle.ChildrenParticles[1]),
                p => Assert.Same(p, particle.ChildrenParticles[2]));
        }

        [Fact]
        public void CompositeSequenceMultipleVersion()
        {
            var particle = new CompositeParticle(ParticleType.Sequence, 1, 1)
            {
                new ElementParticle(typeof(ParticleTests), 1, 1),
                new ElementParticle(typeof(ParticleTests), 1, 1, version: FileFormatVersions.Office2010),
                new NsAnyParticle(0, 1, 1),
            };

            var built2007 = Assert.IsType<CompositeParticle>(particle.Build(FileFormatVersions.Office2007));

            Assert.NotSame(particle, built2007);

            Assert.Collection(
                built2007.ChildrenParticles,
                p => Assert.Same(p, particle.ChildrenParticles[0]),
                p => Assert.Same(p, particle.ChildrenParticles[2]));

            var built2010 = Assert.IsType<CompositeParticle>(particle.Build(FileFormatVersions.Office2010));

            Assert.NotSame(particle, built2010);

            Assert.Collection(
                built2010.ChildrenParticles,
                p => Assert.Same(p, particle.ChildrenParticles[1]),
                p => Assert.Same(p, particle.ChildrenParticles[2]));
        }

        [MemberData(nameof(Versions))]
        [Theory]
        public void CompositeSequenceNoVersion(FileFormatVersions version)
        {
            var particle = new CompositeParticle(ParticleType.Sequence, 1, 1)
            {
                new ElementParticle(typeof(ParticleTests), 1, 1),
                new AnyParticle( 1, 1),
                new NsAnyParticle(0, 1, 1),
            };

            var built = Assert.IsType<CompositeParticle>(particle.Build(version));

            Assert.NotSame(particle, built);

            Assert.Collection(
                built.ChildrenParticles,
                p => Assert.Same(p, particle.ChildrenParticles[0]),
                p => Assert.Same(p, particle.ChildrenParticles[1]),
                p => Assert.Same(p, particle.ChildrenParticles[2]));
        }

        [MemberData(nameof(Versions))]
        [Theory]
        public void ElementParticleBuildSame(FileFormatVersions version)
        {
            var particle = new ElementParticle(typeof(ParticleTests), 1, 1);

            Assert.Same(particle, particle.Build(version));
        }

        [MemberData(nameof(Versions))]
        [Theory]
        public void AnyParticleBuildSame(FileFormatVersions version)
        {
            var particle = new AnyParticle(1, 1);

            Assert.Same(particle, particle.Build(version));
        }

        [MemberData(nameof(Versions))]
        [Theory]
        public void AnyNsParticleBuildSame(FileFormatVersions version)
        {
            var particle = new NsAnyParticle(0, 1, 1);

            Assert.Same(particle, particle.Build(version));
        }

        [Fact]
<<<<<<< HEAD
        public void ExpectedKind()
        {
            var elements = typeof(OpenXmlElement).GetTypeInfo().Assembly.GetTypes()
                .Where(t => !t.GetTypeInfo().IsAbstract && typeof(OpenXmlCompositeElement).IsAssignableFrom(t) && t.GetConstructor(Cached.Array<Type>()) != null)
                .Select(t =>
                {
                    var element = (OpenXmlCompositeElement)Activator.CreateInstance(t);

                    return new ParticleInfo
                    {
                        Name = t.FullName,
                        Type = element.OpenXmlCompositeType,
                    };
                })
                .Where(p => p.Type != OpenXmlCompositeType.Other)
                .OrderBy(o => o.Name);

#if DEBUG
            var tmp = Path.GetTempFileName();

            _output.WriteLine($"Wrote to temp path {tmp}");

            File.WriteAllText(tmp, JsonConvert.SerializeObject(elements, Formatting.Indented, new StringEnumConverter()));
#endif

            var expected = GetData<IEnumerable<ParticleInfo>>("CompositeParticleTypes");
            //string strElementJson = JsonConvert.SerializeObject(elements);
            //Console.WriteLine("{0}", strElementJson);

            CollectionAssert(expected, elements);
        }

        private static void CollectionAssert<T>(IEnumerable<T> expected, IEnumerable<T> actual)
        {
            Assert.Equal(expected.Count(), actual.Count());

            using (var e1 = expected.GetEnumerator())
            using (var e2 = actual.GetEnumerator())
            {
                while (e1.MoveNext() && e2.MoveNext())
                {
                    Assert.Equal(e1.Current, e2.Current);
                }
            }
        }

        private class ParticleInfo
        {
            public string Name { get; set; }

            public OpenXmlCompositeType Type { get; set; }

            public override bool Equals(object obj)
            {
                if (obj is ParticleInfo other)
                {
                    return string.Equals(Name, other.Name, StringComparison.Ordinal)
                        && Type == other.Type;
                }

                return false;
            }

            public override int GetHashCode() => Framework.HashCode.Combine(Name, Type);
        }

        [Fact]
=======
>>>>>>> d1aac6d4
        public void ValidateExpectedParticles()
        {
            var exclude = new HashSet<Type>
            {
                typeof(OpenXmlUnknownElement),
                typeof(OpenXmlMiscNode),
            };

            var elements = typeof(OpenXmlElement).GetTypeInfo().Assembly.GetTypes()
                .Where(t => !t.GetTypeInfo().IsAbstract && typeof(OpenXmlElement).IsAssignableFrom(t))
                .Where(t => !exclude.Contains(t));

            var constraints = new Dictionary<Type, VersionCollection<ParticleConstraint>>();

            foreach (var version in FileFormatVersionExtensions.AllVersions)
            {
                foreach (var type in elements)
                {
                    var constructor = type.GetConstructor(Cached.Array<Type>());

                    if (constructor != null)
                    {
                        var element = (OpenXmlElement)Activator.CreateInstance(type);

                        if (version.AtLeast(element.InitialVersion))
                        {
                            var constraint = element.ParticleConstraint?.Build(version);

                            if (constraint != null)
                            {
                                if (constraints.TryGetValue(type, out var current))
                                {
                                    current.Add(version, constraint);
                                }
                                else
                                {
                                    constraints.Add(type, new VersionCollection<ParticleConstraint> { { version, constraint } });
                                }
                            }
                        }
                    }
                }
            }

            AssertEqual(constraints);
        }

        private void AssertEqual(Dictionary<Type, VersionCollection<ParticleConstraint>> constraints)
        {
            var settings = new JsonSerializerSettings
            {
                Formatting = Formatting.Indented,
                Converters = new JsonConverter[]
                {
                    new StringEnumConverter(),
                    new TypeNameConverter(),
                },
                ContractResolver = new OccursDefaultResolver(),
                NullValueHandling = NullValueHandling.Ignore,
                DefaultValueHandling = DefaultValueHandling.Ignore,
            };

            var serializer = JsonSerializer.Create(settings);
            var tmp = Path.GetTempFileName();

            _output.WriteLine($"Writing output to {tmp}");

            using (var fs = File.OpenWrite(tmp))
            {
                fs.SetLength(0);

                using (var textWriter = new StreamWriter(fs))
                using (var writer = new JsonTextWriter(textWriter) { Indentation = 1 })
                {
                    serializer.Serialize(writer, constraints.OrderBy(t => t.Key.FullName));
                }
            }

            using (var expectedStream = typeof(ParticleTests).GetTypeInfo().Assembly.GetManifestResourceStream("DocumentFormat.OpenXml.Packaging.Tests.data.Particles.json"))
            using (var expectedStreamReader = new StreamReader(expectedStream))
            using (var actualStream = File.OpenRead(tmp))
            using (var actualStreamReader = new StreamReader(actualStream))
            {
                var expected = expectedStreamReader.ReadToEnd().Replace("\r\n", "\n");
                var actual = actualStreamReader.ReadToEnd().Replace("\r\n", "\n");

                Assert.Equal(expected, actual);
            }
        }

        private class OccursDefaultResolver : DefaultContractResolver
        {
            protected override JsonContract CreateContract(Type objectType)
            {
                // CompositeParticle implements IEnumerable to enable collection initializers, but we want it to serialize as if it were just the object
                if (objectType == typeof(CompositeParticle))
                {
                    return CreateObjectContract(objectType);
                }

                return base.CreateContract(objectType);
            }

            protected override IList<JsonProperty> CreateProperties(Type type, MemberSerialization memberSerialization)
            {
                var properties = base.CreateProperties(type, memberSerialization);

                foreach (var prop in properties)
                {
                    if (prop.PropertyName == nameof(ParticleConstraint.MinOccurs) || prop.PropertyName == nameof(ParticleConstraint.MaxOccurs))
                    {
                        prop.DefaultValue = 1;
                    }
                    else if (prop.PropertyName == nameof(ParticleConstraint.Version) || prop.PropertyName == nameof(CompositeParticle.RequireFilter))
                    {
                        prop.Ignored = true;
                    }
                    else if (prop.PropertyName == nameof(CompositeParticle.ChildrenParticles))
                    {
                        prop.PropertyType = typeof(IEnumerable<ParticleConstraint>);
                        prop.ShouldSerialize = c => ((CompositeParticle)c).ChildrenParticles.Any();
                    }
                }

                return properties.OrderBy(p => p.PropertyName).ToList();
            }
        }

        private class VersionCollection<T> : IEnumerable<KeyValuePair<FileFormatVersions, T>>
        {
            private readonly List<KeyValuePair<FileFormatVersions, T>> _dic = new List<KeyValuePair<FileFormatVersions, T>>();

            public VersionCollection()
            {
            }

            public VersionCollection(IEnumerable<KeyValuePair<FileFormatVersions, T>> items)
            {
                foreach (var item in items)
                {
                    Add(item.Key, item.Value);
                }
            }

            public void Add(FileFormatVersions key, T value)
            {
                foreach (var entry in _dic)
                {
                    if (entry.Value.Equals(value))
                    {
                        _dic.Remove(entry);
                        _dic.Insert(0, new KeyValuePair<FileFormatVersions, T>(entry.Key | key, value));
                        return;
                    }
                }

                _dic.Add(new KeyValuePair<FileFormatVersions, T>(key, value));
            }

            public IEnumerator<KeyValuePair<FileFormatVersions, T>> GetEnumerator() => _dic.GetEnumerator();

            IEnumerator IEnumerable.GetEnumerator() => GetEnumerator();
        }

        private class TypeNameConverter : JsonConverter<Type>
        {
            public override Type ReadJson(JsonReader reader, Type objectType, Type existingValue, bool hasExistingValue, JsonSerializer serializer)
                => throw new NotImplementedException();

            public override void WriteJson(JsonWriter writer, Type value, JsonSerializer serializer)
            {
                serializer.Serialize(writer, value.FullName);
            }
        }
    }
}<|MERGE_RESOLUTION|>--- conflicted
+++ resolved
@@ -166,76 +166,6 @@
         }
 
         [Fact]
-<<<<<<< HEAD
-        public void ExpectedKind()
-        {
-            var elements = typeof(OpenXmlElement).GetTypeInfo().Assembly.GetTypes()
-                .Where(t => !t.GetTypeInfo().IsAbstract && typeof(OpenXmlCompositeElement).IsAssignableFrom(t) && t.GetConstructor(Cached.Array<Type>()) != null)
-                .Select(t =>
-                {
-                    var element = (OpenXmlCompositeElement)Activator.CreateInstance(t);
-
-                    return new ParticleInfo
-                    {
-                        Name = t.FullName,
-                        Type = element.OpenXmlCompositeType,
-                    };
-                })
-                .Where(p => p.Type != OpenXmlCompositeType.Other)
-                .OrderBy(o => o.Name);
-
-#if DEBUG
-            var tmp = Path.GetTempFileName();
-
-            _output.WriteLine($"Wrote to temp path {tmp}");
-
-            File.WriteAllText(tmp, JsonConvert.SerializeObject(elements, Formatting.Indented, new StringEnumConverter()));
-#endif
-
-            var expected = GetData<IEnumerable<ParticleInfo>>("CompositeParticleTypes");
-            //string strElementJson = JsonConvert.SerializeObject(elements);
-            //Console.WriteLine("{0}", strElementJson);
-
-            CollectionAssert(expected, elements);
-        }
-
-        private static void CollectionAssert<T>(IEnumerable<T> expected, IEnumerable<T> actual)
-        {
-            Assert.Equal(expected.Count(), actual.Count());
-
-            using (var e1 = expected.GetEnumerator())
-            using (var e2 = actual.GetEnumerator())
-            {
-                while (e1.MoveNext() && e2.MoveNext())
-                {
-                    Assert.Equal(e1.Current, e2.Current);
-                }
-            }
-        }
-
-        private class ParticleInfo
-        {
-            public string Name { get; set; }
-
-            public OpenXmlCompositeType Type { get; set; }
-
-            public override bool Equals(object obj)
-            {
-                if (obj is ParticleInfo other)
-                {
-                    return string.Equals(Name, other.Name, StringComparison.Ordinal)
-                        && Type == other.Type;
-                }
-
-                return false;
-            }
-
-            public override int GetHashCode() => Framework.HashCode.Combine(Name, Type);
-        }
-
-        [Fact]
-=======
->>>>>>> d1aac6d4
         public void ValidateExpectedParticles()
         {
             var exclude = new HashSet<Type>
