--- conflicted
+++ resolved
@@ -373,11 +373,7 @@
 
         #region Append Collection
 
-<<<<<<< HEAD
-        internal enum AppendCollectionType { IEnumerable, Array }
-=======
-        internal enum AppendCollectionType { IEnumerable, Array, };
->>>>>>> 3e5130e0
+        internal enum AppendCollectionType { IEnumerable, Array, }
 
         internal void AppendCollectionOnFile(IFile testfile, GetTargetPart getHostPart, GetTargetElement getHostElement,
             IFile sourceFile, GetTargetPart getSrcPart, GetTargetElement getImportee, AppendCollectionType operationType)
@@ -464,11 +460,7 @@
 
         #region Pend Operations
 
-<<<<<<< HEAD
-        internal enum PendType { Append, Prepend }
-=======
-        internal enum PendType { Append, Prepend, };
->>>>>>> 3e5130e0
+        internal enum PendType { Append, Prepend, }
 
         private protected void PendTestOnFile(IFile testFile, GetTargetPart getHostPart, GetTargetElement getHostElement,
             IFile sourceFile, GetTargetPart getSourcePart, GetTargetElement getSourceHost, PendType pendType)
@@ -581,11 +573,7 @@
 
         #region Insert Before/After
 
-<<<<<<< HEAD
-        internal enum InsertType { Before, After }
-=======
-        internal enum InsertType { Before, After, };
->>>>>>> 3e5130e0
+        internal enum InsertType { Before, After, }
 
         private protected void InsertTestOnFile(IFile testfile, GetTargetPart getHostPart, GetTargetElement getHostElement,
                 IFile sourceFile, GetTargetPart getSourcePart, GetTargetElement getSourceHost, GetTargetElement getRef, InsertType insertType)
@@ -713,11 +701,7 @@
 
         #region InsertAt
 
-<<<<<<< HEAD
-        internal enum InsertAtPosition { AsFirst, NextToFirst, AnyValid, NextToLast, AsLast }
-=======
-        internal enum InsertAtPosition { AsFirst, NextToFirst, AnyValid, NextToLast, AsLast, };
->>>>>>> 3e5130e0
+        internal enum InsertAtPosition { AsFirst, NextToFirst, AnyValid, NextToLast, AsLast, }
 
         private protected void InsertAtOnFile(IFile testfile, GetTargetPart getHostPart, GetTargetElement getHost,
                  IFile sourceFile, GetTargetPart getSrcPart, GetTargetElement getImportee, InsertAtPosition posType)
@@ -813,11 +797,7 @@
 
         #region Insert Before/After Self
 
-<<<<<<< HEAD
-        internal enum InsertRel { BeforeSelf, AfterSelf }
-=======
-        internal enum InsertRel { BeforeSelf, AfterSelf, };
->>>>>>> 3e5130e0
+        internal enum InsertRel { BeforeSelf, AfterSelf, }
 
         private protected void InsertRelativeOnFile(IFile testfile, GetTargetPart getHostPart, GetTargetElement getHost,
             IFile sourceFile, GetTargetPart getSrcPart, GetTargetElement getImportee, InsertRel posType)
