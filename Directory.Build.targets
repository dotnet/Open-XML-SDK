<?xml version="1.0" encoding="utf-8"?>
<Project>
<<<<<<< HEAD
  <!--
    Since this project supports multiple configurations which don't all have the same surface area, the following define
    constants are used to conditionally compile features:

    FEATURE_ABSTRACT_XML_CLOSE       : XmlWriter.Close is defined as abstract
    FEATURE_ARRAY_EMPTY              : Array.Empty exists
    FEATURE_CLOSE                    : Stream.Close is available in the platform
    FEATURE_CONCURRENT_COLLECTIONS   : Concurrent collections are not available
    FEATURE_SERIALIZATION            : Serialization using ISerializable is in the platform
    FEAUTRE_SPAN                     : Span<> and friends are available
    FEATURE_SCHEMA_GENERATOR         : Provides access to helpers to generate schema information
    FEATURE_SYSTEMEXCEPTION          : SytemException is available in the platform
    FEATURE_XML_DISPOSE_PROTECTED    : XmlWriter.Dispose is protected
    FEATURE_XML_PROHIBIT_DTD         : XML settings only has ProhibitDtd property
    FEATURE_XML_QUOTECHAR            : XmlReader.QuoteChar is an abstract member
  -->
  <PropertyGroup Condition=" '$(TargetFramework)' == 'net35' ">
    <DefineConstants>$(DefineConstants);FEATURE_XML_PROHIBIT_DTD</DefineConstants>
  </PropertyGroup>
  <PropertyGroup Condition=" '$(TargetFramework)' == 'net35' OR '$(TargetFramework)' == 'net40' OR '$(TargetFramework)' == 'net452' ">
    <DefineConstants>$(DefineConstants);FEATURE_ABSTRACT_XML_CLOSE;FEATURE_CLOSE;FEATURE_SERIALIZATION;FEATURE_SYSTEMEXCEPTION;FEATURE_XML_DISPOSE_PROTECTED;FEATURE_XML_QUOTECHAR;</DefineConstants>
  </PropertyGroup>
  <PropertyGroup Condition=" '$(TargetFramework)' == 'net40' OR '$(TargetFramework)' == 'net452' ">
    <DefineConstants>$(DefineConstants);FEATURE_CONCURRENT_COLLECTIONS;FEATURE_CANCELLATION_TOKEN</DefineConstants>
  </PropertyGroup>
  <PropertyGroup Condition=" '$(TargetFramework)' == 'netstandard1.3' OR '$(TargetFramework)' == 'netstandard2.0' OR '$(TargetFramework)' == 'net46' OR '$(TargetFramework)' == 'net6.0' OR '$(TargetFramework)' == 'net7.0' ">
    <DefineConstants> $(DefineConstants);FEATURE_ARRAY_EMPTY;FEATURE_CONCURRENT_COLLECTIONS;FEATURE_CANCELLATION_TOKEN</DefineConstants>
  </PropertyGroup>
  <PropertyGroup Condition=" '$(TargetFramework)' == 'netstandard2.0' OR '$(TargetFramework)' == 'net46' OR '$(TargetFramework)' == 'net6.0' OR '$(TargetFramework)' == 'net7.0' ">
    <DefineConstants>$(DefineConstants);FEATURE_ABSTRACT_XML_CLOSE;FEATURE_CLOSE;FEATURE_SCHEMA_GENERATOR;FEATURE_SERIALIZATION;FEATURE_SYSTEMEXCEPTION;FEATURE_XML_QUOTECHAR;FEATURE_CANCELLATION_TOKEN</DefineConstants>
  </PropertyGroup>
  <PropertyGroup Condition=" '$(TargetFramework)' == 'net6.0' OR '$(TargetFramework)' == 'net7.0' ">
    <DefineConstants>$(DefineConstants);FEATURE_SPAN</DefineConstants>
  </PropertyGroup>
=======
>>>>>>> c645854b
  <ItemGroup>
    <AdditionalFiles Include="$(MSBuildThisFileDirectory)\stylecop.json" />
    <PackageReference Include="StyleCop.Analyzers">
      <PrivateAssets>All</PrivateAssets>
    </PackageReference>
  </ItemGroup>
  <ItemGroup>
    <PackageReference Include="Microsoft.NETFramework.ReferenceAssemblies">
      <PrivateAssets>all</PrivateAssets>
      <IncludeAssets>runtime; build; native; contentfiles; analyzers</IncludeAssets>
    </PackageReference>
  </ItemGroup>
  <!-- The tool is used by default, but we don't want it to. It must be set in a target to ensure it is not overridden -->
  <Target Name="BeforeResGen" Condition=" '$(TargetFramework)' == 'net35' ">
    <PropertyGroup>
      <ResGenExecuteAsTool>false</ResGenExecuteAsTool>
    </PropertyGroup>
  </Target>
  <PropertyGroup>
    <IncludeFrameworkShims Condition=" '$(IncludeFrameworkShims)' == '' ">false</IncludeFrameworkShims>
  </PropertyGroup>
  <Import Condition="$(IncludeFrameworkShims)" Project="$(MSBuildThisFileDirectory)src\common\FrameworkShims.targets" />
  <Import Condition="$(IncludeSourceGenerator)" Project="$(MSBuildThisFileDirectory)gen\DocumentFormat.OpenXml.Generator\SourceGenerator.targets" />
  <PropertyGroup>
    <PackageOutputPath>$(MSBuildThisFileDirectory)bin\$(Configuration)\packages\</PackageOutputPath>
    <PackageOutputPath Condition="$(IsShipped)">$(PackageOutputPath)shipping\</PackageOutputPath>
  </PropertyGroup>
  <ItemGroup Condition=" '$(TargetFramework)' == 'net35' OR $(TargetFramework.StartsWith('net4'))">
    <Reference Include="WindowsBase" />
  </ItemGroup>
</Project><|MERGE_RESOLUTION|>--- conflicted
+++ resolved
@@ -1,42 +1,5 @@
 <?xml version="1.0" encoding="utf-8"?>
 <Project>
-<<<<<<< HEAD
-  <!--
-    Since this project supports multiple configurations which don't all have the same surface area, the following define
-    constants are used to conditionally compile features:
-
-    FEATURE_ABSTRACT_XML_CLOSE       : XmlWriter.Close is defined as abstract
-    FEATURE_ARRAY_EMPTY              : Array.Empty exists
-    FEATURE_CLOSE                    : Stream.Close is available in the platform
-    FEATURE_CONCURRENT_COLLECTIONS   : Concurrent collections are not available
-    FEATURE_SERIALIZATION            : Serialization using ISerializable is in the platform
-    FEAUTRE_SPAN                     : Span<> and friends are available
-    FEATURE_SCHEMA_GENERATOR         : Provides access to helpers to generate schema information
-    FEATURE_SYSTEMEXCEPTION          : SytemException is available in the platform
-    FEATURE_XML_DISPOSE_PROTECTED    : XmlWriter.Dispose is protected
-    FEATURE_XML_PROHIBIT_DTD         : XML settings only has ProhibitDtd property
-    FEATURE_XML_QUOTECHAR            : XmlReader.QuoteChar is an abstract member
-  -->
-  <PropertyGroup Condition=" '$(TargetFramework)' == 'net35' ">
-    <DefineConstants>$(DefineConstants);FEATURE_XML_PROHIBIT_DTD</DefineConstants>
-  </PropertyGroup>
-  <PropertyGroup Condition=" '$(TargetFramework)' == 'net35' OR '$(TargetFramework)' == 'net40' OR '$(TargetFramework)' == 'net452' ">
-    <DefineConstants>$(DefineConstants);FEATURE_ABSTRACT_XML_CLOSE;FEATURE_CLOSE;FEATURE_SERIALIZATION;FEATURE_SYSTEMEXCEPTION;FEATURE_XML_DISPOSE_PROTECTED;FEATURE_XML_QUOTECHAR;</DefineConstants>
-  </PropertyGroup>
-  <PropertyGroup Condition=" '$(TargetFramework)' == 'net40' OR '$(TargetFramework)' == 'net452' ">
-    <DefineConstants>$(DefineConstants);FEATURE_CONCURRENT_COLLECTIONS;FEATURE_CANCELLATION_TOKEN</DefineConstants>
-  </PropertyGroup>
-  <PropertyGroup Condition=" '$(TargetFramework)' == 'netstandard1.3' OR '$(TargetFramework)' == 'netstandard2.0' OR '$(TargetFramework)' == 'net46' OR '$(TargetFramework)' == 'net6.0' OR '$(TargetFramework)' == 'net7.0' ">
-    <DefineConstants> $(DefineConstants);FEATURE_ARRAY_EMPTY;FEATURE_CONCURRENT_COLLECTIONS;FEATURE_CANCELLATION_TOKEN</DefineConstants>
-  </PropertyGroup>
-  <PropertyGroup Condition=" '$(TargetFramework)' == 'netstandard2.0' OR '$(TargetFramework)' == 'net46' OR '$(TargetFramework)' == 'net6.0' OR '$(TargetFramework)' == 'net7.0' ">
-    <DefineConstants>$(DefineConstants);FEATURE_ABSTRACT_XML_CLOSE;FEATURE_CLOSE;FEATURE_SCHEMA_GENERATOR;FEATURE_SERIALIZATION;FEATURE_SYSTEMEXCEPTION;FEATURE_XML_QUOTECHAR;FEATURE_CANCELLATION_TOKEN</DefineConstants>
-  </PropertyGroup>
-  <PropertyGroup Condition=" '$(TargetFramework)' == 'net6.0' OR '$(TargetFramework)' == 'net7.0' ">
-    <DefineConstants>$(DefineConstants);FEATURE_SPAN</DefineConstants>
-  </PropertyGroup>
-=======
->>>>>>> c645854b
   <ItemGroup>
     <AdditionalFiles Include="$(MSBuildThisFileDirectory)\stylecop.json" />
     <PackageReference Include="StyleCop.Analyzers">
