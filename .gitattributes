###############################################################################
# Set default behavior to automatically normalize line endings.
###############################################################################
* text=auto

# These files are text and should be normalized (convert crlf =&gt; lf)
*.cs      text diff=csharp
*.xml     text
*.xsd     text
*.xaml    text
*.csproj  text
*.resx    text
*.sln     text
*.tt      text
*.ps1     text
*.cmd     text
*.msbuild text
*.md      text
*.txt     text
<<<<<<< HEAD
[Mm]akefile* text
=======
[Mm]akefile*  text
>>>>>>> 3f3886ae
*.txt_AddInFactory text
*.txt_AddOutofFactory text
*.source  text
# .def is for makefile.def
*.def     text
*.gitattributes  text
*.gitignore  text

# Images should be treated as binary
# (binary is a macro for -text -diff)
*.png     binary
*.jpeg    binary
*.bin     binary
*.sdf     binary

###############################################################################
# Set default behavior for command prompt diff.
#
# This is need for earlier builds of msysgit that does not have it on by
# default for csharp files.
# Note: This is only used by command line
###############################################################################
#*.cs     diff=csharp

###############################################################################
# Set the merge driver for project and solution files
#
# Merging from the command prompt will add diff markers to the files if there
# are conflicts (Merging from VS is not affected by the settings below, in VS
# the diff markers are never inserted). Diff markers may cause the following 
# file extensions to fail to load in VS. An alternative would be to treat
# these files as binary and thus will always conflict and require user
# intervention with every merge. To do so, just uncomment the entries below
###############################################################################
#*.sln       merge=binary
#*.csproj    merge=binary
#*.vbproj    merge=binary
#*.vcxproj   merge=binary
#*.vcproj    merge=binary
#*.dbproj    merge=binary
#*.fsproj    merge=binary
#*.lsproj    merge=binary
#*.wixproj   merge=binary
#*.modelproj merge=binary
#*.sqlproj   merge=binary
#*.wwaproj   merge=binary

###############################################################################
# behavior for image files
#
# image files are treated as binary by default.
###############################################################################
#*.jpg   binary
#*.png   binary
#*.gif   binary

###############################################################################
# diff behavior for common document formats
# 
# Convert binary document formats to text before diffing them. This feature
# is only available from the command line. Turn it on by uncommenting the 
# entries below.
###############################################################################
#*.doc   diff=astextplain
#*.DOC   diff=astextplain
#*.docx  diff=astextplain
#*.DOCX  diff=astextplain
#*.dot   diff=astextplain
#*.DOT   diff=astextplain
#*.pdf   diff=astextplain
#*.PDF   diff=astextplain
#*.rtf   diff=astextplain
#*.RTF   diff=astextplain<|MERGE_RESOLUTION|>--- conflicted
+++ resolved
@@ -17,11 +17,7 @@
 *.msbuild text
 *.md      text
 *.txt     text
-<<<<<<< HEAD
-[Mm]akefile* text
-=======
 [Mm]akefile*  text
->>>>>>> 3f3886ae
 *.txt_AddInFactory text
 *.txt_AddOutofFactory text
 *.source  text
