﻿// Copyright (c) Microsoft Open Technologies, Inc.  All rights reserved.  Licensed under the Apache License, Version 2.0.  See License.txt in the project root for license information.
using DocumentFormat.OpenXml.Packaging;
using DocumentFormat.OpenXml.Validation;
using OxTest;
using System;
using System.IO;
using System.IO.Packaging;
using System.Linq;
using Xunit;
using D = DocumentFormat.OpenXml.Drawing;
using P = DocumentFormat.OpenXml.Presentation;

namespace DocumentFormat.OpenXml.Tests
{
    public class PptxTests01
    {
        [Fact]
        public void P007_PptxCreation_Package_Settings()
        {
            using (var stream = TestFileStreams.Presentation.AsMemoryStream())
            using (var package = Package.Open(stream))
            {
                var openSettings = new OpenSettings
                {
                    MarkupCompatibilityProcessSettings = new MarkupCompatibilityProcessSettings(MarkupCompatibilityProcessMode.ProcessAllParts, FileFormatVersions.Office2013)
                };

                using (var doc = PresentationDocument.Open(package, openSettings))
                {
                    var v = new OpenXmlValidator(FileFormatVersions.Office2013);
                    var errs = v.Validate(doc);
<<<<<<< HEAD
                    var cnt = errs.Count();
                    Assert.True(cnt == 94 || cnt == 0);
=======

                    Assert.Equal(94, errs.Count());
>>>>>>> 13b35c0e
                }
            }
        }

        [Fact]
        public void P006_PresentationDocument_Open()
        {
            var openSettings = new OpenSettings
            {
                MarkupCompatibilityProcessSettings = new MarkupCompatibilityProcessSettings(MarkupCompatibilityProcessMode.ProcessAllParts, FileFormatVersions.Office2013)
            };

            using (var stream = TestFileStreams.Presentation)
            using (var doc = PresentationDocument.Open(stream, false, openSettings))
            {
                var v = new OpenXmlValidator(FileFormatVersions.Office2013);
                var errs = v.Validate(doc);
<<<<<<< HEAD
                var cnt = errs.Count();
                Assert.True(cnt == 94 || cnt == 0);
=======

                Assert.Equal(94, errs.Count());
>>>>>>> 13b35c0e
            }
        }

        [Fact]
        public void P005_PptxCreation_Package_Settings()
        {
            using (var stream = TestFileStreams.Presentation.AsMemoryStream())
            using (var package = Package.Open(stream))
            {
                var openSettings = new OpenSettings
                {
                    MarkupCompatibilityProcessSettings = new MarkupCompatibilityProcessSettings(MarkupCompatibilityProcessMode.ProcessAllParts, FileFormatVersions.Office2013)
                };

                using (var doc = PresentationDocument.Open(package, openSettings))
                {
                    var v = new OpenXmlValidator(FileFormatVersions.Office2013);
                    var errs = v.Validate(doc);
<<<<<<< HEAD
                    var cnt = errs.Count();
                    Assert.True(cnt == 94 || cnt == 0);
=======

                    Assert.Equal(94, errs.Count());
>>>>>>> 13b35c0e
                }
            }
        }

        [Fact]
        public void P004_SpreadsheetDocument_Open()
        {
            var openSettings = new OpenSettings
            {
                MarkupCompatibilityProcessSettings = new MarkupCompatibilityProcessSettings(MarkupCompatibilityProcessMode.ProcessAllParts, FileFormatVersions.Office2013)
            };

            using (var stream = TestFileStreams.Presentation)
            using (var doc = PresentationDocument.Open(stream, false))
            {
                var v = new OpenXmlValidator(FileFormatVersions.Office2013);
                var errs = v.Validate(doc);
<<<<<<< HEAD
                var cnt = errs.Count();
                Assert.True(cnt == 94 || cnt == 0);
=======

                Assert.Equal(94, errs.Count());
>>>>>>> 13b35c0e
            }
        }

        [Fact]
        public void P003_PptxCreation_Stream()
        {
            using (var ms = new MemoryStream())
            using (var doc = PresentationDocument.Create(ms, PresentationDocumentType.Presentation))
            {
                CreatePresentation(doc);

                var v = new OpenXmlValidator(FileFormatVersions.Office2013);
                var errs = v.Validate(doc);

                Assert.Empty(errs);
            }
        }

        private static void CreatePresentation(PresentationDocument presentationDoc)
        {
            PresentationPart presentationPart = presentationDoc.AddPresentationPart();
            presentationPart.Presentation = new P.Presentation();
            CreatePresentationParts(presentationPart);
        }

        private static void CreatePresentationParts(PresentationPart presentationPart)
        {
            P.SlideMasterIdList slideMasterIdList1 = new P.SlideMasterIdList(new P.SlideMasterId() { Id = (UInt32Value)2147483648U, RelationshipId = "rId1" });
            P.SlideIdList slideIdList1 = new P.SlideIdList(new P.SlideId() { Id = (UInt32Value)256U, RelationshipId = "rId2" });
            P.SlideSize slideSize1 = new P.SlideSize() { Cx = 9144000, Cy = 6858000, Type = P.SlideSizeValues.Screen4x3 };
            P.NotesSize notesSize1 = new P.NotesSize() { Cx = 6858000, Cy = 9144000 };
            P.DefaultTextStyle defaultTextStyle1 = new P.DefaultTextStyle();

            presentationPart.Presentation.Append(slideMasterIdList1, slideIdList1, slideSize1, notesSize1, defaultTextStyle1);

            SlidePart slidePart1;
            SlideLayoutPart slideLayoutPart1;
            SlideMasterPart slideMasterPart1;
            ThemePart themePart1;

            slidePart1 = CreateSlidePart(presentationPart);
            slideLayoutPart1 = CreateSlideLayoutPart(slidePart1);
            slideMasterPart1 = CreateSlideMasterPart(slideLayoutPart1);
            themePart1 = CreateTheme(slideMasterPart1);

            slideMasterPart1.AddPart(slideLayoutPart1, "rId1");
            presentationPart.AddPart(slideMasterPart1, "rId1");
            presentationPart.AddPart(themePart1, "rId5");
        }

        private static SlidePart CreateSlidePart(PresentationPart presentationPart)
        {
            SlidePart slidePart1 = presentationPart.AddNewPart<SlidePart>("rId2");
            slidePart1.Slide = new P.Slide(
                    new P.CommonSlideData(
                        new P.ShapeTree(
                            new P.NonVisualGroupShapeProperties(
                                new P.NonVisualDrawingProperties() { Id = (UInt32Value)1U, Name = "" },
                                new P.NonVisualGroupShapeDrawingProperties(),
                                new P.ApplicationNonVisualDrawingProperties()),
                            new P.GroupShapeProperties(new D.TransformGroup()),
                            new P.Shape(
                                new P.NonVisualShapeProperties(
                                    new P.NonVisualDrawingProperties() { Id = (UInt32Value)2U, Name = "Title 1" },
                                    new P.NonVisualShapeDrawingProperties(new D.ShapeLocks() { NoGrouping = true }),
                                    new P.ApplicationNonVisualDrawingProperties(new P.PlaceholderShape())),
                                new P.ShapeProperties(),
                                new P.TextBody(
                                    new D.BodyProperties(),
                                    new D.ListStyle(),
                                    new D.Paragraph(new D.EndParagraphRunProperties() { Language = "en-US" }))))),
                    new P.ColorMapOverride(new D.MasterColorMapping()));
            return slidePart1;
        }

        private static SlideLayoutPart CreateSlideLayoutPart(SlidePart slidePart1)
        {
            SlideLayoutPart slideLayoutPart1 = slidePart1.AddNewPart<SlideLayoutPart>("rId1");
            P.SlideLayout slideLayout = new P.SlideLayout(
            new P.CommonSlideData(new P.ShapeTree(
              new P.NonVisualGroupShapeProperties(
              new P.NonVisualDrawingProperties() { Id = (UInt32Value)1U, Name = "" },
              new P.NonVisualGroupShapeDrawingProperties(),
              new P.ApplicationNonVisualDrawingProperties()),
              new P.GroupShapeProperties(new D.TransformGroup()),
              new P.Shape(
              new P.NonVisualShapeProperties(
                new P.NonVisualDrawingProperties() { Id = (UInt32Value)2U, Name = "" },
                new P.NonVisualShapeDrawingProperties(new D.ShapeLocks() { NoGrouping = true }),
                new P.ApplicationNonVisualDrawingProperties(new P.PlaceholderShape())),
              new P.ShapeProperties(),
              new P.TextBody(
                new D.BodyProperties(),
                new D.ListStyle(),
                new D.Paragraph(new D.EndParagraphRunProperties()))))),
            new P.ColorMapOverride(new D.MasterColorMapping()));
            slideLayoutPart1.SlideLayout = slideLayout;
            return slideLayoutPart1;
        }

        private static SlideMasterPart CreateSlideMasterPart(SlideLayoutPart slideLayoutPart1)
        {
            SlideMasterPart slideMasterPart1 = slideLayoutPart1.AddNewPart<SlideMasterPart>("rId1");
            P.SlideMaster slideMaster = new P.SlideMaster(
            new P.CommonSlideData(new P.ShapeTree(
              new P.NonVisualGroupShapeProperties(
              new P.NonVisualDrawingProperties() { Id = (UInt32Value)1U, Name = "" },
              new P.NonVisualGroupShapeDrawingProperties(),
              new P.ApplicationNonVisualDrawingProperties()),
              new P.GroupShapeProperties(new D.TransformGroup()),
              new P.Shape(
              new P.NonVisualShapeProperties(
                new P.NonVisualDrawingProperties() { Id = (UInt32Value)2U, Name = "Title Placeholder 1" },
                new P.NonVisualShapeDrawingProperties(new D.ShapeLocks() { NoGrouping = true }),
                new P.ApplicationNonVisualDrawingProperties(new P.PlaceholderShape() { Type = P.PlaceholderValues.Title })),
              new P.ShapeProperties(),
              new P.TextBody(
                new D.BodyProperties(),
                new D.ListStyle(),
                new D.Paragraph())))),
            new P.ColorMap() { Background1 = D.ColorSchemeIndexValues.Light1, Text1 = D.ColorSchemeIndexValues.Dark1, Background2 = D.ColorSchemeIndexValues.Light2, Text2 = D.ColorSchemeIndexValues.Dark2, Accent1 = D.ColorSchemeIndexValues.Accent1, Accent2 = D.ColorSchemeIndexValues.Accent2, Accent3 = D.ColorSchemeIndexValues.Accent3, Accent4 = D.ColorSchemeIndexValues.Accent4, Accent5 = D.ColorSchemeIndexValues.Accent5, Accent6 = D.ColorSchemeIndexValues.Accent6, Hyperlink = D.ColorSchemeIndexValues.Hyperlink, FollowedHyperlink = D.ColorSchemeIndexValues.FollowedHyperlink },
            new P.SlideLayoutIdList(new P.SlideLayoutId() { Id = (UInt32Value)2147483649U, RelationshipId = "rId1" }),
            new P.TextStyles(new P.TitleStyle(), new P.BodyStyle(), new P.OtherStyle()));
            slideMasterPart1.SlideMaster = slideMaster;

            return slideMasterPart1;
        }

        private static ThemePart CreateTheme(SlideMasterPart slideMasterPart1)
        {
            ThemePart themePart1 = slideMasterPart1.AddNewPart<ThemePart>("rId5");
            D.Theme theme1 = new D.Theme() { Name = "Office Theme" };

            D.ThemeElements themeElements1 = new D.ThemeElements(
            new D.ColorScheme(
              new D.Dark1Color(new D.SystemColor() { Val = D.SystemColorValues.WindowText, LastColor = "000000" }),
              new D.Light1Color(new D.SystemColor() { Val = D.SystemColorValues.Window, LastColor = "FFFFFF" }),
              new D.Dark2Color(new D.RgbColorModelHex() { Val = "1F497D" }),
              new D.Light2Color(new D.RgbColorModelHex() { Val = "EEECE1" }),
              new D.Accent1Color(new D.RgbColorModelHex() { Val = "4F81BD" }),
              new D.Accent2Color(new D.RgbColorModelHex() { Val = "C0504D" }),
              new D.Accent3Color(new D.RgbColorModelHex() { Val = "9BBB59" }),
              new D.Accent4Color(new D.RgbColorModelHex() { Val = "8064A2" }),
              new D.Accent5Color(new D.RgbColorModelHex() { Val = "4BACC6" }),
              new D.Accent6Color(new D.RgbColorModelHex() { Val = "F79646" }),
              new D.Hyperlink(new D.RgbColorModelHex() { Val = "0000FF" }),
              new D.FollowedHyperlinkColor(new D.RgbColorModelHex() { Val = "800080" }))
            { Name = "Office" },
              new D.FontScheme(
              new D.MajorFont(
              new D.LatinFont() { Typeface = "Calibri" },
              new D.EastAsianFont() { Typeface = "" },
              new D.ComplexScriptFont() { Typeface = "" }),
              new D.MinorFont(
              new D.LatinFont() { Typeface = "Calibri" },
              new D.EastAsianFont() { Typeface = "" },
              new D.ComplexScriptFont() { Typeface = "" }))
              { Name = "Office" },
              new D.FormatScheme(
              new D.FillStyleList(
              new D.SolidFill(new D.SchemeColor() { Val = D.SchemeColorValues.PhColor }),
              new D.GradientFill(
                new D.GradientStopList(
                new D.GradientStop(new D.SchemeColor(new D.Tint() { Val = 50000 },
                  new D.SaturationModulation() { Val = 300000 })
                { Val = D.SchemeColorValues.PhColor })
                { Position = 0 },
                new D.GradientStop(new D.SchemeColor(new D.Tint() { Val = 37000 },
                 new D.SaturationModulation() { Val = 300000 })
                { Val = D.SchemeColorValues.PhColor })
                { Position = 35000 },
                new D.GradientStop(new D.SchemeColor(new D.Tint() { Val = 15000 },
                 new D.SaturationModulation() { Val = 350000 })
                { Val = D.SchemeColorValues.PhColor })
                { Position = 100000 }
                ),
                new D.LinearGradientFill() { Angle = 16200000, Scaled = true }),
              new D.NoFill(),
              new D.PatternFill(),
              new D.GroupFill()),
              new D.LineStyleList(
              new D.Outline(
                new D.SolidFill(
                new D.SchemeColor(
                  new D.Shade() { Val = 95000 },
                  new D.SaturationModulation() { Val = 105000 })
                { Val = D.SchemeColorValues.PhColor }),
                new D.PresetDash() { Val = D.PresetLineDashValues.Solid })
              {
                  Width = 9525,
                  CapType = D.LineCapValues.Flat,
                  CompoundLineType = D.CompoundLineValues.Single,
                  Alignment = D.PenAlignmentValues.Center
              },
              new D.Outline(
                new D.SolidFill(
                new D.SchemeColor(
                  new D.Shade() { Val = 95000 },
                  new D.SaturationModulation() { Val = 105000 })
                { Val = D.SchemeColorValues.PhColor }),
                new D.PresetDash() { Val = D.PresetLineDashValues.Solid })
              {
                  Width = 9525,
                  CapType = D.LineCapValues.Flat,
                  CompoundLineType = D.CompoundLineValues.Single,
                  Alignment = D.PenAlignmentValues.Center
              },
              new D.Outline(
                new D.SolidFill(
                new D.SchemeColor(
                  new D.Shade() { Val = 95000 },
                  new D.SaturationModulation() { Val = 105000 })
                { Val = D.SchemeColorValues.PhColor }),
                new D.PresetDash() { Val = D.PresetLineDashValues.Solid })
              {
                  Width = 9525,
                  CapType = D.LineCapValues.Flat,
                  CompoundLineType = D.CompoundLineValues.Single,
                  Alignment = D.PenAlignmentValues.Center
              }),
              new D.EffectStyleList(
              new D.EffectStyle(
                new D.EffectList(
                new D.OuterShadow(
                  new D.RgbColorModelHex(
                  new D.Alpha() { Val = 38000 })
                  { Val = "000000" })
                { BlurRadius = 40000L, Distance = 20000L, Direction = 5400000, RotateWithShape = false })),
              new D.EffectStyle(
                new D.EffectList(
                new D.OuterShadow(
                  new D.RgbColorModelHex(
                  new D.Alpha() { Val = 38000 })
                  { Val = "000000" })
                { BlurRadius = 40000L, Distance = 20000L, Direction = 5400000, RotateWithShape = false })),
              new D.EffectStyle(
                new D.EffectList(
                new D.OuterShadow(
                  new D.RgbColorModelHex(
                  new D.Alpha() { Val = 38000 })
                  { Val = "000000" })
                { BlurRadius = 40000L, Distance = 20000L, Direction = 5400000, RotateWithShape = false }))),
              new D.BackgroundFillStyleList(
              new D.SolidFill(new D.SchemeColor() { Val = D.SchemeColorValues.PhColor }),
              new D.GradientFill(
                new D.GradientStopList(
                new D.GradientStop(
                  new D.SchemeColor(new D.Tint() { Val = 50000 },
                    new D.SaturationModulation() { Val = 300000 })
                  { Val = D.SchemeColorValues.PhColor })
                { Position = 0 },
                new D.GradientStop(
                  new D.SchemeColor(new D.Tint() { Val = 50000 },
                    new D.SaturationModulation() { Val = 300000 })
                  { Val = D.SchemeColorValues.PhColor })
                { Position = 0 },
                new D.GradientStop(
                  new D.SchemeColor(new D.Tint() { Val = 50000 },
                    new D.SaturationModulation() { Val = 300000 })
                  { Val = D.SchemeColorValues.PhColor })
                { Position = 0 }),
                new D.LinearGradientFill() { Angle = 16200000, Scaled = true }),
              new D.GradientFill(
                new D.GradientStopList(
                new D.GradientStop(
                  new D.SchemeColor(new D.Tint() { Val = 50000 },
                    new D.SaturationModulation() { Val = 300000 })
                  { Val = D.SchemeColorValues.PhColor })
                { Position = 0 },
                new D.GradientStop(
                  new D.SchemeColor(new D.Tint() { Val = 50000 },
                    new D.SaturationModulation() { Val = 300000 })
                  { Val = D.SchemeColorValues.PhColor })
                { Position = 0 }),
                new D.LinearGradientFill() { Angle = 16200000, Scaled = true })))
              { Name = "Office" });

            theme1.Append(themeElements1);
            theme1.Append(new D.ObjectDefaults());
            theme1.Append(new D.ExtraColorSchemeList());

            themePart1.Theme = theme1;
            return themePart1;

        }

        [Fact]
        public void P002_Pptx_DeleteAdd_CoreExtendedProperties()
        {
            using (var stream = TestFileStreams.Presentation.AsMemoryStream())
            using (var doc = PresentationDocument.Open(stream, true))
            {
                var corePart = doc.CoreFilePropertiesPart;
                var appPart = doc.ExtendedFilePropertiesPart;
                var custFilePropsPart = doc.CustomFilePropertiesPart;
                var thumbNailPart = doc.ThumbnailPart;

                doc.DeletePart(corePart);
                doc.DeletePart(appPart);

                if (thumbNailPart != null)
                {
<<<<<<< HEAD
                    var corePart = doc.CoreFilePropertiesPart;
                    var appPart = doc.ExtendedFilePropertiesPart;
                    var custFilePropsPart = doc.CustomFilePropertiesPart;
                    var thumbNailPart = doc.ThumbnailPart;
                    doc.DeletePart(corePart);
                    doc.DeletePart(appPart);
                    if (thumbNailPart != null)
                        doc.DeletePart(thumbNailPart);
                    doc.AddCoreFilePropertiesPart();
                    doc.AddExtendedFilePropertiesPart();
                    doc.AddCustomFilePropertiesPart();
                    doc.AddDigitalSignatureOriginPart();
                    doc.AddExtendedPart("relType", "contentType/xml", ".xml");
                    var tnPart = doc.AddThumbnailPart(ThumbnailPartType.Jpeg);
                    doc.DeletePart(tnPart);
                    tnPart = doc.AddThumbnailPart("image/jpg");
                    OpenXmlValidator v = new OpenXmlValidator(FileFormatVersions.Office2013);
                    var errs = v.Validate(doc);
                    var cnt = errs.Count();
                    Assert.True(cnt == 94 || cnt == 0);
=======
                    doc.DeletePart(thumbNailPart);
>>>>>>> 13b35c0e
                }

                doc.AddCoreFilePropertiesPart();
                doc.AddExtendedFilePropertiesPart();
                doc.AddCustomFilePropertiesPart();
                doc.AddDigitalSignatureOriginPart();
                doc.AddExtendedPart("relType", "contentType/xml", ".xml");

                var tnPart = doc.AddThumbnailPart(ThumbnailPartType.Jpeg);
                doc.DeletePart(tnPart);
                tnPart = doc.AddThumbnailPart("image/jpg");

                var v = new OpenXmlValidator(FileFormatVersions.Office2013);
                var errs = v.Validate(doc);

                Assert.Equal(94, errs.Count());
            }
        }

        [Fact]
        public void P001_PptxValidation()
        {
<<<<<<< HEAD
            var docName = "Presentation.pptx";
            PptxValidationHelper(docName, 282, 0);
        }

        private static void PptxValidationHelper(string docName, int expectedErrorCount, int expectedErrorCount2)
=======
            using (var stream = TestFileStreams.Presentation)
            {
                PptxValidationHelper(stream, 282);
            }
        }

        private static void PptxValidationHelper(Stream stream, int expectedErrorCount)
>>>>>>> 13b35c0e
        {
            using (var doc = PresentationDocument.Open(stream, false))
            {
<<<<<<< HEAD
                ms.Write(ba, 0, ba.Length);
                using (PresentationDocument doc = PresentationDocument.Open(ms, true))
                {
                    OpenXmlValidator validator = new OpenXmlValidator(FileFormatVersions.Office2007);
                    int cnt = validator.Validate(doc).Count();
                    validator = new OpenXmlValidator(FileFormatVersions.Office2010);
                    cnt += validator.Validate(doc).Count();
                    validator = new OpenXmlValidator(FileFormatVersions.Office2013);
                    cnt += validator.Validate(doc).Count();
                    Assert.True(cnt == expectedErrorCount || cnt == expectedErrorCount2);
                }
=======
                var validator = new OpenXmlValidator(FileFormatVersions.Office2007);
                var cnt = validator.Validate(doc).Count();

                validator = new OpenXmlValidator(FileFormatVersions.Office2010);
                cnt += validator.Validate(doc).Count();

                validator = new OpenXmlValidator(FileFormatVersions.Office2013);
                cnt += validator.Validate(doc).Count();

                Assert.Equal(expectedErrorCount, cnt);
>>>>>>> 13b35c0e
            }
        }
    }
}<|MERGE_RESOLUTION|>--- conflicted
+++ resolved
@@ -29,13 +29,9 @@
                 {
                     var v = new OpenXmlValidator(FileFormatVersions.Office2013);
                     var errs = v.Validate(doc);
-<<<<<<< HEAD
-                    var cnt = errs.Count();
+                    var cnt = errs.Count();            
+            
                     Assert.True(cnt == 94 || cnt == 0);
-=======
-
-                    Assert.Equal(94, errs.Count());
->>>>>>> 13b35c0e
                 }
             }
         }
@@ -53,13 +49,9 @@
             {
                 var v = new OpenXmlValidator(FileFormatVersions.Office2013);
                 var errs = v.Validate(doc);
-<<<<<<< HEAD
                 var cnt = errs.Count();
+                
                 Assert.True(cnt == 94 || cnt == 0);
-=======
-
-                Assert.Equal(94, errs.Count());
->>>>>>> 13b35c0e
             }
         }
 
@@ -78,13 +70,9 @@
                 {
                     var v = new OpenXmlValidator(FileFormatVersions.Office2013);
                     var errs = v.Validate(doc);
-<<<<<<< HEAD
                     var cnt = errs.Count();
+        
                     Assert.True(cnt == 94 || cnt == 0);
-=======
-
-                    Assert.Equal(94, errs.Count());
->>>>>>> 13b35c0e
                 }
             }
         }
@@ -102,13 +90,9 @@
             {
                 var v = new OpenXmlValidator(FileFormatVersions.Office2013);
                 var errs = v.Validate(doc);
-<<<<<<< HEAD
                 var cnt = errs.Count();
+
                 Assert.True(cnt == 94 || cnt == 0);
-=======
-
-                Assert.Equal(94, errs.Count());
->>>>>>> 13b35c0e
             }
         }
 
@@ -411,30 +395,7 @@
 
                 if (thumbNailPart != null)
                 {
-<<<<<<< HEAD
-                    var corePart = doc.CoreFilePropertiesPart;
-                    var appPart = doc.ExtendedFilePropertiesPart;
-                    var custFilePropsPart = doc.CustomFilePropertiesPart;
-                    var thumbNailPart = doc.ThumbnailPart;
-                    doc.DeletePart(corePart);
-                    doc.DeletePart(appPart);
-                    if (thumbNailPart != null)
-                        doc.DeletePart(thumbNailPart);
-                    doc.AddCoreFilePropertiesPart();
-                    doc.AddExtendedFilePropertiesPart();
-                    doc.AddCustomFilePropertiesPart();
-                    doc.AddDigitalSignatureOriginPart();
-                    doc.AddExtendedPart("relType", "contentType/xml", ".xml");
-                    var tnPart = doc.AddThumbnailPart(ThumbnailPartType.Jpeg);
-                    doc.DeletePart(tnPart);
-                    tnPart = doc.AddThumbnailPart("image/jpg");
-                    OpenXmlValidator v = new OpenXmlValidator(FileFormatVersions.Office2013);
-                    var errs = v.Validate(doc);
-                    var cnt = errs.Count();
-                    Assert.True(cnt == 94 || cnt == 0);
-=======
                     doc.DeletePart(thumbNailPart);
->>>>>>> 13b35c0e
                 }
 
                 doc.AddCoreFilePropertiesPart();
@@ -449,45 +410,25 @@
 
                 var v = new OpenXmlValidator(FileFormatVersions.Office2013);
                 var errs = v.Validate(doc);
-
-                Assert.Equal(94, errs.Count());
+                var cnt = errs.Count();
+                
+                Assert.True(cnt == 94 || cnt == 0);
             }
         }
 
         [Fact]
         public void P001_PptxValidation()
         {
-<<<<<<< HEAD
-            var docName = "Presentation.pptx";
-            PptxValidationHelper(docName, 282, 0);
-        }
-
-        private static void PptxValidationHelper(string docName, int expectedErrorCount, int expectedErrorCount2)
-=======
             using (var stream = TestFileStreams.Presentation)
             {
-                PptxValidationHelper(stream, 282);
-            }
-        }
-
-        private static void PptxValidationHelper(Stream stream, int expectedErrorCount)
->>>>>>> 13b35c0e
+                PptxValidationHelper(stream, 282, 0);
+            }
+        }
+
+        private static void PptxValidationHelper(Stream stream, int expectedErrorCount, int expectedErrorCount2)
         {
             using (var doc = PresentationDocument.Open(stream, false))
             {
-<<<<<<< HEAD
-                ms.Write(ba, 0, ba.Length);
-                using (PresentationDocument doc = PresentationDocument.Open(ms, true))
-                {
-                    OpenXmlValidator validator = new OpenXmlValidator(FileFormatVersions.Office2007);
-                    int cnt = validator.Validate(doc).Count();
-                    validator = new OpenXmlValidator(FileFormatVersions.Office2010);
-                    cnt += validator.Validate(doc).Count();
-                    validator = new OpenXmlValidator(FileFormatVersions.Office2013);
-                    cnt += validator.Validate(doc).Count();
-                    Assert.True(cnt == expectedErrorCount || cnt == expectedErrorCount2);
-                }
-=======
                 var validator = new OpenXmlValidator(FileFormatVersions.Office2007);
                 var cnt = validator.Validate(doc).Count();
 
@@ -497,8 +438,7 @@
                 validator = new OpenXmlValidator(FileFormatVersions.Office2013);
                 cnt += validator.Validate(doc).Count();
 
-                Assert.Equal(expectedErrorCount, cnt);
->>>>>>> 13b35c0e
+                Assert.True(cnt == expectedErrorCount || cnt == expectedErrorCount2);
             }
         }
     }
