--- conflicted
+++ resolved
@@ -417,22 +417,9 @@
             }
         }
 
-<<<<<<< HEAD
-        [Fact]
-        public void P001_PptxValidation()
-        {
-            using (var stream = TestFileStreams.Presentation)
-            {
-                PptxValidationHelper(stream, 282, 0);
-            }
-        }
-
-        private static void PptxValidationHelper(Stream stream, int expectedErrorCount, int expectedErrorCount2)
-=======
         [Theory]
-        [InlineData(TestFiles.Presentation, 282)]
+        [InlineData(TestFiles.Presentation, 0)]
         public void PptxValidation(string path, int expectedErrorCount)
->>>>>>> b7fb26a6
         {
             using (var stream = GetStream(path))
             using (var doc = PresentationDocument.Open(stream, false))
@@ -446,7 +433,7 @@
                 validator = new OpenXmlValidator(FileFormatVersions.Office2013);
                 cnt += validator.Validate(doc).Count();
 
-                Assert.True(cnt == expectedErrorCount || cnt == expectedErrorCount2);
+                Assert.True(expectedErrorCount, cnt);
             }
         }
     }
