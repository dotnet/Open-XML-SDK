﻿// Copyright (c) Microsoft Open Technologies, Inc.  All rights reserved.  Licensed under the Apache License, Version 2.0.  See License.txt in the project root for license information.
using DocumentFormat.OpenXml;
using Xunit;
using System.IO;
using System;
using System.Linq;
using System.Xml;
using System.Collections.Generic;
using DocumentFormat.OpenXml.Validation;
using DocumentFormat.OpenXml.Packaging;
using DocumentFormat.OpenXml.Wordprocessing;
using DocumentFormat.OpenXml.Bibliography;
using DocumentFormat.OpenXml.Drawing;

namespace DocumentFormat.OpenXml.Tests
{
    public class OpenXmlValidatorTestFixture : IDisposable
    {
        public OpenXmlValidatorTestFixture()
        {
            OpenXmlValidatorTest.MyClassInitialize();
        }

        public void Dispose()
        {
            OpenXmlValidatorTest.MyClassCleanup();
        }
    }

    public class OpenXmlValidatorTest : IClassFixture<OpenXmlValidatorTestFixture>
    {
        private static OpenXmlValidator O12Validator { get; set; }

        private static OpenXmlValidator O14Validator { get; set; }

        ///<summary>
        ///You can use the following additional attributes as you write your tests:
        ///Use ClassInitialize to run code before running the first test in the class
        ///</summary>
        internal static void MyClassInitialize()
        {
            O12Validator = new OpenXmlValidator(FileFormatVersions.Office2007);
            O14Validator = new OpenXmlValidator(FileFormatVersions.Office2010);
        }

        ///<summary>
        ///Use ClassCleanup to run code after all tests in a class have run
        ///</summary>
        internal static void MyClassCleanup()
        {
            O12Validator = null;
            O14Validator = null;
        }

        #region property validation

        /// <summary>
        ///A test for Validate(element) - validating boolean attribute.
        ///</summary>
        [Fact]
        public void BooleanAttributeValidationTest()
        {
            // ***** good case ******
            //<xsd:complexType name="CT_Boolean">
            //  <xsd:attribute name="val" type="xsd:boolean" use="optional" default="true">
            //</xsd:complexType>

            var element = new DocumentFormat.OpenXml.Drawing.Charts.Overlay();

            // ***** good case ******
            element.Val = true;
            var actual = O12Validator.Validate(element);
            Assert.Empty(actual);

            element.Val = false;
            actual = O12Validator.Validate(element);
            Assert.Empty(actual);

            element.Val.InnerText = "false";
            actual = O12Validator.Validate(element);
            Assert.Empty(actual);

            element.Val.InnerText = "true";
            actual = O12Validator.Validate(element);
            Assert.Empty(actual);

            element.Val.InnerText = "0";
            actual = O12Validator.Validate(element);
            Assert.Empty(actual);

            element.Val.InnerText = "1";
            actual = O12Validator.Validate(element);
            Assert.Empty(actual);

            // ***** error case ******
            element.Val.InnerText = "";
            actual = O12Validator.Validate(element);
            Assert.Single(actual);
            Assert.Equal(ValidationErrorType.Schema, actual.First().ErrorType);
            Assert.Equal("Sch_AttributeValueDataTypeDetailed", actual.First().Id);
            Assert.EndsWith(" The attribute value cannot be empty.", actual.First().Description);

            element.Val.InnerText = "FALSE";
            actual = O12Validator.Validate(element);
            Assert.Single(actual);
            Assert.Equal(ValidationErrorType.Schema, actual.First().ErrorType);
            Assert.Equal("Sch_AttributeValueDataTypeDetailed", actual.First().Id);
            Assert.Equal("The attribute 'val' has invalid value 'FALSE'. The string 'FALSE' is not a valid 'Boolean' value.", actual.First().Description);

            element.Val.InnerText = "off";
            actual = O12Validator.Validate(element);
            Assert.Single(actual);
            Assert.Equal(ValidationErrorType.Schema, actual.First().ErrorType);
            Assert.Equal("Sch_AttributeValueDataTypeDetailed", actual.First().Id);
            Assert.Equal("The attribute 'val' has invalid value 'off'. The string 'off' is not a valid 'Boolean' value.", actual.First().Description);

            element.Val.InnerText = "00";
            actual = O12Validator.Validate(element);
            Assert.Single(actual);
            Assert.Equal(ValidationErrorType.Schema, actual.First().ErrorType);
            Assert.Equal("Sch_AttributeValueDataTypeDetailed", actual.First().Id);
            Assert.Equal("The attribute 'val' has invalid value '00'. The string '00' is not a valid 'Boolean' value.", actual.First().Description);

        }

        /// <summary>
        ///A test for Validate(element) - validating byte attribute.
        ///</summary>
        [Fact]
        public void SByteAttributeValidationTest()
        {
            //<xsd:simpleType name="ST_RotX">
            //  <xsd:restriction base="xsd:byte">
            //    <xsd:minInclusive value="-90" />
            //    <xsd:maxInclusive value="90" />
            //  </xsd:restriction>
            //</xsd:simpleType>

            //<xsd:complexType name="CT_RotX">
            //  <xsd:attribute name="val" type="ST_RotX" default="0">
            //</xsd:complexType>

            var element = new DocumentFormat.OpenXml.Drawing.Charts.RotateX();

            // ***** good case ******

            element.Val = 0;
            var actual = O12Validator.Validate(element);
            Assert.Empty(actual);

            element.Val = -10;
            actual = O12Validator.Validate(element);
            Assert.Empty(actual);

            element.Val = -90;
            actual = O12Validator.Validate(element);
            Assert.Empty(actual);

            element.Val = 90;
            actual = O12Validator.Validate(element);
            Assert.Empty(actual);

            // ***** error case ******
            element.Val.InnerText = "abc";
            actual = O12Validator.Validate(element);
            Assert.Single(actual);
            Assert.Equal(ValidationErrorType.Schema, actual.First().ErrorType);
            Assert.Equal("Sch_AttributeValueDataTypeDetailed", actual.First().Id);
            Assert.Equal("The attribute 'val' has invalid value 'abc'. The string 'abc' is not a valid 'SByte' value.", actual.First().Description);

            // sbyte overflow
            element.Val.InnerText = "128";
            actual = O12Validator.Validate(element);
            Assert.Single(actual);
            Assert.Equal(ValidationErrorType.Schema, actual.First().ErrorType);
            Assert.Equal("Sch_AttributeValueDataTypeDetailed", actual.First().Id);
            Assert.Equal("The attribute 'val' has invalid value '128'. The string '128' is not a valid 'SByte' value.", actual.First().Description);

            // sbyte overflow
            element.Val.InnerText = "-129";
            actual = O12Validator.Validate(element);
            Assert.Single(actual);
            Assert.Equal(ValidationErrorType.Schema, actual.First().ErrorType);
            Assert.Equal("Sch_AttributeValueDataTypeDetailed", actual.First().Id);
            Assert.Equal("The attribute 'val' has invalid value '-129'. The string '-129' is not a valid 'SByte' value.", actual.First().Description);

            element.Val = -91;
            actual = O12Validator.Validate(element);
            Assert.Single(actual);
            Assert.Equal(ValidationErrorType.Schema, actual.First().ErrorType);
            Assert.Equal("Sch_AttributeValueDataTypeDetailed", actual.First().Id);
            Assert.EndsWith(" The MinInclusive constraint failed. The value must be greater than or equal to -90.", actual.First().Description);

            element.Val = 91;
            actual = O12Validator.Validate(element);
            Assert.Single(actual);
            Assert.Equal(ValidationErrorType.Schema, actual.First().ErrorType);
            Assert.Equal("Sch_AttributeValueDataTypeDetailed", actual.First().Id);
            Assert.EndsWith(" The MaxInclusive constraint failed. The value must be less than or equal to 90.", actual.First().Description);
        }

        /// <summary>
        ///A test for Validate(element) - validating unsignedByte attribute.
        ///</summary>
        [Fact]
        public void ByteAttributeValidationTest()
        {
            // <xsd:simpleType name="ST_HoleSize">
            //  <xsd:restriction base="xsd:unsignedByte">
            //    <xsd:minInclusive value="10" />
            //*** Office 2007 defines this simple type to have a minimum value of greater than or equal to 1.
            //    <xsd:maxInclusive value="90" />
            //  </xsd:restriction>
            //</xsd:simpleType>
            //<xsd:complexType name="CT_HoleSize">
            //  <xsd:attribute name="val" type="ST_HoleSize" default="10">
            //</xsd:complexType>

            var element = new DocumentFormat.OpenXml.Drawing.Charts.HoleSize();

            // ***** good case ******

            element.Val = 2;
            var actual = O12Validator.Validate(element);
            Assert.Empty(actual);

            element.Val = 1;
            actual = O12Validator.Validate(element);
            Assert.Empty(actual);

            element.Val = 90;
            actual = O12Validator.Validate(element);
            Assert.Empty(actual);

            // ***** error case ******
            element.Val.InnerText = "abc";
            actual = O12Validator.Validate(element);
            Assert.Single(actual);
            Assert.Equal(ValidationErrorType.Schema, actual.First().ErrorType);
            Assert.Equal("Sch_AttributeValueDataTypeDetailed", actual.First().Id);
            Assert.Equal("The attribute 'val' has invalid value 'abc'. The string 'abc' is not a valid 'Byte' value.", actual.First().Description);

            // byte overflow
            element.Val.InnerText = "256";
            actual = O12Validator.Validate(element);
            Assert.Single(actual);
            Assert.Equal(ValidationErrorType.Schema, actual.First().ErrorType);
            Assert.Equal("Sch_AttributeValueDataTypeDetailed", actual.First().Id);
            Assert.Equal("The attribute 'val' has invalid value '256'. The string '256' is not a valid 'Byte' value.", actual.First().Description);

            // byte overflow
            element.Val.InnerText = "-1";
            actual = O12Validator.Validate(element);
            Assert.Single(actual);
            Assert.Equal(ValidationErrorType.Schema, actual.First().ErrorType);
            Assert.Equal("Sch_AttributeValueDataTypeDetailed", actual.First().Id);
            Assert.Equal("The attribute 'val' has invalid value '-1'. The string '-1' is not a valid 'Byte' value.", actual.First().Description);

            element.Val = 0;
            actual = O12Validator.Validate(element);
            Assert.Single(actual);
            Assert.Equal(ValidationErrorType.Schema, actual.First().ErrorType);
            Assert.Equal("Sch_AttributeValueDataTypeDetailed", actual.First().Id);
            Assert.EndsWith(" The MinInclusive constraint failed. The value must be greater than or equal to 1.", actual.First().Description);

            //element.Val = 9;
            //actual = O12Validator.Validate(element);
            //Assert.Equal(1, actual.Count());
            //Assert.Equal(ValidationErrorType.Schema, actual.First().ErrorType);
            //Assert.Equal("Sch_AttributeValueDataTypeDetailed", actual.First().Id);
            //Assert.True(actual.First().Description.EndsWith(" The MinInclusive constraint failed."));

            element.Val = 91;
            actual = O12Validator.Validate(element);
            Assert.Single(actual);
            Assert.Equal(ValidationErrorType.Schema, actual.First().ErrorType);
            Assert.Equal("Sch_AttributeValueDataTypeDetailed", actual.First().Id);
            Assert.EndsWith(" The MaxInclusive constraint failed. The value must be less than or equal to 90.", actual.First().Description);
        }

        /// <summary>
        ///A test for Validate(element) - validating short value.
        ///</summary>
        [Fact]
        public void Int16ValueValidationTest()
        {
            // no such attribute in Ecma376
            // only one in element
            var element = new DocumentFormat.OpenXml.VariantTypes.VTShort();

            // ***** good case ******

            element.Text = "20";
            var actual = O12Validator.Validate(element);
            Assert.Empty(actual);

            element.Text = "+20";
            actual = O12Validator.Validate(element);
            Assert.Empty(actual);

            element.Text = "-20";
            actual = O12Validator.Validate(element);
            Assert.Empty(actual);

            element.Text = Int16.MinValue.ToString();
            actual = O12Validator.Validate(element);
            Assert.Empty(actual);

            element.Text = Int16.MaxValue.ToString();
            actual = O12Validator.Validate(element);
            Assert.Empty(actual);

            // ***** error case ******
            element.Text = "abc";
            actual = O12Validator.Validate(element);
            Assert.Single(actual);
            Assert.Equal(ValidationErrorType.Schema, actual.First().ErrorType);
            Assert.Equal("Sch_ElementValueDataTypeDetailed", actual.First().Id);
            Assert.Equal("The element 'http://schemas.openxmlformats.org/officeDocument/2006/docPropsVTypes:i2' has invalid value 'abc'. The string 'abc' is not a valid 'Int16' value.", actual.First().Description);

            // Int16 overflow
            element.Text = "65536";
            actual = O12Validator.Validate(element);
            Assert.Single(actual);
            Assert.Equal(ValidationErrorType.Schema, actual.First().ErrorType);
            Assert.Equal("Sch_ElementValueDataTypeDetailed", actual.First().Id);
            Assert.Equal("The element 'http://schemas.openxmlformats.org/officeDocument/2006/docPropsVTypes:i2' has invalid value '65536'. The string '65536' is not a valid 'Int16' value.", actual.First().Description);

            // Int16 overflow
            element.Text = "-65536";
            actual = O12Validator.Validate(element);
            Assert.Single(actual);
            Assert.Equal(ValidationErrorType.Schema, actual.First().ErrorType);
            Assert.Equal("Sch_ElementValueDataTypeDetailed", actual.First().Id);
            Assert.Equal("The element 'http://schemas.openxmlformats.org/officeDocument/2006/docPropsVTypes:i2' has invalid value '-65536'. The string '-65536' is not a valid 'Int16' value.", actual.First().Description);
        }

        /// <summary>
        ///A test for Validate(element) - validating unsignedShort attribute.
        ///</summary>
        [Fact]
        public void UInt16AttributeValidationTest()
        {
            //<xsd:simpleType name="ST_HPercent">
            //  <xsd:restriction base="xsd:unsignedShort">
            //    <xsd:minInclusive value="5" />
            //    <xsd:maxInclusive value="500" />
            //  </xsd:restriction>
            //</xsd:simpleType>
            //<xsd:complexType name="CT_HPercent">
            //  <xsd:attribute name="val" type="ST_HPercent" default="100">
            //</xsd:complexType>

            var element = new DocumentFormat.OpenXml.Drawing.Charts.HeightPercent();

            // ***** good case ******

            element.Val = 20;
            var actual = O12Validator.Validate(element);
            Assert.Empty(actual);

            element.Val = 5;
            actual = O12Validator.Validate(element);
            Assert.Empty(actual);

            element.Val = 500;
            actual = O12Validator.Validate(element);
            Assert.Empty(actual);

            // ***** error case ******
            element.Val.InnerText = "abc";
            actual = O12Validator.Validate(element);
            Assert.Single(actual);
            Assert.Equal(ValidationErrorType.Schema, actual.First().ErrorType);
            Assert.Equal("Sch_AttributeValueDataTypeDetailed", actual.First().Id);
            Assert.Equal("The attribute 'val' has invalid value 'abc'. The string 'abc' is not a valid 'UInt16' value.", actual.First().Description);

            // UInt16 overflow
            element.Val.InnerText = "65536";
            actual = O12Validator.Validate(element);
            Assert.Single(actual);
            Assert.Equal(ValidationErrorType.Schema, actual.First().ErrorType);
            Assert.Equal("Sch_AttributeValueDataTypeDetailed", actual.First().Id);
            Assert.Equal("The attribute 'val' has invalid value '65536'. The string '65536' is not a valid 'UInt16' value.", actual.First().Description);

            // UInt16 overflow
            element.Val.InnerText = "-1";
            actual = O12Validator.Validate(element);
            Assert.Single(actual);
            Assert.Equal(ValidationErrorType.Schema, actual.First().ErrorType);
            Assert.Equal("Sch_AttributeValueDataTypeDetailed", actual.First().Id);
            Assert.Equal("The attribute 'val' has invalid value '-1'. The string '-1' is not a valid 'UInt16' value.", actual.First().Description);

            element.Val = 0;
            actual = O12Validator.Validate(element);
            Assert.Single(actual);
            Assert.Equal(ValidationErrorType.Schema, actual.First().ErrorType);
            Assert.Equal("Sch_AttributeValueDataTypeDetailed", actual.First().Id);
            Assert.EndsWith(" The MinInclusive constraint failed. The value must be greater than or equal to 5.", actual.First().Description);

            element.Val = 4;
            actual = O12Validator.Validate(element);
            Assert.Single(actual);
            Assert.Equal(ValidationErrorType.Schema, actual.First().ErrorType);
            Assert.Equal("Sch_AttributeValueDataTypeDetailed", actual.First().Id);
            Assert.EndsWith(" The MinInclusive constraint failed. The value must be greater than or equal to 5.", actual.First().Description);

            element.Val = 501;
            actual = O12Validator.Validate(element);
            Assert.Single(actual);
            Assert.Equal(ValidationErrorType.Schema, actual.First().ErrorType);
            Assert.Equal("Sch_AttributeValueDataTypeDetailed", actual.First().Id);
            Assert.EndsWith(" The MaxInclusive constraint failed. The value must be less than or equal to 500.", actual.First().Description);
        }

        /// <summary>
        ///A test for Validate(element) - validating Int32 attribute.
        ///</summary>
        [Fact]
        public void Int32AttributeValidationTest()
        {
            //<xsd:simpleType name="ST_Angle">
            //  <xsd:restriction base="xsd:int" />
            //</xsd:simpleType
            //<xsd:simpleType name="ST_PositiveFixedAngle">
            //  <xsd:restriction base="ST_Angle">
            //    <xsd:minInclusive value="0" />
            //    <xsd:maxExclusive value="21600000" />
            //  </xsd:restriction>
            //</xsd:simpleType>
            //<xsd:complexType name="CT_PositiveFixedAngle">
            //  <xsd:attribute name="val" type="ST_PositiveFixedAngle" use="required">
            //</xsd:complexType>

            var element = new Hue();

            // ***** good case ******

            element.Val = 0;
            var actual = O12Validator.Validate(element);
            Assert.Empty(actual);

            element.Val = 100;
            actual = O12Validator.Validate(element);
            Assert.Empty(actual);

            element.Val = 21600000 - 1;
            actual = O12Validator.Validate(element);
            Assert.Empty(actual);

            element.Val.InnerText = "0";
            actual = O12Validator.Validate(element);
            Assert.Empty(actual);

            element.Val.InnerText = "+0";
            actual = O12Validator.Validate(element);
            Assert.Empty(actual);

            element.Val.InnerText = "-0";
            actual = O12Validator.Validate(element);
            Assert.Empty(actual);

            element.Val.InnerText = "100";
            actual = O12Validator.Validate(element);
            Assert.Empty(actual);

            element.Val.InnerText = "+100";
            actual = O12Validator.Validate(element);
            Assert.Empty(actual);

            // ***** error case ******
            element.Val = new Int32Value();
            element.Val.InnerText = "abc";
            actual = O12Validator.Validate(element);
            Assert.Single(actual);
            Assert.Equal(ValidationErrorType.Schema, actual.First().ErrorType);
            Assert.Equal("Sch_AttributeValueDataTypeDetailed", actual.First().Id);
            Assert.Equal("The attribute 'val' has invalid value 'abc'. The string 'abc' is not a valid 'Int32' value.", actual.First().Description);

            element.Val = -1;
            actual = O12Validator.Validate(element);
            Assert.Single(actual);
            Assert.Equal(ValidationErrorType.Schema, actual.First().ErrorType);
            Assert.Equal("Sch_AttributeValueDataTypeDetailed", actual.First().Id);
            Assert.EndsWith(" The MinInclusive constraint failed. The value must be greater than or equal to 0.", actual.First().Description);

            element.Val = 21600000;
            actual = O12Validator.Validate(element);
            Assert.Single(actual);
            Assert.Equal(ValidationErrorType.Schema, actual.First().ErrorType);
            Assert.Equal("Sch_AttributeValueDataTypeDetailed", actual.First().Id);
            Assert.EndsWith(" The MaxExclusive constraint failed. The value must be less than 21600000.", actual.First().Description);

            element.Val = 21600000 * 2;
            actual = O12Validator.Validate(element);
            Assert.Single(actual);
            Assert.Equal(ValidationErrorType.Schema, actual.First().ErrorType);
            Assert.Equal("Sch_AttributeValueDataTypeDetailed", actual.First().Id);
            Assert.EndsWith(" The MaxExclusive constraint failed. The value must be less than 21600000.", actual.First().Description);

            //<xsd:simpleType name="ST_FixedAngle">
            //  </xsd:annotation>
            //  <xsd:restriction base="ST_Angle">
            //    <xsd:minExclusive value="-5400000" />
            //    <xsd:maxExclusive value="5400000" />
            //  </xsd:restriction>
            //</xsd:simpleType>

            //<xsd:complexType name="CT_OuterShadowEffect">
            //  <xsd:sequence>
            //    <xsd:group ref="EG_ColorChoice" minOccurs="1" maxOccurs="1"></xsd:group>
            //  </xsd:sequence>
            //  <xsd:attribute name="blurRad" type="ST_PositiveCoordinate" use="optional" default="0">
            //  <xsd:attribute name="dist" type="ST_PositiveCoordinate" use="optional" default="0">
            //  <xsd:attribute name="dir" type="ST_PositiveFixedAngle" use="optional" default="0">
            //  <xsd:attribute name="sx" type="ST_Percentage" use="optional" default="100000">
            //  <xsd:attribute name="sy" type="ST_Percentage" use="optional" default="100000">
            //  <xsd:attribute name="kx" type="ST_FixedAngle" use="optional" default="0">
            //  <xsd:attribute name="ky" type="ST_FixedAngle" use="optional" default="0">
            //  <xsd:attribute name="algn" type="ST_RectAlignment" use="optional" default="b">
            //  <xsd:attribute name="rotWithShape" type="xsd:boolean" use="optional" default="true">
            //</xsd:complexType>

            var outerShadow = new OuterShadow(new PresetColor() { Val = PresetColorValues.AliceBlue });
            // ***** good case ******

            outerShadow.HorizontalSkew = 0;
            actual = O12Validator.Validate(outerShadow);
            Assert.Empty(actual);

            outerShadow.HorizontalSkew = -5400000 + 1;
            actual = O12Validator.Validate(outerShadow);
            Assert.Empty(actual);

            outerShadow.HorizontalSkew = 5400000 - 1;
            actual = O12Validator.Validate(outerShadow);
            Assert.Empty(actual);

            // ***** error case ******
            outerShadow.HorizontalSkew = new Int32Value();
            outerShadow.HorizontalSkew.InnerText = "abc";
            actual = O12Validator.Validate(outerShadow);
            Assert.Single(actual);
            Assert.Equal(ValidationErrorType.Schema, actual.First().ErrorType);
            Assert.Equal("Sch_AttributeValueDataTypeDetailed", actual.First().Id);
            Assert.Equal("The attribute 'kx' has invalid value 'abc'. The string 'abc' is not a valid 'Int32' value.", actual.First().Description);

            outerShadow.HorizontalSkew = -5400000;
            actual = O12Validator.Validate(outerShadow);
            Assert.Single(actual);
            Assert.Equal(ValidationErrorType.Schema, actual.First().ErrorType);
            Assert.Equal("Sch_AttributeValueDataTypeDetailed", actual.First().Id);
            Assert.EndsWith(" The MinExclusive constraint failed. The value must be greater than -5400000.", actual.First().Description);

            outerShadow.HorizontalSkew = 5400000;
            actual = O12Validator.Validate(outerShadow);
            Assert.Single(actual);
            Assert.Equal(ValidationErrorType.Schema, actual.First().ErrorType);
            Assert.Equal("Sch_AttributeValueDataTypeDetailed", actual.First().Id);
            Assert.EndsWith(" The MaxExclusive constraint failed. The value must be less than 5400000.", actual.First().Description);

            outerShadow.HorizontalSkew = 5400000 * 2;
            actual = O12Validator.Validate(outerShadow);
            Assert.Single(actual);
            Assert.Equal(ValidationErrorType.Schema, actual.First().ErrorType);
            Assert.Equal("Sch_AttributeValueDataTypeDetailed", actual.First().Id);
            Assert.EndsWith(" The MaxExclusive constraint failed. The value must be less than 5400000.", actual.First().Description);

            //<xsd:simpleType name="ST_TextBulletStartAtNum">
            //  <xsd:restriction base="xsd:int">
            //    <xsd:minInclusive value="1" />
            //    <xsd:maxInclusive value="32767" />
            //  </xsd:restriction>
            //</xsd:simpleType>
            //<xsd:complexType name="CT_TextAutonumberBullet">
            //  <xsd:attribute name="type" type="ST_TextAutonumberScheme" use="required">
            //  <xsd:attribute name="startAt" type="ST_TextBulletStartAtNum" use="optional" default="1">
            //</xsd:complexType>

            var autoNum = new AutoNumberedBullet() { Type = TextAutoNumberSchemeValues.AlphaLowerCharacterParenBoth };
            // ***** good case ******

            // ***** good case ******

            autoNum.StartAt = 1;
            actual = O12Validator.Validate(autoNum);
            Assert.Empty(actual);

            autoNum.StartAt = 100;
            actual = O12Validator.Validate(autoNum);
            Assert.Empty(actual);

            autoNum.StartAt = 32767;
            actual = O12Validator.Validate(autoNum);
            Assert.Empty(actual);

            // ***** error case ******
            autoNum.StartAt = new Int32Value();
            autoNum.StartAt.InnerText = "abc";
            actual = O12Validator.Validate(autoNum);
            Assert.Single(actual);
            Assert.Equal(ValidationErrorType.Schema, actual.First().ErrorType);
            Assert.Equal("Sch_AttributeValueDataTypeDetailed", actual.First().Id);
            Assert.Equal("The attribute 'startAt' has invalid value 'abc'. The string 'abc' is not a valid 'Int32' value.", actual.First().Description);

            autoNum.StartAt = -1;
            actual = O12Validator.Validate(autoNum);
            Assert.Single(actual);
            Assert.Equal(ValidationErrorType.Schema, actual.First().ErrorType);
            Assert.Equal("Sch_AttributeValueDataTypeDetailed", actual.First().Id);
            Assert.EndsWith(" The MinInclusive constraint failed. The value must be greater than or equal to 1.", actual.First().Description);

            autoNum.StartAt = 0;
            actual = O12Validator.Validate(autoNum);
            Assert.Single(actual);
            Assert.Equal(ValidationErrorType.Schema, actual.First().ErrorType);
            Assert.Equal("Sch_AttributeValueDataTypeDetailed", actual.First().Id);
            Assert.EndsWith(" The MinInclusive constraint failed. The value must be greater than or equal to 1.", actual.First().Description);

            autoNum.StartAt = 32767 + 1;
            actual = O12Validator.Validate(autoNum);
            Assert.Single(actual);
            Assert.Equal(ValidationErrorType.Schema, actual.First().ErrorType);
            Assert.Equal("Sch_AttributeValueDataTypeDetailed", actual.First().Id);
            Assert.EndsWith(" The MaxInclusive constraint failed. The value must be less than or equal to 32767.", actual.First().Description);

            autoNum.StartAt = 32767 * 2;
            actual = O12Validator.Validate(autoNum);
            Assert.Single(actual);
            Assert.Equal(ValidationErrorType.Schema, actual.First().ErrorType);
            Assert.Equal("Sch_AttributeValueDataTypeDetailed", actual.First().Id);
            Assert.EndsWith(" The MaxInclusive constraint failed. The value must be less than or equal to 32767.", actual.First().Description);
#if DEBUG
            Assert.Equal("startAt", actual.First().AttributeQualifiedName);
            Assert.Equal("Sch_MaxInclusiveConstraintFailed", actual.First().ValidationErrorCategory);
#endif
        }

        /// <summary>
        ///A test for Validate(element) - validating Int32 value.
        ///</summary>
        [Fact]
        public void Int32ValueValidationTest()
        {
            //<xsd:simpleType name="ST_ColID">
            //    <xsd:restriction base="xsd:int">
            //      <xsd:minInclusive value="0" />
            //    </xsd:restriction>
            //  </xsd:simpleType>
            //  <xsd:simpleType name="ST_RowID">
            //    <xsd:restriction base="xsd:int">
            //      <xsd:minInclusive value="0" />
            //    </xsd:restriction>
            //  </xsd:simpleType>

            //  <xsd:complexType name="CT_Marker">
            //    <xsd:sequence>
            //      <xsd:element name="col" type="ST_ColID">
            //      <xsd:element name="colOff" type="a:ST_Coordinate">
            //      <xsd:element name="row" type="ST_RowID">
            //      <xsd:element name="rowOff" type="a:ST_Coordinate">
            //    </xsd:sequence>
            //  </xsd:complexType>

            var element = new DocumentFormat.OpenXml.Drawing.Spreadsheet.ColumnId();

            // ***** good case ******

            element.Text = "0";
            var actual = O12Validator.Validate(element);
            Assert.Empty(actual);

            element.Text = "-00";
            actual = O12Validator.Validate(element);
            Assert.Empty(actual);

            element.Text = "20";
            actual = O12Validator.Validate(element);
            Assert.Empty(actual);

            element.Text = "+0020";
            actual = O12Validator.Validate(element);
            Assert.Empty(actual);

            element.Text = Int32.MaxValue.ToString();
            actual = O12Validator.Validate(element);
            Assert.Empty(actual);

            // ***** error case ******
            element.Text = "abc";
            actual = O12Validator.Validate(element);
            Assert.Single(actual);
            Assert.Equal(ValidationErrorType.Schema, actual.First().ErrorType);
            Assert.Equal("Sch_ElementValueDataTypeDetailed", actual.First().Id);
            Assert.Equal("The element 'http://schemas.openxmlformats.org/drawingml/2006/spreadsheetDrawing:col' has invalid value 'abc'. The string 'abc' is not a valid 'Int32' value.", actual.First().Description);

            // Int32 overflow
            element.Text = "2147483648";
            actual = O12Validator.Validate(element);
            Assert.Single(actual);
            Assert.Equal(ValidationErrorType.Schema, actual.First().ErrorType);
            Assert.Equal("Sch_ElementValueDataTypeDetailed", actual.First().Id);
            Assert.Equal("The element 'http://schemas.openxmlformats.org/drawingml/2006/spreadsheetDrawing:col' has invalid value '2147483648'. The string '2147483648' is not a valid 'Int32' value.", actual.First().Description);

            element.Text = "-1";
            actual = O12Validator.Validate(element);
            Assert.Single(actual);
            Assert.Equal(ValidationErrorType.Schema, actual.First().ErrorType);
            Assert.Equal("Sch_ElementValueDataTypeDetailed", actual.First().Id);
            Assert.EndsWith(" The MinInclusive constraint failed. The value must be greater than or equal to 0.", actual.First().Description);
        }

        /// <summary>
        ///A test for Validate(element) - validating UInt32 attribute.
        ///</summary>
        [Fact]
        public void UInt32AttributeValidationTest()
        {
            //<xsd:simpleType name="ST_BubbleScale">
            //  <xsd:restriction base="xsd:unsignedInt">
            //    <xsd:minInclusive value="0" />
            //    <xsd:maxInclusive value="300" />
            //  </xsd:restriction>
            //</xsd:simpleType>
            //<xsd:complexType name="CT_BubbleScale">
            //  <xsd:attribute name="val" type="ST_BubbleScale" default="100">
            //</xsd:complexType>

            var element = new DocumentFormat.OpenXml.Drawing.Charts.BubbleScale();

            // ***** good case ******

            element.Val = 0;
            var actual = O12Validator.Validate(element);
            Assert.Empty(actual);

            element.Val = 100;
            actual = O12Validator.Validate(element);
            Assert.Empty(actual);

            element.Val = 300;
            actual = O12Validator.Validate(element);
            Assert.Empty(actual);

            // ***** error case ******

            element.Val = new UInt32Value();
            element.Val.InnerText = "abc";
            actual = O12Validator.Validate(element);
            Assert.Single(actual);
            Assert.Equal(ValidationErrorType.Schema, actual.First().ErrorType);
            Assert.Equal("Sch_AttributeValueDataTypeDetailed", actual.First().Id);
            Assert.Equal("The attribute 'val' has invalid value 'abc'. The string 'abc' is not a valid 'UInt32' value.", actual.First().Description);

            element.Val = 300 + 1;
            actual = O12Validator.Validate(element);
            Assert.Single(actual);
            Assert.Equal(ValidationErrorType.Schema, actual.First().ErrorType);
            Assert.Equal("Sch_AttributeValueDataTypeDetailed", actual.First().Id);
            Assert.EndsWith(" The MaxInclusive constraint failed. The value must be less than or equal to 300.", actual.First().Description);

            element.Val = 300 * 2;
            actual = O12Validator.Validate(element);
            Assert.Single(actual);
            Assert.Equal(ValidationErrorType.Schema, actual.First().ErrorType);
            Assert.Equal("Sch_AttributeValueDataTypeDetailed", actual.First().Id);
            Assert.EndsWith(" The MaxInclusive constraint failed. The value must be less than or equal to 300.", actual.First().Description);
        }

        /// <summary>
        ///A test for Validate(element) - validating int attribute.
        ///</summary>
        [Fact]
        public void Int32AttributeValidationTest2()
        {
            //<xsd:simpleType name="ST_Coordinate32">
            //  <xsd:restriction base="xsd:int" />
            //</xsd:simpleType>

            //<xsd:simpleType name="ST_PositiveCoordinate32">
            //  <xsd:restriction base="ST_Coordinate32">
            //    <xsd:minInclusive value="0" />
            //  </xsd:restriction>
            //</xsd:simpleType>

            //<xsd:simpleType name="ST_SlideSizeCoordinate">
            //  <xsd:restriction base="a:ST_PositiveCoordinate32">
            //    <xsd:minInclusive value="914400" />
            //    <xsd:maxInclusive value="51206400" />
            //  </xsd:restriction>
            //</xsd:simpleType>

            //<xsd:complexType name="CT_SlideSize">
            //  <xsd:attribute name="cx" type="ST_SlideSizeCoordinate" use="required">
            //  <xsd:attribute name="cy" type="ST_SlideSizeCoordinate" use="required">
            //  <xsd:attribute name="type" type="ST_SlideSizeType" use="optional" default="custom">
            //</xsd:complexType>

            var element = new DocumentFormat.OpenXml.Presentation.SlideSize();
            element.Cy = 914400;

            // ***** good case ******

            element.Cx = 914400 + 914400;
            var actual = O12Validator.Validate(element);
            Assert.Empty(actual);

            element.Cx = 914400;
            actual = O12Validator.Validate(element);
            Assert.Empty(actual);

            element.Cx.InnerText = "914400";
            actual = O12Validator.Validate(element);
            Assert.Empty(actual);

            element.Cx.InnerText = "+914400";
            actual = O12Validator.Validate(element);
            Assert.Empty(actual);

            element.Cx = 51206400;
            actual = O12Validator.Validate(element);
            Assert.Empty(actual);

            // ***** error case ******
            element.Cx.InnerText = "abc";
            actual = O12Validator.Validate(element);
            Assert.Single(actual);
            Assert.Equal(ValidationErrorType.Schema, actual.First().ErrorType);
            Assert.Equal("Sch_AttributeValueDataTypeDetailed", actual.First().Id);
            Assert.Equal("The attribute 'cx' has invalid value 'abc'. The string 'abc' is not a valid 'Int32' value.", actual.First().Description);

            // Int64 overflow
            element.Cx.InnerText = "9223372036854775808";
            actual = O12Validator.Validate(element);
            Assert.Single(actual);
            Assert.Equal(ValidationErrorType.Schema, actual.First().ErrorType);
            Assert.Equal("Sch_AttributeValueDataTypeDetailed", actual.First().Id);
            Assert.Equal("The attribute 'cx' has invalid value '9223372036854775808'. The string '9223372036854775808' is not a valid 'Int32' value.", actual.First().Description);

            // INt64 overflow
            element.Cx.InnerText = "-9223372036854775808";
            actual = O12Validator.Validate(element);
            Assert.Single(actual);
            Assert.Equal(ValidationErrorType.Schema, actual.First().ErrorType);
            Assert.Equal("Sch_AttributeValueDataTypeDetailed", actual.First().Id);
            Assert.Equal("The attribute 'cx' has invalid value '-9223372036854775808'. The string '-9223372036854775808' is not a valid 'Int32' value.", actual.First().Description);

            element.Cx = -1;
            actual = O12Validator.Validate(element);
            Assert.Single(actual);
            Assert.Equal(ValidationErrorType.Schema, actual.First().ErrorType);
            Assert.Equal("Sch_AttributeValueDataTypeDetailed", actual.First().Id);
            Assert.EndsWith(" The MinInclusive constraint failed. The value must be greater than or equal to 914400.", actual.First().Description);

            element.Cx = 914400 - 1;
            actual = O12Validator.Validate(element);
            Assert.Single(actual);
            Assert.Equal(ValidationErrorType.Schema, actual.First().ErrorType);
            Assert.Equal("Sch_AttributeValueDataTypeDetailed", actual.First().Id);
            Assert.EndsWith(" The MinInclusive constraint failed. The value must be greater than or equal to 914400.", actual.First().Description);

            element.Cx = 51206400 + 1;
            actual = O12Validator.Validate(element);
            Assert.Single(actual);
            Assert.Equal(ValidationErrorType.Schema, actual.First().ErrorType);
            Assert.Equal("Sch_AttributeValueDataTypeDetailed", actual.First().Id);
            Assert.EndsWith(" The MaxInclusive constraint failed. The value must be less than or equal to 51206400.", actual.First().Description);

        }

        /// <summary>
        ///A test for Validate(element) - validating long attribute.
        ///</summary>
        [Fact]
        public void Int64AttributeValidationTest()
        {
            // <xs:simpleType name="ST_Coordinate">
            //   <xs:restriction base="xsd:long">
            //     <xs:minInclusive value="-27273042329600" />
            //     <xs:maxInclusive value="27273042316900" />
            //   </xs:restriction>
            // </xs:simpleType>

            // <xs:simpleType name="ST_PositiveCoordinate">
            //   <xs:annotation>
            //     <xs:documentation>Positive Coordinate</xs:documentation>
            //   </xs:annotation>
            //   <xs:restriction base="xsd:long">
            //     <xs:minInclusive value="0" />
            //     <xs:maxInclusive value="2147483647" />
            //   </xs:restriction>
            // </xs:simpleType>

            //<xs:complexType name="CT_Point2D">
            //   <xs:attribute name="x" type="ST_Coordinate" use="required">
            //   <xs:attribute name="y" type="ST_Coordinate" use="required">
            // </xs:complexType>

            // <xs:complexType name="CT_PositiveSize2D">
            //   <xs:attribute name="cx" type="ST_PositiveCoordinate" use="required">
            //   <xs:attribute name="cy" type="ST_PositiveCoordinate" use="required">
            // </xs:complexType>

            var element = new DocumentFormat.OpenXml.Drawing.ChildExtents();
            element.Cy = 914400;

            // ***** good case ******

            element.Cx = 914400 + 914400;
            var actual = O12Validator.Validate(element);
            Assert.Empty(actual);

            element.Cx = 914400;
            actual = O12Validator.Validate(element);
            Assert.Empty(actual);

            element.Cx.InnerText = "914400";
            actual = O12Validator.Validate(element);
            Assert.Empty(actual);

            element.Cx.InnerText = "+914400";
            actual = O12Validator.Validate(element);
            Assert.Empty(actual);

            element.Cx = 51206400;
            actual = O12Validator.Validate(element);
            Assert.Empty(actual);

            // ***** error case ******
            element.Cx.InnerText = "abc";
            actual = O12Validator.Validate(element);
            Assert.Single(actual);
            Assert.Equal(ValidationErrorType.Schema, actual.First().ErrorType);
            Assert.Equal("Sch_AttributeValueDataTypeDetailed", actual.First().Id);
            Assert.Equal("The attribute 'cx' has invalid value 'abc'. The string 'abc' is not a valid 'Int64' value.", actual.First().Description);

            // Int64 overflow
            element.Cx.InnerText = "9223372036854775808";
            actual = O12Validator.Validate(element);
            Assert.Single(actual);
            Assert.Equal(ValidationErrorType.Schema, actual.First().ErrorType);
            Assert.Equal("Sch_AttributeValueDataTypeDetailed", actual.First().Id);
            Assert.Equal("The attribute 'cx' has invalid value '9223372036854775808'. The string '9223372036854775808' is not a valid 'Int64' value.", actual.First().Description);

            // INt64 overflow
            element.Cx.InnerText = "-9223372036854775809";
            actual = O12Validator.Validate(element);
            Assert.Single(actual);
            Assert.Equal(ValidationErrorType.Schema, actual.First().ErrorType);
            Assert.Equal("Sch_AttributeValueDataTypeDetailed", actual.First().Id);
            Assert.Equal("The attribute 'cx' has invalid value '-9223372036854775809'. The string '-9223372036854775809' is not a valid 'Int64' value.", actual.First().Description);

            element.Cx = -2147483647L;
            actual = O12Validator.Validate(element);
            Assert.Single(actual);
            Assert.Equal(ValidationErrorType.Schema, actual.First().ErrorType);
            Assert.Equal("Sch_AttributeValueDataTypeDetailed", actual.First().Id);
            Assert.EndsWith(" The MinInclusive constraint failed. The value must be greater than or equal to 0.", actual.First().Description);

            element.Cx = 0 - 1;
            actual = O12Validator.Validate(element);
            Assert.Single(actual);
            Assert.Equal(ValidationErrorType.Schema, actual.First().ErrorType);
            Assert.Equal("Sch_AttributeValueDataTypeDetailed", actual.First().Id);
            Assert.EndsWith(" The MinInclusive constraint failed. The value must be greater than or equal to 0.", actual.First().Description);

            element.Cx = 2147483647L + 1;
            actual = O12Validator.Validate(element);
            Assert.Single(actual);
            Assert.Equal(ValidationErrorType.Schema, actual.First().ErrorType);
            Assert.Equal("Sch_AttributeValueDataTypeDetailed", actual.First().Id);
            Assert.EndsWith(" The MaxInclusive constraint failed. The value must be less than or equal to 2147483647.", actual.First().Description);
        }

        /// <summary>
        ///A test for Validate(element) - validating unsignedLong value.
        ///</summary>
        [Fact]
        public void UInt64ValueValidationTest()
        {
            // only one in element
            var element = new DocumentFormat.OpenXml.VariantTypes.VTUnsignedInt64();

            // ***** good case ******

            element.Text = "20";
            var actual = O12Validator.Validate(element);
            Assert.Empty(actual);

            element.Text = UInt64.MinValue.ToString();
            actual = O12Validator.Validate(element);
            Assert.Empty(actual);

            element.Text = UInt32.MaxValue.ToString();
            actual = O12Validator.Validate(element);
            Assert.Empty(actual);

            element.Text = UInt64.MaxValue.ToString();
            actual = O12Validator.Validate(element);
            Assert.Empty(actual);

            // ***** error case ******
            element.Text = "abc";
            actual = O12Validator.Validate(element);
            Assert.Single(actual);
            Assert.Equal(ValidationErrorType.Schema, actual.First().ErrorType);
            Assert.Equal("Sch_ElementValueDataTypeDetailed", actual.First().Id);
            Assert.Equal("The element 'http://schemas.openxmlformats.org/officeDocument/2006/docPropsVTypes:ui8' has invalid value 'abc'. The string 'abc' is not a valid 'UInt64' value.", actual.First().Description);

            // UInt64 overflow
            element.Text = "18446744073709551616";
            actual = O12Validator.Validate(element);
            Assert.Single(actual);
            Assert.Equal(ValidationErrorType.Schema, actual.First().ErrorType);
            Assert.Equal("Sch_ElementValueDataTypeDetailed", actual.First().Id);
            Assert.Equal("The element 'http://schemas.openxmlformats.org/officeDocument/2006/docPropsVTypes:ui8' has invalid value '18446744073709551616'. The string '18446744073709551616' is not a valid 'UInt64' value.", actual.First().Description);

            // UInt64 overflow
            element.Text = "-1";
            actual = O12Validator.Validate(element);
            Assert.Single(actual);
            Assert.Equal(ValidationErrorType.Schema, actual.First().ErrorType);
            Assert.Equal("Sch_ElementValueDataTypeDetailed", actual.First().Id);
            Assert.Equal("The element 'http://schemas.openxmlformats.org/officeDocument/2006/docPropsVTypes:ui8' has invalid value '-1'. The string '-1' is not a valid 'UInt64' value.", actual.First().Description);

            // unsigned int64 can not have "+"
            element.Text = "+20";
            actual = O12Validator.Validate(element);
            Assert.Single(actual);
            Assert.Equal(ValidationErrorType.Schema, actual.First().ErrorType);
            Assert.Equal("Sch_ElementValueDataTypeDetailed", actual.First().Id);
            Assert.Equal("The element 'http://schemas.openxmlformats.org/officeDocument/2006/docPropsVTypes:ui8' has invalid value '+20'. The string '+20' is not a valid 'UInt64' value.", actual.First().Description);
        }

        /// <summary>
        ///A test for Validate(element) - validating float attribute.
        ///</summary>
        [Fact]
        public void FloatAttributeValidationTest()
        {
            //<xsd:complexType name="CT_TLAnimVariantFloatVal">
            //  <xsd:attribute name="val" type="xsd:float" use="required">
            //</xsd:complexType>

            var element = new DocumentFormat.OpenXml.Presentation.FloatVariantValue();

            // ***** good case ******

            element.Val = float.MinValue;
            var actual = O12Validator.Validate(element);
            Assert.Empty(actual);

            element.Val = (float)10000.001;
            actual = O12Validator.Validate(element);
            Assert.Empty(actual);

            element.Val = (float)10.23e4;
            actual = O12Validator.Validate(element);
            Assert.Empty(actual);

            element.Val = float.MaxValue;
            actual = O12Validator.Validate(element);
            Assert.Empty(actual);

            element.Val = float.Epsilon;
            actual = O12Validator.Validate(element);
            Assert.Empty(actual);

            element.Val = float.NegativeInfinity;
            actual = O12Validator.Validate(element);
            Assert.Empty(actual);

            element.Val = float.PositiveInfinity;
            actual = O12Validator.Validate(element);
            Assert.Empty(actual);

            // NaN (not a number)
            element.Val = float.NaN;
            actual = O12Validator.Validate(element);
            Assert.Empty(actual);

            // ***** error case ******
            element.Val.InnerText = "abc";
            actual = O12Validator.Validate(element);
            Assert.Single(actual);
            Assert.Equal(ValidationErrorType.Schema, actual.First().ErrorType);
            Assert.Equal("Sch_AttributeValueDataTypeDetailed", actual.First().Id);
            Assert.Equal("The attribute 'val' has invalid value 'abc'. The string 'abc' is not a valid 'Single' value.", actual.First().Description);

            // float overflow
            element.Val.InnerText = "-3.402823e39";
            actual = O12Validator.Validate(element);
            Assert.Single(actual);
            Assert.Equal(ValidationErrorType.Schema, actual.First().ErrorType);
            Assert.Equal("Sch_AttributeValueDataTypeDetailed", actual.First().Id);
            Assert.Equal("The attribute 'val' has invalid value '-3.402823e39'. The string '-3.402823e39' is not a valid 'Single' value.", actual.First().Description);

            // float overflow
            element.Val.InnerText = "3.402823e39";
            actual = O12Validator.Validate(element);
            Assert.Single(actual);
            Assert.Equal(ValidationErrorType.Schema, actual.First().ErrorType);
            Assert.Equal("Sch_AttributeValueDataTypeDetailed", actual.First().Id);
            Assert.Equal("The attribute 'val' has invalid value '3.402823e39'. The string '3.402823e39' is not a valid 'Single' value.", actual.First().Description);
        }

        /// <summary>
        ///A test for Validate(element) - validating double attribute.
        ///</summary>
        [Fact]
        public void DoubleAttributeValidationTest()
        {
            //<xsd:simpleType name="ST_AxisUnit">
            //  <xsd:restriction base="xsd:double">
            //    <xsd:minExclusive value="0" />
            //  </xsd:restriction>
            //</xsd:simpleType>

            //<xsd:complexType name="CT_AxisUnit">
            //  <xsd:attribute name="val" type="ST_AxisUnit" use="required">
            //</xsd:complexType>

            var element = new DocumentFormat.OpenXml.Drawing.Charts.MajorUnit();

            // ***** good case ******
            element.Val = (double)10000.001;
            var actual = O12Validator.Validate(element);
            Assert.Empty(actual);

            element.Val = (double)10.23e4;
            actual = O12Validator.Validate(element);
            Assert.Empty(actual);

            element.Val = double.MaxValue;
            actual = O12Validator.Validate(element);
            Assert.Empty(actual);

            element.Val = double.Epsilon;
            actual = O12Validator.Validate(element);
            Assert.Empty(actual);

            element.Val = double.PositiveInfinity;
            actual = O12Validator.Validate(element);
            Assert.Empty(actual);

            // ***** error case ******
            element.Val.InnerText = "abc";
            actual = O12Validator.Validate(element);
            Assert.Single(actual);
            Assert.Equal(ValidationErrorType.Schema, actual.First().ErrorType);
            Assert.Equal("Sch_AttributeValueDataTypeDetailed", actual.First().Id);
            Assert.Equal("The attribute 'val' has invalid value 'abc'. The string 'abc' is not a valid 'Double' value.", actual.First().Description);

            // double overflow
            element.Val.InnerText = "-1.79769313486232e309";
            actual = O12Validator.Validate(element);
            Assert.Single(actual);
            Assert.Equal(ValidationErrorType.Schema, actual.First().ErrorType);
            Assert.Equal("Sch_AttributeValueDataTypeDetailed", actual.First().Id);
            Assert.Equal("The attribute 'val' has invalid value '-1.79769313486232e309'. The string '-1.79769313486232e309' is not a valid 'Double' value.", actual.First().Description);

            // double overflow
            element.Val.InnerText = "1.79769313486232e309";
            actual = O12Validator.Validate(element);
            Assert.Single(actual);
            Assert.Equal(ValidationErrorType.Schema, actual.First().ErrorType);
            Assert.Equal("Sch_AttributeValueDataTypeDetailed", actual.First().Id);
            Assert.Equal("The attribute 'val' has invalid value '1.79769313486232e309'. The string '1.79769313486232e309' is not a valid 'Double' value.", actual.First().Description);

            element.Val = (double)0;
            actual = O12Validator.Validate(element);
            Assert.Single(actual);
            Assert.Equal(ValidationErrorType.Schema, actual.First().ErrorType);
            Assert.Equal("Sch_AttributeValueDataTypeDetailed", actual.First().Id);
            Assert.EndsWith(" The MinExclusive constraint failed. The value must be greater than 0.", actual.First().Description);

            element.Val = 0 - double.Epsilon;
            actual = O12Validator.Validate(element);
            Assert.Single(actual);
            Assert.Equal(ValidationErrorType.Schema, actual.First().ErrorType);
            Assert.Equal("Sch_AttributeValueDataTypeDetailed", actual.First().Id);
            Assert.EndsWith(" The MinExclusive constraint failed. The value must be greater than 0.", actual.First().Description);

            element.Val = double.NegativeInfinity;
            actual = O12Validator.Validate(element);
            Assert.Single(actual);
            Assert.Equal(ValidationErrorType.Schema, actual.First().ErrorType);
            Assert.Equal("Sch_AttributeValueDataTypeDetailed", actual.First().Id);
            Assert.EndsWith(" The MinExclusive constraint failed. The value must be greater than 0.", actual.First().Description);

            // NaN (not a number)
            element.Val = double.NaN;
            actual = O12Validator.Validate(element);
            Assert.Single(actual);
            Assert.Equal(ValidationErrorType.Schema, actual.First().ErrorType);
            Assert.Equal("Sch_AttributeValueDataTypeDetailed", actual.First().Id);
            Assert.EndsWith(" The MinExclusive constraint failed. The value must be greater than 0.", actual.First().Description);

            //<xsd:simpleType name="ST_LogBase">
            //  <xsd:restriction base="xsd:double">
            //    <xsd:minInclusive value="2" />
            //    <xsd:maxInclusive value="1000" />
            //  </xsd:restriction>
            //</xsd:simpleType>
            //<xsd:complexType name="CT_LogBase">
            //  <xsd:attribute name="val" type="ST_LogBase" use="required">
            //</xsd:complexType>

            var logBase = new DocumentFormat.OpenXml.Drawing.Charts.LogBase();

            // ***** good case ******

            logBase.Val = (double)2.0;
            actual = O12Validator.Validate(logBase);
            Assert.Empty(actual);

            logBase.Val = (double)200;
            actual = O12Validator.Validate(logBase);
            Assert.Empty(actual);

            logBase.Val = (double)1000.0;
            actual = O12Validator.Validate(logBase);
            Assert.Empty(actual);

            // ***** error case ******
            logBase.Val.InnerText = "abc";
            actual = O12Validator.Validate(logBase);
            Assert.Single(actual);
            Assert.Equal(ValidationErrorType.Schema, actual.First().ErrorType);
            Assert.Equal("Sch_AttributeValueDataTypeDetailed", actual.First().Id);
            Assert.Equal("The attribute 'val' has invalid value 'abc'. The string 'abc' is not a valid 'Double' value.", actual.First().Description);

            logBase.Val = -1;
            actual = O12Validator.Validate(logBase);
            Assert.Single(actual);
            Assert.Equal(ValidationErrorType.Schema, actual.First().ErrorType);
            Assert.Equal("Sch_AttributeValueDataTypeDetailed", actual.First().Id);
            Assert.EndsWith(" The MinInclusive constraint failed. The value must be greater than or equal to 2.", actual.First().Description);

            // ******************** double.Epsilon is too small so ((double)2.0) - double.Epsilon == 2.0

            logBase.Val = (double)2.0 - 0.1;
            actual = O12Validator.Validate(logBase);
            Assert.Single(actual);
            Assert.Equal(ValidationErrorType.Schema, actual.First().ErrorType);
            Assert.Equal("Sch_AttributeValueDataTypeDetailed", actual.First().Id);
            Assert.EndsWith(" The MinInclusive constraint failed. The value must be greater than or equal to 2.", actual.First().Description);

            logBase.Val = (double)1000.0 + 0.1;
            actual = O12Validator.Validate(logBase);
            Assert.Single(actual);
            Assert.Equal(ValidationErrorType.Schema, actual.First().ErrorType);
            Assert.Equal("Sch_AttributeValueDataTypeDetailed", actual.First().Id);
            Assert.EndsWith(" The MaxInclusive constraint failed. The value must be less than or equal to 1000.", actual.First().Description);
        }

        /// <summary>
        ///A test for Validate(element) - validating decimal attribute.
        ///</summary>
        [Fact]
        public void DecimalAttributeValidationTest()
        {
            //<xsd:complexType name="CT_Arc">
            //  <xsd:sequence>
            //    <xsd:group ref="EG_ShapeElements" minOccurs="0" maxOccurs="unbounded" />
            //  </xsd:sequence>
            //  <xsd:attributeGroup ref="AG_AllCoreAttributes" />
            //  <xsd:attributeGroup ref="AG_AllShapeAttributes" />
            //  <xsd:attribute name="startAngle" type="xsd:decimal" use="optional">
            //  <xsd:attribute name="endAngle" type="xsd:decimal" use="optional">
            //</xsd:complexType>

            var element = new DocumentFormat.OpenXml.Vml.Arc();

            // ***** good case ******

            element.StartAngle = decimal.MaxValue;
            var actual = O12Validator.Validate(element);
            Assert.Empty(actual);

            element.StartAngle = (decimal)100000.002;
            actual = O12Validator.Validate(element);
            Assert.Empty(actual);

            element.StartAngle.InnerText = "+100000.002";
            actual = O12Validator.Validate(element);
            Assert.Empty(actual);

            element.StartAngle.InnerText = "-100000.002";
            actual = O12Validator.Validate(element);
            Assert.Empty(actual);

            element.StartAngle = decimal.MinusOne;
            actual = O12Validator.Validate(element);
            Assert.Empty(actual);

            element.StartAngle = decimal.MinValue;
            actual = O12Validator.Validate(element);
            Assert.Empty(actual);

            element.StartAngle = decimal.One;
            actual = O12Validator.Validate(element);
            Assert.Empty(actual);

            element.StartAngle = decimal.Zero;
            actual = O12Validator.Validate(element);
            Assert.Empty(actual);

            // ***** error case ******
            element.StartAngle.InnerText = "abc";
            actual = O12Validator.Validate(element);
            Assert.Single(actual);
            Assert.Equal(ValidationErrorType.Schema, actual.First().ErrorType);
            Assert.Equal("Sch_AttributeValueDataTypeDetailed", actual.First().Id);
            Assert.Equal("The attribute 'startangle' has invalid value 'abc'. The string 'abc' is not a valid 'Decimal' value.", actual.First().Description);

            // decimal overflow
            element.StartAngle.InnerText = "-79228162514264337593543950336";
            actual = O12Validator.Validate(element);
            Assert.Single(actual);
            Assert.Equal(ValidationErrorType.Schema, actual.First().ErrorType);
            Assert.Equal("Sch_AttributeValueDataTypeDetailed", actual.First().Id);
            Assert.Equal("The attribute 'startangle' has invalid value '-79228162514264337593543950336'. The string '-79228162514264337593543950336' is not a valid 'Decimal' value.", actual.First().Description);

            // decimal overflow
            element.StartAngle.InnerText = "79228162514264337593543950336";
            actual = O12Validator.Validate(element);
            Assert.Single(actual);
            Assert.Equal(ValidationErrorType.Schema, actual.First().ErrorType);
            Assert.Equal("Sch_AttributeValueDataTypeDetailed", actual.First().Id);
            Assert.Equal("The attribute 'startangle' has invalid value '79228162514264337593543950336'. The string '79228162514264337593543950336' is not a valid 'Decimal' value.", actual.First().Description);
        }

        /// <summary>
        ///A test for Validate(element) - validating integer attribute.
        ///</summary>
        [Fact]
        public void IntegerAttributeValidationTest()
        {
            //<xsd:simpleType name="ST_Integer2">
            //  <xsd:restriction base="xsd:integer">
            //    <xsd:minInclusive value="-2" />
            //    <xsd:maxInclusive value="2" />
            //  </xsd:restriction>
            //</xsd:simpleType>
            //<xsd:complexType name="CT_Integer2">
            //  <xsd:attribute name="val" type="ST_Integer2" use="required">
            //</xsd:complexType>

            var element = new DocumentFormat.OpenXml.Math.ArgumentSize();

            // ***** good case ******

            element.Val = -2;
            var actual = O12Validator.Validate(element);
            Assert.Empty(actual);

            element.Val = 2;
            actual = O12Validator.Validate(element);
            Assert.Empty(actual);

            element.Val = 0;
            actual = O12Validator.Validate(element);
            Assert.Empty(actual);

            // ***** error case ******
            element.Val.InnerText = "abc";
            actual = O12Validator.Validate(element);
            Assert.Single(actual);
            Assert.Equal(ValidationErrorType.Schema, actual.First().ErrorType);
            Assert.Equal("Sch_AttributeValueDataTypeDetailed", actual.First().Id);
            Assert.Equal("The attribute 'http://schemas.openxmlformats.org/officeDocument/2006/math:val' has invalid value 'abc'. The string 'abc' is not a valid 'http://www.w3.org/2001/XMLSchema:integer' value.", actual.First().Description);

            element.Val = -3;
            actual = O12Validator.Validate(element);
            Assert.Single(actual);
            Assert.Equal(ValidationErrorType.Schema, actual.First().ErrorType);
            Assert.Equal("Sch_AttributeValueDataTypeDetailed", actual.First().Id);
            Assert.EndsWith(" The MinInclusive constraint failed. The value must be greater than or equal to -2.", actual.First().Description);

            element.Val = 3;
            actual = O12Validator.Validate(element);
            Assert.Single(actual);
            Assert.Equal(ValidationErrorType.Schema, actual.First().ErrorType);
            Assert.Equal("Sch_AttributeValueDataTypeDetailed", actual.First().Id);
            Assert.EndsWith(" The MaxInclusive constraint failed. The value must be less than or equal to 2.", actual.First().Description);
        }

        /// <summary>
        ///A test for Validate(element) - validating nonNegativeInteger attribute.
        ///</summary>
        [Fact]
        public void NonNegativeIntegerValueValidationTest()
        {
            // <xsd:element name="ScriptLanguage" type="xsd:nonNegativeInteger">
            var element = new DocumentFormat.OpenXml.Vml.Spreadsheet.ScriptLanguage();

            // ***** good case ******

            element.Text = "20";
            var actual = O12Validator.Validate(element);
            Assert.Empty(actual);

            element.Text = "+20";
            actual = O12Validator.Validate(element);
            Assert.Empty(actual);

            element.Text = "0";
            actual = O12Validator.Validate(element);
            Assert.Empty(actual);

            element.Text = "-0";
            actual = O12Validator.Validate(element);
            Assert.Empty(actual);

            element.Text = UInt32.MaxValue.ToString();
            actual = O12Validator.Validate(element);
            Assert.Empty(actual);

            // ***** error case ******
            element.Text = "abc";
            actual = O12Validator.Validate(element);
            Assert.Single(actual);
            Assert.Equal(ValidationErrorType.Schema, actual.First().ErrorType);
            Assert.Equal("Sch_ElementValueDataTypeDetailed", actual.First().Id);
            Assert.Equal("The element 'urn:schemas-microsoft-com:office:excel:ScriptLanguage' has invalid value 'abc'. The string 'abc' is not a valid 'http://www.w3.org/2001/XMLSchema:nonNegativeInteger' value.", actual.First().Description);

            // negative integer is error.
            element.Text = "-1";
            actual = O12Validator.Validate(element);
            Assert.Single(actual);
            Assert.Equal(ValidationErrorType.Schema, actual.First().ErrorType);
            Assert.Equal("Sch_ElementValueDataTypeDetailed", actual.First().Id);
            Assert.Equal("The element 'urn:schemas-microsoft-com:office:excel:ScriptLanguage' has invalid value '-1'. The string '-1' is not a valid 'http://www.w3.org/2001/XMLSchema:nonNegativeInteger' value.", actual.First().Description);
        }

        /// <summary>
        ///A test for Validate(element) - validating positiveInteger attribute.
        ///</summary>
        [Fact]
        public void PositiveIntegerAttributeValidationTest()
        {
            // In vml-wordprocessingDrawing
            //<xsd:complexType name="CT_Border">
            //  <xsd:attribute name="type" type="ST_BorderType" use="optional">
            //  <xsd:attribute name="width" type="xsd:positiveInteger" use="optional">
            //  <xsd:attribute name="shadow" type="ST_BorderShadow" use="optional">
            //</xsd:complexType>

            var element = new DocumentFormat.OpenXml.Vml.Wordprocessing.TopBorder();

            // ***** good case ******

            element.Width = 1;
            var actual = O12Validator.Validate(element);
            Assert.Empty(actual);

            element.Width = 2;
            actual = O12Validator.Validate(element);
            Assert.Empty(actual);

            element.Width = 1000;
            actual = O12Validator.Validate(element);
            Assert.Empty(actual);

            // ***** error case ******
            element.Width.InnerText = "abc";
            actual = O12Validator.Validate(element);
            Assert.Single(actual);
            Assert.Equal(ValidationErrorType.Schema, actual.First().ErrorType);
            Assert.Equal("Sch_AttributeValueDataTypeDetailed", actual.First().Id);
            Assert.Equal("The attribute 'width' has invalid value 'abc'. The string 'abc' is not a valid 'http://www.w3.org/2001/XMLSchema:positiveInteger' value.", actual.First().Description);

            element.Width = 0;
            actual = O12Validator.Validate(element);
            Assert.Single(actual);
            Assert.Equal(ValidationErrorType.Schema, actual.First().ErrorType);
            Assert.Equal("Sch_AttributeValueDataTypeDetailed", actual.First().Id);
            Assert.Equal("The attribute 'width' has invalid value '0'. The string '0' is not a valid 'http://www.w3.org/2001/XMLSchema:positiveInteger' value.", actual.First().Description);

            element.Width = -3;
            actual = O12Validator.Validate(element);
            Assert.Single(actual);
            Assert.Equal(ValidationErrorType.Schema, actual.First().ErrorType);
            Assert.Equal("Sch_AttributeValueDataTypeDetailed", actual.First().Id);
            Assert.Equal("The attribute 'width' has invalid value '-3'. The string '-3' is not a valid 'http://www.w3.org/2001/XMLSchema:positiveInteger' value.", actual.First().Description);
        }

        /// <summary>
        ///A test for Validate(element) - validating dateTime attribute.
        ///</summary>
        [Fact]
        public void DateTimeAttributeValidationTest()
        {
            //<xsd:simpleType name="ST_DateTime">
            //  <xsd:annotation>
            //    <xsd:documentation>Standard Date and Time Storage Format</xsd:documentation>
            //  </xsd:annotation>
            //  <xsd:restriction base="xsd:dateTime" />
            //</xsd:simpleType>

            var element = new DocumentFormat.OpenXml.Wordprocessing.SdtContentDate();

            // ***** good case ******

            element.FullDate = DateTime.MinValue;
            var actual = O12Validator.Validate(element);
            Assert.Empty(actual);

            element.FullDate = DateTime.MaxValue;
            actual = O12Validator.Validate(element);
            Assert.Empty(actual);

            element.FullDate = DateTime.Now;
            actual = O12Validator.Validate(element);
            Assert.Empty(actual);

            element.FullDate = DateTime.Today;
            actual = O12Validator.Validate(element);
            Assert.Empty(actual);

            element.FullDate = DateTime.UtcNow;
            actual = O12Validator.Validate(element);
            Assert.Empty(actual);

            element.FullDate.InnerText = XmlConvert.ToString(DateTime.Now, XmlDateTimeSerializationMode.Local);
            actual = O12Validator.Validate(element);
            Assert.Empty(actual);

            element.FullDate.InnerText = XmlConvert.ToString(DateTime.Today, XmlDateTimeSerializationMode.RoundtripKind);
            actual = O12Validator.Validate(element);
            Assert.Empty(actual);

            element.FullDate.InnerText = XmlConvert.ToString(DateTime.UtcNow, XmlDateTimeSerializationMode.Utc);
            actual = O12Validator.Validate(element);
            Assert.Empty(actual);

            // ***** error case ******
            element.FullDate.InnerText = "abc";
            actual = O12Validator.Validate(element);
            Assert.Single(actual);
            Assert.Equal(ValidationErrorType.Schema, actual.First().ErrorType);
            Assert.Equal("Sch_AttributeValueDataTypeDetailed", actual.First().Id);
            Assert.Equal("The attribute 'http://schemas.openxmlformats.org/wordprocessingml/2006/main:fullDate' has invalid value 'abc'. The string 'abc' is not a valid 'DateTime' value.", actual.First().Description);

            element.FullDate.InnerText = "123";
            actual = O12Validator.Validate(element);
            Assert.Single(actual);
            Assert.Equal(ValidationErrorType.Schema, actual.First().ErrorType);
            Assert.Equal("Sch_AttributeValueDataTypeDetailed", actual.First().Id);
            Assert.Equal("The attribute 'http://schemas.openxmlformats.org/wordprocessingml/2006/main:fullDate' has invalid value '123'. The string '123' is not a valid 'DateTime' value.", actual.First().Description);
        }

        /// <summary>
        ///A test for Validate(element) - validating enum attribute.
        ///</summary>
        [Fact]
        public void EnumAttributeValidationTest()
        {
            //<xsd:simpleType name="ST_FontFamily">
            //   <xsd:restriction base="xsd:string">
            //     <xsd:enumeration value="decorative">
            //     <xsd:enumeration value="modern">
            //     <xsd:enumeration value="roman">
            //     <xsd:enumeration value="script">
            //     <xsd:enumeration value="swiss">
            //     <xsd:enumeration value="auto">
            //   </xsd:restriction>
            // </xsd:simpleType>
            // <xsd:complexType name="CT_FontFamily">
            //   <xsd:attribute name="val" type="ST_FontFamily" use="required">
            // </xsd:complexType>

            FontFamily element = new FontFamily();

            // ***** good case ******
            element.Val = FontFamilyValues.Auto;
            var actual = O12Validator.Validate(element);
            Assert.Empty(actual);

            element.Val = FontFamilyValues.Decorative;
            actual = O12Validator.Validate(element);
            Assert.Empty(actual);

            element.Val = FontFamilyValues.Modern;
            actual = O12Validator.Validate(element);
            Assert.Empty(actual);

            element.Val = FontFamilyValues.Roman;
            actual = O12Validator.Validate(element);
            Assert.Empty(actual);

            element.Val = FontFamilyValues.Script;
            actual = O12Validator.Validate(element);
            Assert.Empty(actual);

            element.Val = FontFamilyValues.Swiss;
            actual = O12Validator.Validate(element);
            Assert.Empty(actual);

            // ***** error case ******
            element.Val.InnerText = "";
            actual = O12Validator.Validate(element);
            Assert.Single(actual);
            Assert.Equal(ValidationErrorType.Schema, actual.First().ErrorType);
            Assert.Equal("Sch_AttributeValueDataTypeDetailed", actual.First().Id);
            Assert.Equal("/w:family[1]", actual.First().Path.XPath);
            Assert.EndsWith(" The Enumeration constraint failed.", actual.First().Description);

            element.Val.InnerText = "Noo";
            actual = O12Validator.Validate(element);
            Assert.Single(actual);
            Assert.Equal(ValidationErrorType.Schema, actual.First().ErrorType);
            Assert.Equal("Sch_AttributeValueDataTypeDetailed", actual.First().Id);
            Assert.Equal("/w:family[1]", actual.First().Path.XPath);
            Assert.EndsWith(" The Enumeration constraint failed.", actual.First().Description);

            // Invalid character case.
            element.Val.InnerText = "Auto";
            actual = O12Validator.Validate(element);
            Assert.Single(actual);
            Assert.Equal(ValidationErrorType.Schema, actual.First().ErrorType);
            Assert.Equal("Sch_AttributeValueDataTypeDetailed", actual.First().Id);
            Assert.Equal("/w:family[1]", actual.First().Path.XPath);
            Assert.EndsWith(" The Enumeration constraint failed.", actual.First().Description);

        }

        /// <summary>
        ///A test for Validate(element) - validating enum value.
        ///</summary>
        [Fact]
        public void EnumValueValidationTest()
        {
            //<xsd:simpleType name="ST_SourceType">
            //  <xsd:restriction base="ST_String255">
            //    <xsd:enumeration value="ArticleInAPeriodical">
            //    <xsd:enumeration value="Book">
            //    <xsd:enumeration value="BookSection">
            //    <xsd:enumeration value="JournalArticle">
            //    <xsd:enumeration value="ConferenceProceedings">
            //    <xsd:enumeration value="Report">
            //    <xsd:enumeration value="SoundRecording">
            //    <xsd:enumeration value="Performance">
            //    <xsd:enumeration value="Art">
            //    <xsd:enumeration value="DocumentFromInternetSite">
            //    <xsd:enumeration value="InternetSite">
            //    <xsd:enumeration value="Film">
            //    <xsd:enumeration value="Interview">
            //    <xsd:enumeration value="Patent">
            //    <xsd:enumeration value="ElectronicSource">
            //    <xsd:enumeration value="Case">
            //    <xsd:enumeration value="Misc">
            //  </xsd:restriction>
            //</xsd:simpleType>

            var element = new DocumentFormat.OpenXml.Bibliography.SourceType();

            // ***** good case ******

            element.Text = "ArticleInAPeriodical";
            var actual = O12Validator.Validate(element);
            Assert.Empty(actual);

            element.Text = "Art";
            actual = O12Validator.Validate(element);
            Assert.Empty(actual);

            element.Text = "Interview";
            actual = O12Validator.Validate(element);
            Assert.Empty(actual);

            element.Text = "Misc";
            actual = O12Validator.Validate(element);
            Assert.Empty(actual);

            // ***** error case ******
            element.Text = "";
            actual = O12Validator.Validate(element);
            Assert.Single(actual);
            Assert.Equal(ValidationErrorType.Schema, actual.First().ErrorType);
            Assert.Equal("Sch_ElementValueDataTypeDetailed", actual.First().Id);
            Assert.EndsWith(" The Enumeration constraint failed.", actual.First().Description);

            element.Text = "abc";
            actual = O12Validator.Validate(element);
            Assert.Single(actual);
            Assert.Equal(ValidationErrorType.Schema, actual.First().ErrorType);
            Assert.Equal("Sch_ElementValueDataTypeDetailed", actual.First().Id);
            Assert.EndsWith(" The Enumeration constraint failed.", actual.First().Description);
        }

        /// <summary>
        ///A test for Validate(element) - validating string attribute.
        ///</summary>
        [Fact]
        public void StringAttributeValidationTest()
        {
            //<xsd:simpleType name="ST_Cnf">
            //  <xsd:restriction base="xsd:string">
            //    <xsd:length value="12" />
            //    <xsd:pattern value="[01]*" />
            //  </xsd:restriction>
            //</xsd:simpleType>
            //<xsd:complexType name="CT_Cnf">
            //  <xsd:attribute name="val" type="ST_Cnf" use="required">
            //</xsd:complexType>

            var element = new ConditionalFormatStyle();

            // string length

            // ***** good case ******

            element.Val = "010101010101";
            var actual = O12Validator.Validate(element);
            Assert.Empty(actual);

            // ***** error case ******
            element.Val = null;
            actual = O12Validator.Validate(element);
            Assert.Single(actual);
            Assert.Equal(ValidationErrorType.Schema, actual.First().ErrorType);
            Assert.Equal("Sch_MissRequiredAttribute", actual.First().Id);

            element.Val = "";
            actual = O12Validator.Validate(element);
            Assert.Single(actual);
            Assert.Equal(ValidationErrorType.Schema, actual.First().ErrorType);
            Assert.Equal("Sch_AttributeValueDataTypeDetailed", actual.First().Id);
            Assert.EndsWith(" The attribute value cannot be empty.", actual.First().Description);

            element.Val.InnerText = "0101";
            actual = O12Validator.Validate(element);
            Assert.Single(actual);
            Assert.Equal(ValidationErrorType.Schema, actual.First().ErrorType);
            Assert.Equal("Sch_AttributeValueDataTypeDetailed", actual.First().Id);
            Assert.EndsWith(" The actual length according to datatype 'string' is not equal to the specified length. The expected length is 12.", actual.First().Description);

            element.Val = "0101010101010";
            actual = O12Validator.Validate(element);
            Assert.Single(actual);
            Assert.Equal(ValidationErrorType.Schema, actual.First().ErrorType);
            Assert.Equal("Sch_AttributeValueDataTypeDetailed", actual.First().Id);
            Assert.EndsWith(" The actual length according to datatype 'string' is not equal to the specified length. The expected length is 12.", actual.First().Description);

            // pattern invalid
            element.Val = "010101010102";
            actual = O12Validator.Validate(element);
            Assert.Single(actual);
            Assert.Equal(ValidationErrorType.Schema, actual.First().ErrorType);
            Assert.Equal("Sch_AttributeValueDataTypeDetailed", actual.First().Id);
            Assert.EndsWith(" The Pattern constraint failed. The expected pattern is [01]*.", actual.First().Description);

            // pattern invalid
            element.Val = "invalid";
            actual = O12Validator.Validate(element);
            Assert.Equal(2, actual.Count()); // both pattern and lenght are incorrect.
            Assert.Equal(ValidationErrorType.Schema, actual.First().ErrorType);
            Assert.Equal("Sch_AttributeValueDataTypeDetailed", actual.First().Id);
            Assert.EndsWith(" The actual length according to datatype 'string' is not equal to the specified length. The expected length is 12.", actual.First().Description);

            Assert.Equal(ValidationErrorType.Schema, actual.Last().ErrorType);
            Assert.Equal("Sch_AttributeValueDataTypeDetailed", actual.Last().Id);
            Assert.EndsWith(" The Pattern constraint failed. The expected pattern is [01]*.", actual.Last().Description);

            // minLength. maxLength
            //<xsd:simpleType name="ST_String255">
            //  <xsd:restriction base="xsd:string">
            //    <xsd:minLength value="0" />
            //    <xsd:maxLength value="255" />
            //  </xsd:restriction>
            //</xsd:simpleType>

            //<xsd:complexType name="CT_Sources">
            //   <xsd:sequence>
            //     <xsd:element name="Source" type="CT_SourceType" minOccurs="0" maxOccurs="unbounded">
            //   </xsd:sequence>
            //   <xsd:attribute name="SelectedStyle" type="ST_String255">
            //   <xsd:attribute name="StyleName" type="ST_String255">
            //   <xsd:attribute name="URI" type="ST_String255">
            // </xsd:complexType>

            // ***** good case ******
            var sources = new Sources();
            sources.StyleName = "";
            actual = O12Validator.Validate(sources);
            Assert.Empty(actual);

            sources.StyleName = "Style1";
            actual = O12Validator.Validate(sources);
            Assert.Empty(actual);

            sources.StyleName = "1234567890123456789012345678901234567890123456789012345678901234567890123456789012345678901234567890" +
                                "1234567890123456789012345678901234567890123456789012345678901234567890123456789012345678901234567890" +
                                "1234567890123456789012345678901234567890123456789012345";
            actual = O12Validator.Validate(sources);
            Assert.Empty(actual);

            // ***** error case ******

            sources.StyleName = "1234567890123456789012345678901234567890123456789012345678901234567890123456789012345678901234567890" +
                                "1234567890123456789012345678901234567890123456789012345678901234567890123456789012345678901234567890" +
                                "12345678901234567890123456789012345678901234567890123456";
            actual = O12Validator.Validate(sources);
            Assert.Single(actual);
            Assert.Equal(ValidationErrorType.Schema, actual.First().ErrorType);
            Assert.Equal("Sch_AttributeValueDataTypeDetailed", actual.First().Id);
            Assert.EndsWith(" The actual length according to datatype 'string' is greater than the MaxLength value. The length must be smaller than or equal to 255.", actual.First().Description);

        }

        /// <summary>
        ///A test for Validate(element) - validating string pattern on attribute.
        ///</summary>
        [Fact]
        public void StringPatternAttributeValidationTest()
        {
            //<xsd:simpleType name="ST_Cy">
            //  <xsd:annotation>
            //    <xsd:documentation>Currency Simple Type</xsd:documentation>
            //  </xsd:annotation>
            //  <xsd:restriction base="xsd:string">
            //    <xsd:pattern value="\s*[0-9]*\.[0-9]{4}\s*" />
            //  </xsd:restriction>
            //</xsd:simpleType>

            var element = new DocumentFormat.OpenXml.VariantTypes.VTCurrency();

            // ***** good case ******
            element.Text = ".1234";
            var actual = O12Validator.Validate(element);
            Assert.Empty(actual);

            element.Text = ".1234 ";
            actual = O12Validator.Validate(element);
            Assert.Empty(actual);

            element.Text = " .1234";
            actual = O12Validator.Validate(element);
            Assert.Empty(actual);

            element.Text = "456.1234";
            actual = O12Validator.Validate(element);
            Assert.Empty(actual);

            element.Text = "    0.1234    ";
            actual = O12Validator.Validate(element);
            Assert.Empty(actual);

            // ***** error case ******

            // pattern invalid
            element.Text = "";
            actual = O12Validator.Validate(element);
            Assert.Single(actual);
            Assert.Equal(ValidationErrorType.Schema, actual.First().ErrorType);
            Assert.Equal("Sch_ElementValueDataTypeDetailed", actual.First().Id);

            element.Text = "12";
            actual = O12Validator.Validate(element);
            Assert.Single(actual);
            Assert.Equal(ValidationErrorType.Schema, actual.First().ErrorType);
            Assert.Equal("Sch_ElementValueDataTypeDetailed", actual.First().Id);
            Assert.EndsWith(" The Pattern constraint failed. The expected pattern is \\s*[0-9]*\\.[0-9]{4}\\s*.", actual.First().Description);

            element.Text = "12.345";
            actual = O12Validator.Validate(element);
            Assert.Single(actual);
            Assert.Equal(ValidationErrorType.Schema, actual.First().ErrorType);
            Assert.Equal("Sch_ElementValueDataTypeDetailed", actual.First().Id);
            Assert.EndsWith(" The Pattern constraint failed. The expected pattern is \\s*[0-9]*\\.[0-9]{4}\\s*.", actual.First().Description);

            element.Text = "12.34567";
            actual = O12Validator.Validate(element);
            Assert.Single(actual);
            Assert.Equal(ValidationErrorType.Schema, actual.First().ErrorType);
            Assert.Equal("Sch_ElementValueDataTypeDetailed", actual.First().Id);
            Assert.EndsWith(" The Pattern constraint failed. The expected pattern is \\s*[0-9]*\\.[0-9]{4}\\s*.", actual.First().Description);

            element.Text = "12. 345";
            actual = O12Validator.Validate(element);
            Assert.Single(actual);
            Assert.Equal(ValidationErrorType.Schema, actual.First().ErrorType);
            Assert.Equal("Sch_ElementValueDataTypeDetailed", actual.First().Id);
            Assert.EndsWith(" The Pattern constraint failed. The expected pattern is \\s*[0-9]*\\.[0-9]{4}\\s*.", actual.First().Description);

            element.Text = "1 2.345";
            actual = O12Validator.Validate(element);
            Assert.Single(actual);
            Assert.Equal(ValidationErrorType.Schema, actual.First().ErrorType);
            Assert.Equal("Sch_ElementValueDataTypeDetailed", actual.First().Id);
            Assert.EndsWith(" The Pattern constraint failed. The expected pattern is \\s*[0-9]*\\.[0-9]{4}\\s*.", actual.First().Description);

            element.Text = "ABCD";
            actual = O12Validator.Validate(element);
            Assert.Single(actual);
            Assert.Equal(ValidationErrorType.Schema, actual.First().ErrorType);
            Assert.Equal("Sch_ElementValueDataTypeDetailed", actual.First().Id);
            Assert.EndsWith(" The Pattern constraint failed. The expected pattern is \\s*[0-9]*\\.[0-9]{4}\\s*.", actual.First().Description);
        }

        /// <summary>
        ///A test for Validate(element) - validating NCName attribute.
        ///</summary>
        [Fact]
        public void NcnameAttributeValidationTest()
        {
            // in EcmaD wml.xsd

            //<xsd:complexType name="CT_CustomXmlRun">
            //  <xsd:sequence>
            //    <xsd:element name="customXmlPr" type="CT_CustomXmlPr" minOccurs="0" maxOccurs="1"></xsd:element>
            //    <xsd:group ref="EG_PContent" minOccurs="0" maxOccurs="unbounded" />
            //  </xsd:sequence>
            //  <xsd:attribute name="uri" type="ST_CustomXmlURI"></xsd:attribute>
            //  <xsd:attribute name="element" type="ST_NcName255" use="required"></xsd:attribute>
            //</xsd:complexType>

            // ***** good case ******
            var element = new CustomXmlRun();
            element.Element = "a";
            var actual = O12Validator.Validate(element);
            Assert.Empty(actual);

            element.Element = "_b";
            actual = O12Validator.Validate(element);
            Assert.Empty(actual);

            element.Element = "_b-a";
            actual = O12Validator.Validate(element);
            Assert.Empty(actual);

            // ***** error case ******
            element.Element = "a:b";
            actual = O12Validator.Validate(element);
            Assert.Single(actual);
            Assert.Equal(ValidationErrorType.Schema, actual.First().ErrorType);
            Assert.Equal("Sch_AttributeValueDataTypeDetailed", actual.First().Id);
            Assert.Equal("The attribute 'http://schemas.openxmlformats.org/wordprocessingml/2006/main:element' has invalid value 'a:b'. The string 'a:b' is not a valid 'http://www.w3.org/2001/XMLSchema:NCName' value.", actual.First().Description);

            var strBuilder = new System.Text.StringBuilder(256);
            for (int i = 0; i < 256; i++)
            {
                strBuilder.Append('A');
            }

            element.Element = strBuilder.ToString();
            actual = O12Validator.Validate(element);
            Assert.Single(actual);
            Assert.Equal(ValidationErrorType.Schema, actual.First().ErrorType);
            Assert.Equal("Sch_AttributeValueDataTypeDetailed", actual.First().Id);
            Assert.EndsWith(" The actual length according to datatype 'NCName' is greater than the MaxLength value. The length must be smaller than or equal to 255.", actual.First().Description);
        }

        /// <summary>
        ///A test for Validate(element) - validating token attribute.
        ///</summary>
        [Fact]
        public void TokenAttributeValidationTest()
        {
            //<xsd:simpleType name="ST_Guid">
            //  <xsd:restriction base="xsd:token">
            //    <xsd:pattern value="\{[0-9A-F]{8}-[0-9A-F]{4}-[0-9A-F]{4}-[0-9A-F]{4}-[0-9A-F]{12}\}" />
            //  </xsd:restriction>
            //</xsd:simpleType>
            //<xsd:complexType name="CT_Guid">
            //  <xsd:attribute name="val" type="ST_Guid">
            //</xsd:complexType>

            // ***** good case ******
            var element = new DocPartId();
            element.Val = "{6A9B8B6F-5BD2-4BC8-9F70-7020E1357FB2}";
            var actual = O12Validator.Validate(element);
            Assert.Empty(actual);

            // ***** error case ******
            element.Val = "";
            actual = O12Validator.Validate(element);
            Assert.Single(actual);
            Assert.Equal(ValidationErrorType.Schema, actual.First().ErrorType);
            Assert.Equal("Sch_AttributeValueDataTypeDetailed", actual.First().Id);
            Assert.EndsWith(" The Pattern constraint failed. The expected pattern is \\{[0-9A-F]{8}-[0-9A-F]{4}-[0-9A-F]{4}-[0-9A-F]{4}-[0-9A-F]{12}\\}.", actual.First().Description);

            // should have no internal sequences of two or more spaces
            element.Val = "{6A9B8B6F-    -4BC8-9F70-7020E1357FB2}";
            actual = O12Validator.Validate(element);
            Assert.Single(actual);
            Assert.Equal(ValidationErrorType.Schema, actual.First().ErrorType);
            Assert.Equal("Sch_AttributeValueDataTypeDetailed", actual.First().Id);
            Assert.Equal("The attribute 'http://schemas.openxmlformats.org/wordprocessingml/2006/main:val' has invalid value '{6A9B8B6F-    -4BC8-9F70-7020E1357FB2}'. The string '{6A9B8B6F-    -4BC8-9F70-7020E1357FB2}' is not a valid 'http://www.w3.org/2001/XMLSchema:token' value.", actual.First().Description);

            // should have no leading or trailing spaces (#x20)
            element.Val = " 6A9B8B6F-5BD2-4BC8-9F70-7020E1357FB2}";
            actual = O12Validator.Validate(element);
            Assert.Single(actual);
            Assert.Equal(ValidationErrorType.Schema, actual.First().ErrorType);
            Assert.Equal("Sch_AttributeValueDataTypeDetailed", actual.First().Id);
            Assert.Equal("The attribute 'http://schemas.openxmlformats.org/wordprocessingml/2006/main:val' has invalid value ' 6A9B8B6F-5BD2-4BC8-9F70-7020E1357FB2}'. The string ' 6A9B8B6F-5BD2-4BC8-9F70-7020E1357FB2}' is not a valid 'http://www.w3.org/2001/XMLSchema:token' value.", actual.First().Description);

            // should not contain the carriage return (#xD), line feed (#xA) nor tab (#x9) characters
            element.Val = "{6A9B8B6F-5BD\x9-4BC8-9F70-7020E1357FB2}";
            actual = O12Validator.Validate(element);
            Assert.Single(actual);
            Assert.Equal(ValidationErrorType.Schema, actual.First().ErrorType);
            Assert.Equal("Sch_AttributeValueDataTypeDetailed", actual.First().Id);
            Assert.Equal("The attribute 'http://schemas.openxmlformats.org/wordprocessingml/2006/main:val' has invalid value '{6A9B8B6F-5BD\x9-4BC8-9F70-7020E1357FB2}'. The string '{6A9B8B6F-5BD\x9-4BC8-9F70-7020E1357FB2}' is not a valid 'http://www.w3.org/2001/XMLSchema:token' value.", actual.First().Description);

            // pattern invalid
            element.Val.InnerText = "1234";
            actual = O12Validator.Validate(element);
            Assert.Single(actual);
            Assert.Equal(ValidationErrorType.Schema, actual.First().ErrorType);
            Assert.Equal("Sch_AttributeValueDataTypeDetailed", actual.First().Id);
            Assert.EndsWith(" The Pattern constraint failed. The expected pattern is \\{[0-9A-F]{8}-[0-9A-F]{4}-[0-9A-F]{4}-[0-9A-F]{4}-[0-9A-F]{12}\\}.", actual.First().Description);

            element.Val = "{*A9B8B6F-5BD2-4BC8-9F70-7020E1357FB2}";
            actual = O12Validator.Validate(element);
            Assert.Single(actual);
            Assert.Equal(ValidationErrorType.Schema, actual.First().ErrorType);
            Assert.Equal("Sch_AttributeValueDataTypeDetailed", actual.First().Id);
            Assert.EndsWith(" The Pattern constraint failed. The expected pattern is \\{[0-9A-F]{8}-[0-9A-F]{4}-[0-9A-F]{4}-[0-9A-F]{4}-[0-9A-F]{12}\\}.", actual.First().Description);
        }

        /// <summary>
        ///A test for Validate(element) - validating hexBinary attribute.
        ///</summary>
        [Fact]
        public void HexBinaryAttributeValidationTest()
        {
            //<xsd:simpleType name="ST_Panose">
            //  <xsd:restriction base="xsd:hexBinary">
            //    <xsd:length value="10" />
            //  </xsd:restriction>
            //</xsd:simpleType>
            //<xsd:complexType name="CT_Panose">
            //  <xsd:attribute name="val" type="ST_Panose" use="required">
            //</xsd:complexType>

            // ***** good case ******
            var element = new Panose1Number();
            element.Val = "1234567890ABCDEFabcd";
            var actual = O12Validator.Validate(element);
            Assert.Empty(actual);

            element.Val = "ABCDEFabcdef12345678";
            actual = O12Validator.Validate(element);
            Assert.Empty(actual);

            // ***** error case ******
            element.Val = "";
            actual = O12Validator.Validate(element);
            Assert.Single(actual);
            Assert.Equal(ValidationErrorType.Schema, actual.First().ErrorType);
            Assert.Equal("Sch_AttributeValueDataTypeDetailed", actual.First().Id);
            Assert.EndsWith(" The attribute value cannot be empty.", actual.First().Description);

            element.Val.InnerText = "1234";
            actual = O12Validator.Validate(element);
            Assert.Single(actual);
            Assert.Equal(ValidationErrorType.Schema, actual.First().ErrorType);
            Assert.Equal("Sch_AttributeValueDataTypeDetailed", actual.First().Id);
            Assert.EndsWith(" The actual length according to datatype 'hexBinary' is not equal to the specified length. The expected length is 10.", actual.First().Description);

            // hexBinary must contain an even number of characters. See bug #648390
            element.Val = "ABCDEFabcdef123456789";
            actual = O12Validator.Validate(element);
            Assert.Single(actual);
            Assert.Equal(ValidationErrorType.Schema, actual.First().ErrorType);
            Assert.Equal("Sch_AttributeValueDataTypeDetailed", actual.First().Id);
            Assert.Equal("The attribute 'http://schemas.openxmlformats.org/wordprocessingml/2006/main:val' has invalid value 'ABCDEFabcdef123456789'. The string 'ABCDEFabcdef123456789' is not a valid 'http://www.w3.org/2001/XMLSchema:hexBinary' value.", actual.First().Description);

            // too long
            element.Val = "ABCDEFabcdef1234567890";
            actual = O12Validator.Validate(element);
            Assert.Single(actual);
            Assert.Equal(ValidationErrorType.Schema, actual.First().ErrorType);
            Assert.Equal("Sch_AttributeValueDataTypeDetailed", actual.First().Id);
            Assert.EndsWith(" The actual length according to datatype 'hexBinary' is not equal to the specified length. The expected length is 10.", actual.First().Description);

            // invalid 'X'
            element.Val.InnerText = "ABCDEFabcdef1234567X";
            actual = O12Validator.Validate(element);
            Assert.Single(actual);
            Assert.Equal(ValidationErrorType.Schema, actual.First().ErrorType);
            Assert.Equal("Sch_AttributeValueDataTypeDetailed", actual.First().Id);
            Assert.Equal("The attribute 'http://schemas.openxmlformats.org/wordprocessingml/2006/main:val' has invalid value 'ABCDEFabcdef1234567X'. The string 'ABCDEFabcdef1234567X' is not a valid 'http://www.w3.org/2001/XMLSchema:hexBinary' value.", actual.First().Description);

            // invalid 'X'
            element.Val.InnerText = "ABCDEFabcdefX1234567";
            actual = O12Validator.Validate(element);
            Assert.Single(actual);
            Assert.Equal(ValidationErrorType.Schema, actual.First().ErrorType);
            Assert.Equal("Sch_AttributeValueDataTypeDetailed", actual.First().Id);
            Assert.Equal("The attribute 'http://schemas.openxmlformats.org/wordprocessingml/2006/main:val' has invalid value 'ABCDEFabcdefX1234567'. The string 'ABCDEFabcdefX1234567' is not a valid 'http://www.w3.org/2001/XMLSchema:hexBinary' value.", actual.First().Description);

        }

        /// <summary>
        ///A test for Validate(element) - validating base64Binary attribute.
        ///</summary>
        [Fact]
        public void Base64BinaryAttributeValidationTest()
        {
            // ***** good case ******
            var element = new DocumentProtection();
            element.Hash = "";
            var actual = O12Validator.Validate(element);
            Assert.Empty(actual);

            element.Hash = "fUmpYmCMpTxTA4pfvlhKSAgB848=";
            actual = O12Validator.Validate(element);
            Assert.Empty(actual);

            element.Hash = "R3k/CLjN768ujxMXkKZOuw==";
            actual = O12Validator.Validate(element);
            Assert.Empty(actual);

            //// ***** error case ******
            element.Hash = "0";
            actual = O12Validator.Validate(element);
            Assert.Single(actual);
            Assert.Equal(ValidationErrorType.Schema, actual.First().ErrorType);
            Assert.Equal("Sch_AttributeValueDataTypeDetailed", actual.First().Id);
            Assert.Equal("The attribute 'http://schemas.openxmlformats.org/wordprocessingml/2006/main:hash' has invalid value '0'. The string '0' is not a valid 'http://www.w3.org/2001/XMLSchema:base64Binary' value.", actual.First().Description);

            element.Hash = "R3k/CLjN768ujxMXkKZOuw==$";
            actual = O12Validator.Validate(element);
            Assert.Single(actual);
            Assert.Equal(ValidationErrorType.Schema, actual.First().ErrorType);
            Assert.Equal("Sch_AttributeValueDataTypeDetailed", actual.First().Id);
            Assert.Equal("The attribute 'http://schemas.openxmlformats.org/wordprocessingml/2006/main:hash' has invalid value 'R3k/CLjN768ujxMXkKZOuw==$'. The string 'R3k/CLjN768ujxMXkKZOuw==$' is not a valid 'http://www.w3.org/2001/XMLSchema:base64Binary' value.", actual.First().Description);

            element.Hash = "*R3k/fUmpYmCMpTxTA4pfvlhKSAgB848=";
            actual = O12Validator.Validate(element);
            Assert.Single(actual);
            Assert.Equal(ValidationErrorType.Schema, actual.First().ErrorType);
            Assert.Equal("Sch_AttributeValueDataTypeDetailed", actual.First().Id);
            Assert.Equal("The attribute 'http://schemas.openxmlformats.org/wordprocessingml/2006/main:hash' has invalid value '*R3k/fUmpYmCMpTxTA4pfvlhKSAgB848='. The string '*R3k/fUmpYmCMpTxTA4pfvlhKSAgB848=' is not a valid 'http://www.w3.org/2001/XMLSchema:base64Binary' value.", actual.First().Description);

        }

        /// <summary>
        ///A test for Validate(element) - validating base64Binary value.
        ///</summary>
        [Fact]
        public void Base64BinaryAttributeValidationTest2()
        {
            // ***** good case ******
            var element = new UniqueTag();
            element.Val = "";
            var actual = O12Validator.Validate(element);
            Assert.Empty(actual);

            element.Val = "fUmpYmCMpTxTA4pfvlhKSAgB848=";
            actual = O12Validator.Validate(element);
            Assert.Empty(actual);

            element.Val = "R3k/CLjN768ujxMXkKZOuw==";
            actual = O12Validator.Validate(element);
            Assert.Empty(actual);

            //// ***** error case ******
            element.Val = "0";
            actual = O12Validator.Validate(element);
            Assert.Single(actual);
            Assert.Equal(ValidationErrorType.Schema, actual.First().ErrorType);
            Assert.Equal("Sch_AttributeValueDataTypeDetailed", actual.First().Id);
            Assert.Equal("The attribute 'http://schemas.openxmlformats.org/wordprocessingml/2006/main:val' has invalid value '0'. The string '0' is not a valid 'http://www.w3.org/2001/XMLSchema:base64Binary' value.", actual.First().Description);

            element.Val = "R3k/CLjN768ujxMXkKZOuw==$";
            actual = O12Validator.Validate(element);
            Assert.Single(actual);
            Assert.Equal(ValidationErrorType.Schema, actual.First().ErrorType);
            Assert.Equal("Sch_AttributeValueDataTypeDetailed", actual.First().Id);
            Assert.Equal("The attribute 'http://schemas.openxmlformats.org/wordprocessingml/2006/main:val' has invalid value 'R3k/CLjN768ujxMXkKZOuw==$'. The string 'R3k/CLjN768ujxMXkKZOuw==$' is not a valid 'http://www.w3.org/2001/XMLSchema:base64Binary' value.", actual.First().Description);

            element.Val = "*R3k/fUmpYmCMpTxTA4pfvlhKSAgB848=";
            actual = O12Validator.Validate(element);
            Assert.Single(actual);
            Assert.Equal(ValidationErrorType.Schema, actual.First().ErrorType);
            Assert.Equal("Sch_AttributeValueDataTypeDetailed", actual.First().Id);
            Assert.Equal("The attribute 'http://schemas.openxmlformats.org/wordprocessingml/2006/main:val' has invalid value '*R3k/fUmpYmCMpTxTA4pfvlhKSAgB848='. The string '*R3k/fUmpYmCMpTxTA4pfvlhKSAgB848=' is not a valid 'http://www.w3.org/2001/XMLSchema:base64Binary' value.", actual.First().Description);

        }

        /// <summary>
        ///A test for Validate(element) - validating anyURI attribute.
        ///</summary>
        [Fact]
        public void AnyUriAttributeValidationTest()
        {
            //<xsd:complexType name="CT_Category">
            //  <xsd:attribute name="type" type="xsd:anyURI" use="required">
            //  <xsd:attribute name="pri" type="xsd:unsignedInt" use="required">
            //</xsd:complexType>

            // ***** good case ******

            var element = new DocumentFormat.OpenXml.Drawing.Diagrams.Category();
            element.Priority = 1;

            element.Type = "";
            var actual = O12Validator.Validate(element);
            Assert.Empty(actual);

            element.Type = "http://temp";
            actual = O12Validator.Validate(element);
            Assert.Empty(actual);

            element.Type = "http://microsoft.com";
            actual = O12Validator.Validate(element);
            Assert.Empty(actual);

            element.Type = "http://a/b/c/d;p?q";
            actual = O12Validator.Validate(element);
            Assert.Empty(actual);

            element.Type = "http://a/b/c/g;x?y#s";
            actual = O12Validator.Validate(element);
            Assert.Empty(actual);

            element.Type = "<>";
            actual = O12Validator.Validate(element);
            Assert.Empty(actual);

            element.Type = "http://a/../../g";
            actual = O12Validator.Validate(element);
            Assert.Empty(actual);

            element.Type = "urn:schemas-microsoft-com:office:office";
            actual = O12Validator.Validate(element);
            Assert.Empty(actual);

            // ***** error case ******
            element.Type = "http://temp##s";
            actual = O12Validator.Validate(element);
            Assert.Single(actual);
            Assert.Equal(ValidationErrorType.Schema, actual.First().ErrorType);
            Assert.Equal("Sch_AttributeValueDataTypeDetailed", actual.First().Id);
            Assert.Equal("The attribute 'type' has invalid value 'http://temp##s'. The string 'http://temp##s' is not a valid 'Uri' value.", actual.First().Description);

            element.Type = "http:///temp";
            actual = O12Validator.Validate(element);
            Assert.Single(actual);
            Assert.Equal(ValidationErrorType.Schema, actual.First().ErrorType);
            Assert.Equal("Sch_AttributeValueDataTypeDetailed", actual.First().Id);
            Assert.Equal("The attribute 'type' has invalid value 'http:///temp'. The string 'http:///temp' is not a valid 'Uri' value.", actual.First().Description);
        }

        /// <summary>
        ///A test for Validate(element) - validating ID attribute.
        ///</summary>
        [Fact]
        public void IdStringAttributeValidationTest()
        {
            // In customUI.xsd

            //<xsd:simpleType name="ST_UniqueID">
            //  <xsd:restriction base="xsd:ID">
            //    <xsd:minLength value="1" />
            //    <xsd:maxLength value="1024" />
            //  </xsd:restriction>
            //</xsd:simpleType>

            //<xsd:complexType name="CT_Item">
            //  <xsd:attribute name="id" type="ST_UniqueID" use="optional"></xsd:attribute>
            //  <xsd:attribute name="label" type="ST_String" use="optional"></xsd:attribute>
            //  <xsd:attribute name="image" type="ST_Uri" use="optional"></xsd:attribute>
            //  <xsd:attribute name="imageMso" type="ST_ID" use="optional"></xsd:attribute>
            //  <xsd:attribute name="screentip" type="ST_String" use="optional"></xsd:attribute>
            //  <xsd:attribute name="supertip" type="ST_String" use="optional"></xsd:attribute>
            //</xsd:complexType>

            // ***** good case ******

            var element = new DocumentFormat.OpenXml.Office.CustomUI.Item();

            element.Id = "A";
            var actual = O12Validator.Validate(element);
            Assert.Empty(actual);

            element.Id = "\x4E00";
            actual = O12Validator.Validate(element);
            Assert.Empty(actual);

            element.Id = "A1";
            actual = O12Validator.Validate(element);
            Assert.Empty(actual);

            element.Id = "_";
            actual = O12Validator.Validate(element);
            Assert.Empty(actual);

            element.Id = "ABCD";
            actual = O12Validator.Validate(element);
            Assert.Empty(actual);

            element.Id = "ABCD_1234-XY.00";
            actual = O12Validator.Validate(element);
            Assert.Empty(actual);

            // ***** error case ******
            element.Id = "";
            actual = O12Validator.Validate(element);
            Assert.Single(actual);
            Assert.Equal(ValidationErrorType.Schema, actual.First().ErrorType);
            Assert.Equal("Sch_AttributeValueDataTypeDetailed", actual.First().Id);
            Assert.Equal("The attribute 'id' has invalid value ''. The attribute value cannot be empty.", actual.First().Description);

            element.Id = "1A";
            actual = O12Validator.Validate(element);
            Assert.Single(actual);
            Assert.Equal(ValidationErrorType.Schema, actual.First().ErrorType);
            Assert.Equal("Sch_AttributeValueDataTypeDetailed", actual.First().Id);
            Assert.Equal("The attribute 'id' has invalid value '1A'. The string '1A' is not a valid 'http://www.w3.org/2001/XMLSchema:ID' value.", actual.First().Description);

            element.Id = ".B";
            actual = O12Validator.Validate(element);
            Assert.Single(actual);
            Assert.Equal(ValidationErrorType.Schema, actual.First().ErrorType);
            Assert.Equal("Sch_AttributeValueDataTypeDetailed", actual.First().Id);
            Assert.Equal("The attribute 'id' has invalid value '.B'. The string '.B' is not a valid 'http://www.w3.org/2001/XMLSchema:ID' value.", actual.First().Description);

            element.Id = "http:///temp";
            actual = O12Validator.Validate(element);
            Assert.Single(actual);
            Assert.Equal(ValidationErrorType.Schema, actual.First().ErrorType);
            Assert.Equal("Sch_AttributeValueDataTypeDetailed", actual.First().Id);
            Assert.Equal("The attribute 'id' has invalid value 'http:///temp'. The string 'http:///temp' is not a valid 'http://www.w3.org/2001/XMLSchema:ID' value.", actual.First().Description);
        }

        /// <summary>
        ///A test for Validate(element) - validating QName attribute.
        ///</summary>
        [Fact]
        public void QNameAttributeValidationTest()
        {
            // In customUI.xsd

            //<xsd:simpleType name="ST_QID">
            //  <xsd:restriction base="xsd:QName">
            //    <xsd:minLength value="1" />
            //    <xsd:maxLength value="1024" />
            //  </xsd:restriction>
            //</xsd:simpleType>

            //<xsd:complexType name="CT_ControlCloneQat">
            //  <xsd:complexContent>
            //    <xsd:extension base="CT_ControlBase">
            //      <xsd:attribute name="id" type="ST_ID" use="optional"></xsd:attribute>
            //      <xsd:attribute name="idQ" type="ST_QID" use="optional"></xsd:attribute>
            //      <xsd:attributeGroup ref="AG_IDMso" />
            //      <xsd:attributeGroup ref="AG_Description" />
            //      <xsd:attributeGroup ref="AG_SizeAttributes" />
            //    </xsd:extension>
            //  </xsd:complexContent>
            //</xsd:complexType>

            // ***** good case ******

            var element = new DocumentFormat.OpenXml.Office.CustomUI.QuickAccessToolbarControlClone();
            element.AddNamespaceDeclaration("A", "http://test");

            element.IdQ = "A";
            var actual = O12Validator.Validate(element);
            Assert.Empty(actual);

            element.IdQ = "A:b";
            actual = O12Validator.Validate(element);
            Assert.Empty(actual);

            element.IdQ = "A1";
            actual = O12Validator.Validate(element);
            Assert.Empty(actual);

            element.IdQ = "_";
            actual = O12Validator.Validate(element);
            Assert.Empty(actual);

            element.IdQ = "ABCD";
            actual = O12Validator.Validate(element);
            Assert.Empty(actual);

            element.IdQ = "ABCD_1234-XY.00";
            actual = O12Validator.Validate(element);
            Assert.Empty(actual);

            // ***** error case ******
            element.IdQ = "";
            actual = O12Validator.Validate(element);
            Assert.Single(actual);
            Assert.Equal(ValidationErrorType.Schema, actual.First().ErrorType);
            Assert.Equal("Sch_AttributeValueDataTypeDetailed", actual.First().Id);
            Assert.EndsWith(" The attribute value cannot be empty.", actual.First().Description);

            element.IdQ = ":";
            actual = O12Validator.Validate(element);
            Assert.Single(actual);
            Assert.Equal(ValidationErrorType.Schema, actual.First().ErrorType);
            Assert.Equal("Sch_AttributeValueDataTypeDetailed", actual.First().Id);
            Assert.Equal("The attribute 'idQ' has invalid value ':'. The string ':' is not a valid 'http://www.w3.org/2001/XMLSchema:QName' value.", actual.First().Description);

            element.IdQ = ":A";
            actual = O12Validator.Validate(element);
            Assert.Single(actual);
            Assert.Equal(ValidationErrorType.Schema, actual.First().ErrorType);
            Assert.Equal("Sch_AttributeValueDataTypeDetailed", actual.First().Id);
            Assert.Equal("The attribute 'idQ' has invalid value ':A'. The string ':A' is not a valid 'http://www.w3.org/2001/XMLSchema:QName' value.", actual.First().Description);

            element.IdQ = "A:";
            actual = O12Validator.Validate(element);
            Assert.Single(actual);
            Assert.Equal(ValidationErrorType.Schema, actual.First().ErrorType);
            Assert.Equal("Sch_AttributeValueDataTypeDetailed", actual.First().Id);
            Assert.Equal("The attribute 'idQ' has invalid value 'A:'. The string 'A:' is not a valid 'http://www.w3.org/2001/XMLSchema:QName' value.", actual.First().Description);

            element.IdQ = "1A";
            actual = O12Validator.Validate(element);
            Assert.Single(actual);
            Assert.Equal(ValidationErrorType.Schema, actual.First().ErrorType);
            Assert.Equal("Sch_AttributeValueDataTypeDetailed", actual.First().Id);
            Assert.Equal("The attribute 'idQ' has invalid value '1A'. The string '1A' is not a valid 'http://www.w3.org/2001/XMLSchema:QName' value.", actual.First().Description);

            element.IdQ = ".B";
            actual = O12Validator.Validate(element);
            Assert.Single(actual);
            Assert.Equal(ValidationErrorType.Schema, actual.First().ErrorType);
            Assert.Equal("Sch_AttributeValueDataTypeDetailed", actual.First().Id);
            Assert.Equal("The attribute 'idQ' has invalid value '.B'. The string '.B' is not a valid 'http://www.w3.org/2001/XMLSchema:QName' value.", actual.First().Description);

            element.IdQ = "http:///temp";
            actual = O12Validator.Validate(element);
            Assert.Single(actual);
            Assert.Equal(ValidationErrorType.Schema, actual.First().ErrorType);
            Assert.Equal("Sch_AttributeValueDataTypeDetailed", actual.First().Id);
            Assert.Equal("The attribute 'idQ' has invalid value 'http:///temp'. The string 'http:///temp' is not a valid 'http://www.w3.org/2001/XMLSchema:QName' value.", actual.First().Description);
        }

        /// <summary>
        ///A test for Validate(element) - validating list attribute.
        ///</summary>
        [Fact]
        public void ListAttributeValidationTest()
        {
            // ST_AxisType is enum

            //<xsd:simpleType name="ST_AxisTypes">
            //  <xsd:annotation>
            //    <xsd:documentation>Axis Type List</xsd:documentation>
            //  </xsd:annotation>
            //  <xsd:list itemType="ST_AxisType" />
            //</xsd:simpleType>

            var element = new DocumentFormat.OpenXml.Drawing.Diagrams.PresentationOf();

            //<xsd:simpleType name="ST_CellSpan">
            //  <xsd:restriction base="xsd:string" />
            //</xsd:simpleType>

            //<xsd:simpleType name="ST_CellSpans">
            //  <xsd:list itemType="ST_CellSpan" />
            //</xsd:simpleType>

            var row = new DocumentFormat.OpenXml.Spreadsheet.Row();

            // ***** good case ******
            row.Spans = new ListValue<StringValue>();
            row.Spans.InnerText = "a";
            var actual = O12Validator.Validate(row);
            Assert.Empty(actual);

            row.Spans.InnerText = "a a";
            actual = O12Validator.Validate(row);
            Assert.Empty(actual);

            row.Spans.InnerText = "abc";
            actual = O12Validator.Validate(row);
            Assert.Empty(actual);

            row.Spans.InnerText = "abc 123";
            actual = O12Validator.Validate(row);
            Assert.Empty(actual);

            row.Spans.InnerText = "abc a  123";
            actual = O12Validator.Validate(row);
            Assert.Empty(actual);

            // ***** error case ******
            row.Spans.InnerText = "";
            actual = O12Validator.Validate(row);
            Assert.Single(actual);
            Assert.Equal(ValidationErrorType.Schema, actual.First().ErrorType);
            Assert.Equal("Sch_AttributeValueDataTypeDetailed", actual.First().Id);
            Assert.EndsWith(" The attribute value cannot be empty.", actual.First().Description);

            row.Spans.InnerText = " ";
            actual = O12Validator.Validate(row);
            Assert.Single(actual);
            Assert.Equal(ValidationErrorType.Schema, actual.First().ErrorType);
            Assert.Equal("Sch_AttributeValueDataTypeDetailed", actual.First().Id);
            Assert.Equal("The attribute 'spans' has invalid value ' '.", actual.First().Description);

            //<xsd:simpleType name="ST_Ints">
            //  <xsd:list itemType="xsd:int" />
            //</xsd:simpleType>
            // ***** good case ******
            element.Start = new ListValue<Int32Value>();
            element.Start.InnerText = "1";
            actual = O12Validator.Validate(element);
            Assert.Empty(actual);

            element.Start.InnerText = "1 -2";
            actual = O12Validator.Validate(element);
            Assert.Empty(actual);

            element.Start.InnerText = "123";
            actual = O12Validator.Validate(element);
            Assert.Empty(actual);

            element.Start.InnerText = "+123 456";
            actual = O12Validator.Validate(element);
            Assert.Empty(actual);

            element.Start.InnerText = "123 -4  56";
            actual = O12Validator.Validate(element);
            Assert.Empty(actual);

            // ***** error case ******
            element.Start.InnerText = "";
            actual = O12Validator.Validate(element);
            Assert.Single(actual);
            Assert.Equal(ValidationErrorType.Schema, actual.First().ErrorType);
            Assert.Equal("Sch_AttributeValueDataTypeDetailed", actual.First().Id);
            Assert.EndsWith(" The attribute value cannot be empty.", actual.First().Description);

            element.Start.InnerText = "a";
            actual = O12Validator.Validate(element);
            Assert.Single(actual);
            Assert.Equal(ValidationErrorType.Schema, actual.First().ErrorType);
            Assert.Equal("Sch_AttributeValueDataTypeDetailed", actual.First().Id);
            Assert.Equal("The attribute 'st' has invalid value 'a'.", actual.First().Description);

            element.Start.InnerText = "a 1";
            actual = O12Validator.Validate(element);
            Assert.Single(actual);
            Assert.Equal(ValidationErrorType.Schema, actual.First().ErrorType);
            Assert.Equal("Sch_AttributeValueDataTypeDetailed", actual.First().Id);
            Assert.Equal("The attribute 'st' has invalid value 'a 1'.", actual.First().Description);

            element.Start.InnerText = "1 a";
            actual = O12Validator.Validate(element);
            Assert.Single(actual);
            Assert.Equal(ValidationErrorType.Schema, actual.First().ErrorType);
            Assert.Equal("Sch_AttributeValueDataTypeDetailed", actual.First().Id);
            Assert.Equal("The attribute 'st' has invalid value '1 a'.", actual.First().Description);

            element.Start.InnerText = "1 23 4a";
            actual = O12Validator.Validate(element);
            Assert.Single(actual);
            Assert.Equal(ValidationErrorType.Schema, actual.First().ErrorType);
            Assert.Equal("Sch_AttributeValueDataTypeDetailed", actual.First().Id);
            Assert.Equal("The attribute 'st' has invalid value '1 23 4a'.", actual.First().Description);

        }

        /// <summary>
        ///A test for Validate(element) - validating union attribute.
        ///</summary>
        [Fact]
        public void UnionAttributeValidationTest()
        {
            //<xsd:simpleType name="ST_HexColorAuto">
            //    <xsd:restriction base="xsd:string">
            //      <xsd:enumeration value="auto">
            //      </xsd:enumeration>
            //    </xsd:restriction>
            //  </xsd:simpleType>
            //  <xsd:simpleType name="ST_HexColorRGB">
            //    <xsd:restriction base="xsd:hexBinary">
            //      <xsd:length value="3" fixed="true" />
            //    </xsd:restriction>
            //  </xsd:simpleType>
            //  <xsd:simpleType name="ST_HexColor">
            //    <xsd:union memberTypes="ST_HexColorAuto ST_HexColorRGB" />
            //  </xsd:simpleType>
            //  <xsd:complexType name="CT_Color">
            //    <xsd:attribute name="val" type="ST_HexColor" use="required">
            //    <xsd:attribute name="themeColor" type="ST_ThemeColor" use="optional">
            //    <xsd:attribute name="themeTint" type="ST_UcharHexNumber" use="optional">
            //    <xsd:attribute name="themeShade" type="ST_UcharHexNumber" use="optional">
            //  </xsd:complexType>

            var element = new DocumentFormat.OpenXml.Wordprocessing.Color();
            element.Val = new StringValue();

            // ***** good case ******
            element.Val.InnerText = "auto";
            var actual = O12Validator.Validate(element);
            Assert.Empty(actual);

            element.Val.InnerText = "123456";
            actual = O12Validator.Validate(element);
            Assert.Empty(actual);

            element.Val.InnerText = "FF12AB";
            actual = O12Validator.Validate(element);
            Assert.Empty(actual);

            // ***** error case ******
            element.Val.InnerText = "";
            actual = O12Validator.Validate(element);
            Assert.Single(actual);
            Assert.Equal(ValidationErrorType.Schema, actual.First().ErrorType);
            Assert.Equal("Sch_AttributeUnionFailedEx", actual.First().Id);
            Assert.EndsWith("is not valid according to any of the memberTypes of the union.", actual.First().Description);

            element.Val.InnerText = "auto1";
            actual = O12Validator.Validate(element);
            Assert.Single(actual);
            Assert.Equal(ValidationErrorType.Schema, actual.First().ErrorType);
            Assert.Equal("Sch_AttributeUnionFailedEx", actual.First().Id);
            Assert.EndsWith("is not valid according to any of the memberTypes of the union.", actual.First().Description);

            element.Val.InnerText = "1234567";
            actual = O12Validator.Validate(element);
            Assert.Single(actual);
            Assert.Equal(ValidationErrorType.Schema, actual.First().ErrorType);
            Assert.Equal("Sch_AttributeUnionFailedEx", actual.First().Id);
            Assert.EndsWith("is not valid according to any of the memberTypes of the union.", actual.First().Description);

            element.Val.InnerText = "1234";
            actual = O12Validator.Validate(element);
            Assert.Single(actual);
            Assert.Equal(ValidationErrorType.Schema, actual.First().ErrorType);
            Assert.Equal("Sch_AttributeUnionFailedEx", actual.First().Id);
            Assert.EndsWith("is not valid according to any of the memberTypes of the union.", actual.First().Description);
        }

        /// <summary>
        ///A test for Validate(element) - validating union attribute.
        ///</summary>
        [Fact]
        public void UnionAttributeValidationTest2()
        {
            //<xsd:simpleType name="ST_NonZeroDecimalNumber">
            //  <xsd:union memberTypes="ST_UnsignedDecimalNumberMin1 ST_SignedDecimalNumberMax-1" />
            //</xsd:simpleType>
            //<xsd:complexType name="CT_NonZeroDecimalNumber">
            //  <xsd:attribute name="val" type="ST_NonZeroDecimalNumber" use="required"></xsd:attribute>
            //</xsd:complexType>
            //<xsd:simpleType name="ST_UnsignedDecimalNumberMin1">
            //  <xsd:restriction base="xsd:int">
            //    <xsd:minInclusive value="1" />
            //  </xsd:restriction>
            //</xsd:simpleType>
            //<xsd:simpleType name="ST_SignedDecimalNumberMax-1">
            //  <xsd:restriction base="xsd:int">
            //    <xsd:maxInclusive value="-1" />
            //  </xsd:restriction>
            //</xsd:simpleType>

            var element = new DocumentFormat.OpenXml.Wordprocessing.DivId();
            element.Val = new StringValue();

            // ***** good case ******
            element.Val.InnerText = "1";
            var actual = O12Validator.Validate(element);
            Assert.Empty(actual);

            element.Val.InnerText = Int32.MaxValue.ToString();
            actual = O12Validator.Validate(element);
            Assert.Empty(actual);

            element.Val.InnerText = Int32.MinValue.ToString();
            actual = O12Validator.Validate(element);
            Assert.Empty(actual);

            element.Val.InnerText = "-1";
            actual = O12Validator.Validate(element);
            Assert.Empty(actual);

            // ***** error case ******
            element.Val.InnerText = "";
            actual = O12Validator.Validate(element);
            Assert.Single(actual);
            Assert.Equal(ValidationErrorType.Schema, actual.First().ErrorType);
            Assert.Equal("Sch_AttributeUnionFailedEx", actual.First().Id);
            Assert.EndsWith("is not valid according to any of the memberTypes of the union.", actual.First().Description);

            element.Val.InnerText = "0";
            actual = O12Validator.Validate(element);
            Assert.Single(actual);
            Assert.Equal(ValidationErrorType.Schema, actual.First().ErrorType);
            Assert.Equal("Sch_AttributeUnionFailedEx", actual.First().Id);
            Assert.EndsWith("is not valid according to any of the memberTypes of the union.", actual.First().Description);

            element.Val.InnerText = "-0";
            actual = O12Validator.Validate(element);
            Assert.Single(actual);
            Assert.Equal(ValidationErrorType.Schema, actual.First().ErrorType);
            Assert.Equal("Sch_AttributeUnionFailedEx", actual.First().Id);
            Assert.EndsWith("is not valid according to any of the memberTypes of the union.", actual.First().Description);

            element.Val.InnerText = "ABC";
            actual = O12Validator.Validate(element);
            Assert.Single(actual);
            Assert.Equal(ValidationErrorType.Schema, actual.First().ErrorType);
            Assert.Equal("Sch_AttributeUnionFailedEx", actual.First().Id);
            Assert.EndsWith("is not valid according to any of the memberTypes of the union.", actual.First().Description);
        }

        /// <summary>
        ///A test for Validate(element) - validating ST_OnOff attribute.
        ///</summary>
        [Fact]
        public void OnOffValueValidationTest2()
        {
            Bold element = new Bold();

            // ***** good case ******
            var actual = O12Validator.Validate(element);
            Assert.Empty(actual);

            element.Val = true;
            actual = O12Validator.Validate(element);
            Assert.Empty(actual);

            element.Val = false;
            actual = O12Validator.Validate(element);
            Assert.Empty(actual);

            element.Val.InnerText = "true";
            actual = O12Validator.Validate(element);
            Assert.Empty(actual);

            element.Val.InnerText = "false";
            actual = O12Validator.Validate(element);
            Assert.Empty(actual);

            element.Val.InnerText = "on";
            actual = O12Validator.Validate(element);
            Assert.Empty(actual);

            element.Val.InnerText = "off";
            actual = O12Validator.Validate(element);
            Assert.Empty(actual);

            element.Val.InnerText = "1";
            actual = O12Validator.Validate(element);
            Assert.Empty(actual);

            element.Val.InnerText = "0";
            actual = O12Validator.Validate(element);
            Assert.Empty(actual);

            // ***** error case ******
            element.Val.InnerText = "";
            actual = O12Validator.Validate(element);
            Assert.Single(actual);
            Assert.Equal(ValidationErrorType.Schema, actual.First().ErrorType);
            Assert.Equal("Sch_AttributeValueDataTypeDetailed", actual.First().Id);
            Assert.Equal("/w:b[1]", actual.First().Path.XPath);
            Assert.EndsWith(" The attribute value cannot be empty.", actual.First().Description);

            element.Val.InnerText = "Noo";
            actual = O12Validator.Validate(element);
            Assert.Single(actual);
            Assert.Equal(ValidationErrorType.Schema, actual.First().ErrorType);
            Assert.Equal("Sch_AttributeValueDataTypeDetailed", actual.First().Id);
            Assert.Equal("/w:b[1]", actual.First().Path.XPath);
            Assert.EndsWith(" The Enumeration constraint failed.", actual.First().Description);
            Assert.Equal("The attribute 'http://schemas.openxmlformats.org/wordprocessingml/2006/main:val' has invalid value 'Noo'. The Enumeration constraint failed.", actual.First().Description);

            element.Val.InnerText = "On";
            actual = O12Validator.Validate(element);
            Assert.Single(actual);
            Assert.Equal(ValidationErrorType.Schema, actual.First().ErrorType);
            Assert.Equal("Sch_AttributeValueDataTypeDetailed", actual.First().Id);
            Assert.Equal("/w:b[1]", actual.First().Path.XPath);
            Assert.EndsWith(" The Enumeration constraint failed.", actual.First().Description);
            Assert.Equal("The attribute 'http://schemas.openxmlformats.org/wordprocessingml/2006/main:val' has invalid value 'On'. The Enumeration constraint failed.", actual.First().Description);

            element.Val.InnerText = "False";
            actual = O12Validator.Validate(element);
            Assert.Single(actual);
            Assert.Equal(ValidationErrorType.Schema, actual.First().ErrorType);
            Assert.Equal("Sch_AttributeValueDataTypeDetailed", actual.First().Id);
            Assert.Equal("/w:b[1]", actual.First().Path.XPath);
            Assert.EndsWith(" The Enumeration constraint failed.", actual.First().Description);
            Assert.Equal("The attribute 'http://schemas.openxmlformats.org/wordprocessingml/2006/main:val' has invalid value 'False'. The Enumeration constraint failed.", actual.First().Description);
        }

        /// <summary>
        ///A test for Validate(element) - validating ST_TrueFalseBlank attribute.
        ///This type is mapped to TrueFalseBlankValue.
        ///</summary>
        [Fact]
        public void TrueFalseBlankValueValidationTest2()
        {
            //<xsd:simpleType name="ST_TrueFalseBlank">
            //  <xsd:annotation>
            //    <xsd:documentation>Boolean Value with Blank [False] State</xsd:documentation>
            //  </xsd:annotation>
            //  <xsd:restriction base="xsd:string">
            //    <xsd:enumeration value="t">
            //    <xsd:enumeration value="f">
            //    <xsd:enumeration value="true">
            //    <xsd:enumeration value="false">
            //    <xsd:enumeration value="">
            //      <xsd:annotation>
            //        <xsd:documentation>Blank – Logical False</xsd:documentation>
            //      </xsd:annotation>
            //    </xsd:enumeration>
            //  </xsd:restriction>
            //</xsd:simpleType>

            var element = new DocumentFormat.OpenXml.Vml.ShapeHandle();

            // ***** good case ******
            var actual = O12Validator.Validate(element);
            Assert.Empty(actual);

            element.InvertX = true;
            actual = O12Validator.Validate(element);
            Assert.Empty(actual);

            element.InvertX = false;
            actual = O12Validator.Validate(element);
            Assert.Empty(actual);

            element.InvertX.InnerText = "true";
            actual = O12Validator.Validate(element);
            Assert.Empty(actual);

            element.InvertX.InnerText = "false";
            actual = O12Validator.Validate(element);
            Assert.Empty(actual);

            element.InvertX.InnerText = "t";
            actual = O12Validator.Validate(element);
            Assert.Empty(actual);

            element.InvertX.InnerText = "f";
            actual = O12Validator.Validate(element);
            Assert.Empty(actual);

            element.InvertX.InnerText = "";
            actual = O12Validator.Validate(element);
            Assert.Empty(actual);

            // ***** error case ******
            element.InvertX.InnerText = "Noo";
            actual = O12Validator.Validate(element);
            Assert.Single(actual);
            Assert.Equal(ValidationErrorType.Schema, actual.First().ErrorType);
            Assert.Equal("Sch_AttributeValueDataTypeDetailed", actual.First().Id);
            Assert.Equal("/v:h[1]", actual.First().Path.XPath);
            Assert.EndsWith(" The Enumeration constraint failed.", actual.First().Description);
            Assert.Equal("The attribute 'invx' has invalid value 'Noo'. The Enumeration constraint failed.", actual.First().Description);

            element.InvertX.InnerText = "True";
            actual = O12Validator.Validate(element);
            Assert.Single(actual);
            Assert.Equal(ValidationErrorType.Schema, actual.First().ErrorType);
            Assert.Equal("Sch_AttributeValueDataTypeDetailed", actual.First().Id);
            Assert.Equal("/v:h[1]", actual.First().Path.XPath);
            Assert.EndsWith(" The Enumeration constraint failed.", actual.First().Description);
            Assert.Equal("The attribute 'invx' has invalid value 'True'. The Enumeration constraint failed.", actual.First().Description);

            element.InvertX.InnerText = "F";
            actual = O12Validator.Validate(element);
            Assert.Single(actual);
            Assert.Equal(ValidationErrorType.Schema, actual.First().ErrorType);
            Assert.Equal("Sch_AttributeValueDataTypeDetailed", actual.First().Id);
            Assert.Equal("/v:h[1]", actual.First().Path.XPath);
            Assert.EndsWith(" The Enumeration constraint failed.", actual.First().Description);
            Assert.Equal("The attribute 'invx' has invalid value 'F'. The Enumeration constraint failed.", actual.First().Description);
        }

        #endregion

        #region unit test with test file data

        /// <summary>
        ///A test for Validate(Stream) - validating Spreadsheet package.
        ///</summary>
        [Fact]
        public void SpreadsheetDocumentValidatingTest()
        {
            using (var stream = TestFileStreams.basicspreadsheet)
            using (var sdoc = SpreadsheetDocument.Open(stream, false))
            {
                var o12actual = O12Validator.Validate(sdoc);
                Assert.Empty(o12actual);

                // Office2010
                var o14actual = O14Validator.Validate(sdoc);
                Assert.Empty(o14actual);
            }
        }

        /// <summary>
        ///A test for Validate(OpenXmlPackage) - validating Wordprocessing package.
        ///</summary>
        [Fact]
        public void WordprocessingDocumentValidatingTest()
        {
            using (Stream stream = TestFileStreams.complex0docx)
            using (WordprocessingDocument wordTestDocument = WordprocessingDocument.Open(stream, false))
            {
                // TODO: Abstract for version
                var o12actual = O12Validator.Validate(wordTestDocument);
                Assert.Single(o12actual); // The value 'actual' should contain one validation error for 'doNotEmbedSmartTags' in the test document.

                // Office2010
                var o14actual = O14Validator.Validate(wordTestDocument);
                Assert.Single(o14actual); // The value 'actual' should contain one validation error for 'doNotEmbedSmartTags' in the test document.
            }
        }

        /// <summary>
        ///A test for Validate(OpenXmlPackage) - validating 2010 Wordprocessing package.
        ///</summary>
        [Fact]
        public void Wordprocessing2010DocumentValidatingTest()
        {
            using (Stream stream = TestFileStreams.complex2010docx)
            {
                // use OpenXmlPackage
                using (WordprocessingDocument wordTestDocument = WordprocessingDocument.Open(stream, false))
                {
                    IEnumerable<ValidationErrorInfo> actual;
                    actual = O12Validator.Validate(wordTestDocument);
                    // There are Office2010 elements and attributes in the doucment, so there are should validation errors.
                    Assert.Equal(34, actual.Count()); // The value 'actual' should contain 34 validtion error including 'doNotEmbedSmartTags' in the test document.

                    // Office2010
                    actual = O14Validator.Validate(wordTestDocument);
                    Assert.Single(actual); // The value 'actual' should contain one validtion error for 'doNotEmbedSmartTags' in the test document.
                }
            }
        }

        /// <summary>
        ///A test for Validate(Stream) - validating Presentation package.
        ///</summary>
        [Fact]
        public void PresentationDocumentValidatingTest()
        {
            using (var stream = TestFileStreams.o09_Performance_typical_pptx)
            using (var pDoc = PresentationDocument.Open(stream, false))
            {
<<<<<<< HEAD
                using (PresentationDocument pDoc = PresentationDocument.Open(stream, false))
                {
                    // use stream
                    IEnumerable<ValidationErrorInfo> actual;
                    actual = O12Validator.Validate(pDoc);
                    var cnt = actual.Count();
                    var passed = cnt == 109 || cnt == 0;
                    Assert.True(passed); // In old versions of SDK, the value 'actual' should contain 109 validation errors for 'smtClean' in the test document.

                    // Office2010
                    actual = O14Validator.Validate(pDoc);
                    cnt = actual.Count();
                    passed = cnt == 109 || cnt == 0;
                    Assert.True(passed); // In old versions of SDK, the value 'actual' should contain 109 validation errors for 'smtClean' in the test document.
                }
=======
                // use stream
                var o12actual = O12Validator.Validate(pDoc);
                Assert.Equal(109, o12actual.Count()); // The value 'actual' should contain 109 validtion errors for 'smtClean' in the test document.

                // Office2010
                var o14actual = O14Validator.Validate(pDoc);
                Assert.Equal(109, o14actual.Count()); // The value 'actual' should contain 109 validtion errors for 'smtClean' in the test document.
>>>>>>> 13b35c0e
            }
        }

        /// <summary>
        ///A test for Validate(OpenXmlPart) - validating Workbook part.
        ///</summary>
        [Fact]
        public void SpreadsheetPartValidatingTest()
        {
            using (var stream = TestFileStreams.basicspreadsheet)
            using (var testDocument = SpreadsheetDocument.Open(stream, false))
            {
                // validate the workbook part only.
                var o12actual = O12Validator.Validate(testDocument.WorkbookPart);
                Assert.Empty(o12actual);

                // Office2010
                var o14actual = O14Validator.Validate(testDocument.WorkbookPart);
                Assert.Empty(o14actual);
            }
        }

        /// <summary>
        ///A test for Validate(OpenXmlPart) - validating MainDocument part.
        ///</summary>
        [Fact]
        public void WordprocessingPartValidatingTest()
        {
            using (var stream = TestFileStreams.complex0docx)
            using (var testDocument = WordprocessingDocument.Open(stream, false))
            {
                // validate the main document part only
                var o12actual = O12Validator.Validate(testDocument.MainDocumentPart);
                Assert.Empty(o12actual);

                // Office2010
                var o14actual = O14Validator.Validate(testDocument.MainDocumentPart);
                Assert.Empty(o14actual);
            }
        }

        /// <summary>
        ///A test for Validate(OpenXmlPart) - validating StyleDefinitionsPart and StylesWithEffectsPart.
        ///</summary>
        [Fact]
        public void Wordprocessing2010PartValidatingTest()
        {
            using (var stream = TestFileStreams.complex2010docx)
            using (var testDocument = WordprocessingDocument.Open(stream, false))
            {
                // validate the StyleDefinitionsPart
                var o12actual = O12Validator.Validate(testDocument.MainDocumentPart.StyleDefinitionsPart);
                Assert.Empty(o12actual);

                // Office2010
                var o14actual = O14Validator.Validate(testDocument.MainDocumentPart.StyleDefinitionsPart);
                Assert.Empty(o14actual);

                // can not validate the StylesWithEffectsPart against Office2007
                //actual = O12Validator.Validate(testDocument.MainDocumentPart.StylesWithEffectsPart);
                //Assert.Equal(0, actual.Count());

                // Office2010
                var o14effectsActual = O14Validator.Validate(testDocument.MainDocumentPart.StylesWithEffectsPart);
                Assert.Empty(o14effectsActual);
            }
        }

        /// <summary>
        ///A test for Validate(OpenXmlPart) - validating Slide part.
        ///</summary>
        [Fact]
        public void SlidePartValidatingTest()
        {
            using (var stream = TestFileStreams.o09_Performance_typical_pptx)
            using (var testDocument = PresentationDocument.Open(stream, false))
            {
                // validate one Slide part only
                var o12actual = O12Validator.Validate(testDocument.PresentationPart.SlideParts.First());
                Assert.Empty(o12actual);

                // Office2010
                var o14actual = O14Validator.Validate(testDocument.PresentationPart.SlideParts.First());
                Assert.Empty(o14actual);
            }
        }

        /// <summary>
        ///A test for Validate(element) - Workbook element.
        ///</summary>
        [Fact]
        public void SpreadsheetElementValidatingTest()
        {
            using (var stream = TestFileStreams.basicspreadsheet)
            using (var testDocument = SpreadsheetDocument.Open(stream, false))
            {
                // validate the workbook part only.
                var o12actual = O12Validator.Validate(testDocument.WorkbookPart.Workbook);
                Assert.Empty(o12actual);

                // Office2010
                var o14actual = O14Validator.Validate(testDocument.WorkbookPart.Workbook);
                Assert.Empty(o14actual);
            }
        }

        /// <summary>
        ///A test for Validate(element) - Document element.
        ///</summary>
        [Fact]
        public void WordprocessingElementValidatingTest()
        {
            using (var stream = TestFileStreams.complex0docx)
            using (var testDocument = WordprocessingDocument.Open(stream, false))
            {
                // validate the main document part only
                var o12actual = O12Validator.Validate(testDocument.MainDocumentPart.Document);
                Assert.Empty(o12actual);

                // Office2010
                var o14actual = O14Validator.Validate(testDocument.MainDocumentPart.Document);
                Assert.Empty(o14actual);
            }
        }

        /// <summary>
        ///A test for Validate(element) - Slide element.
        ///</summary>
        [Fact]
        public void SlideElementValidatingTest()
        {
            using (var stream = TestFileStreams.o09_Performance_typical_pptx)
            using (var testDocument = PresentationDocument.Open(stream, false))
            {
                // validate the Slide element
                var o12actual = O12Validator.Validate(testDocument.PresentationPart.SlideParts.First().Slide);
                Assert.Empty(o12actual);

                // Office2010
                var o14actual = O14Validator.Validate(testDocument.PresentationPart.SlideParts.First().Slide);
                Assert.Empty(o14actual);
            }
        }

        /// <summary>
        ///A test for Validate(part) and Validate(element).
        ///</summary>
        [Fact]
        public void PartValidatingTest()
        {
            using (Stream stream = new MemoryStream())
            {
                using (var testDocument = WordprocessingDocument.Create(stream, WordprocessingDocumentType.Document))
                {
                    var mainDocPart = testDocument.AddMainDocumentPart();
                    var paragraph = new DocumentFormat.OpenXml.Wordprocessing.Paragraph(new Body());
                    var document = new Document(new Body(paragraph));

                    IEnumerable<ValidationErrorInfo> actual;
                    // validate the element
                    actual = O12Validator.Validate(paragraph);
                    Assert.Single(actual);
                    var error = actual.First();
                    Assert.Null(error.Part);
                    Assert.Same(paragraph, error.Node);

                    mainDocPart.Document = document;
                    actual = O12Validator.Validate(paragraph);
                    Assert.Single(actual);
                    error = actual.First();
                    Assert.Same(mainDocPart, error.Part); // should return the part.
                    Assert.Same(paragraph, error.Node);
                }
            }
        }

        /// <summary>
        ///A test for Validate package structure.
        ///</summary>
        [Fact]
        public void PackageStuctureValidatingTest()
        {
            OpenXmlValidator validator = new OpenXmlValidator();
            byte[] buffer = new byte[1024 * 1024];
            using (var stream = new MemoryStream())
            {
                using (WordprocessingDocument wordDoc = WordprocessingDocument.Create(stream, WordprocessingDocumentType.Document))
                {
                    var mainPart = wordDoc.AddMainDocumentPart();
                    mainPart.Document = new Document();
                    mainPart.Document.Save();

                    var commentsPart = mainPart.AddNewPart<WordprocessingCommentsPart>();
                    commentsPart.Comments = new DocumentFormat.OpenXml.Wordprocessing.Comments();
                    commentsPart.Comments.Save();

                    var commentsPart2 = mainPart.AddExtendedPart(WordprocessingCommentsPart.RelationshipTypeConstant, WordprocessingCommentsPart.ContentTypeConstant, "xml");
                    commentsPart.Comments.SaveToPart(commentsPart2);

                    mainPart.CreateRelationship(mainPart.Uri, System.IO.Packaging.TargetMode.Internal, mainPart.RelationshipType);

                    wordDoc.Close();
                }
                stream.Flush();

                using (WordprocessingDocument loadedDoc = WordprocessingDocument.Open(stream, false))
                {
                    var errors = validator.Validate(loadedDoc);
                    Assert.Equal(2, errors.Count());
                    Assert.Same(loadedDoc.MainDocumentPart, errors.First().Part);
                    Assert.Same(loadedDoc.MainDocumentPart, errors.First().RelatedPart);
                    Assert.Equal("Pkg_PartIsNotAllowed", errors.First().Id);
                    Assert.Equal("/word/document.xml", errors.First().Path.PartUri.ToString());
                    Assert.Equal("The package/part 'MainDocumentPart{/word/document.xml}' cannot have a relationship that targets part 'MainDocumentPart{/word/document.xml}'.", errors.First().Description);
                    Assert.Same(loadedDoc.MainDocumentPart, errors.ElementAt(1).Part);
                    Assert.Equal("Pkg_OnlyOnePartAllowed", errors.ElementAt(1).Id);
                    Assert.Equal("/word/document.xml", errors.ElementAt(1).Path.PartUri.ToString());
                    Assert.Equal("The package/part 'MainDocumentPart{/word/document.xml}' can only have one instance of relationship that targets part 'WordprocessingCommentsPart'.", errors.ElementAt(1).Description);
                }
            }

            using (var stream = new MemoryStream())
            {
                using (var pptdoc = PresentationDocument.Create(stream, PresentationDocumentType.Presentation))
                {
                    var presettationPart = pptdoc.AddPresentationPart();
                    presettationPart.Presentation = new DocumentFormat.OpenXml.Presentation.Presentation();
                    presettationPart.Presentation.Save();

                    // must have a SlideMasterPart.
                    var errors = validator.Validate(pptdoc);
                    Assert.Equal(2, errors.Count());
                    Assert.Same(presettationPart, errors.First().Part);
                    Assert.Null(errors.First().RelatedPart);
                    Assert.Equal("Pkg_RequiredPartDoNotExist", errors.First().Id);
                    Assert.Equal("/ppt/presentation.xml", errors.First().Path.PartUri.ToString());
                    Assert.Equal("A required part 'SlideMasterPart' is missing.", errors.First().Description);
                }
            }
        }

        /// <summary>
        ///A test for invalid xml in part.
        ///</summary>
        [Fact]
        public void InvalidXmlInPartValidatingTest()
        {
            using (var stream = new MemoryStream())
            {
                using (WordprocessingDocument wordDoc = WordprocessingDocument.Create(stream, WordprocessingDocumentType.Document))
                {
                    var mainPart = wordDoc.AddMainDocumentPart();
                    mainPart.Document = new Document();
                    mainPart.Document.Save();

                    var commentsPart = mainPart.AddNewPart<WordprocessingCommentsPart>();
                    var comments = new DocumentFormat.OpenXml.Wordprocessing.Comments();

                    using (var sw = new StreamWriter(commentsPart.GetStream()))
                    {
                        sw.WriteLine("<w:comments xmlns:w=\"{0}\" ><w:comment></w:comment></w:comments>", comments.NamespaceUri);
                    }

                    OpenXmlValidator validator = new OpenXmlValidator();
                    var errors = validator.Validate(commentsPart);
                    Assert.Equal(2, errors.Count());

                    commentsPart.SetPartRootElementToNull();

                    using (var sw = new StreamWriter(commentsPart.GetStream()))
                    {
                        sw.WriteLine("<w:comments xmlns:w=\"{0}\" ><w:commentX><invalid></w:comment></w:comments>", comments.NamespaceUri);
                    }

                    errors = validator.Validate(commentsPart);
                    Assert.Single(errors);
                    Assert.Same(commentsPart, errors.First().Part);
                    Assert.Equal("ExceptionError", errors.First().Id);
                    Assert.Equal("/word/comments.xml", errors.First().Path.PartUri.ToString());

                }
            }
        }

        /// <summary>
        ///A test for OpenXmlValidator.MaxNumberOfErrors
        ///</summary>
        [Fact]
        public void MaxErrorsTest()
        {
            using (Stream stream = TestFileStreams._5Errors)
            {
                using (WordprocessingDocument testDocument = WordprocessingDocument.Open(stream, false))
                {
                    IEnumerable<ValidationErrorInfo> actual;
                    // validate the main document part only
                    actual = O12Validator.Validate(testDocument);
                    Assert.Equal(5, actual.Count());
                    actual = O12Validator.Validate(testDocument.MainDocumentPart);
                    Assert.Equal(2, actual.Count());
                    actual = O12Validator.Validate(testDocument.MainDocumentPart.Document);
                    Assert.Equal(2, actual.Count());

                    int savedMaxErrors = O12Validator.MaxNumberOfErrors;

                    O12Validator.MaxNumberOfErrors = 4;
                    actual = O12Validator.Validate(testDocument);
                    Assert.Equal(4, actual.Count());
                    actual = O12Validator.Validate(testDocument.MainDocumentPart);
                    Assert.Equal(2, actual.Count());
                    actual = O12Validator.Validate(testDocument.MainDocumentPart.Document);
                    Assert.Equal(2, actual.Count());

                    O12Validator.MaxNumberOfErrors = 3;
                    actual = O12Validator.Validate(testDocument);
                    Assert.Equal(3, actual.Count());
                    actual = O12Validator.Validate(testDocument.MainDocumentPart);
                    Assert.Equal(2, actual.Count());
                    actual = O12Validator.Validate(testDocument.MainDocumentPart.Document);
                    Assert.Equal(2, actual.Count());

                    O12Validator.MaxNumberOfErrors = 1;
                    actual = O12Validator.Validate(testDocument);
                    Assert.Single(actual);
                    actual = O12Validator.Validate(testDocument.MainDocumentPart);
                    Assert.Single(actual);
                    actual = O12Validator.Validate(testDocument.MainDocumentPart.Document);
                    Assert.Single(actual);

                    O12Validator.MaxNumberOfErrors = savedMaxErrors;
                }
            }
        }

        #endregion

        #region new test regarding O14 support

        /// <summary>
        /// A test for the newly added element.
        /// </summary>
        [Fact]
        public void DspInDiagramTest()
        {
            DocumentFormat.OpenXml.Office.Drawing.Drawing element = new DocumentFormat.OpenXml.Office.Drawing.Drawing();
            element.ShapeTree = new DocumentFormat.OpenXml.Office.Drawing.ShapeTree(
                                                new DocumentFormat.OpenXml.Office.Drawing.GroupShapeNonVisualProperties(
                                                        new DocumentFormat.OpenXml.Office.Drawing.NonVisualDrawingProperties() { Id = 0, Name = string.Empty },
                                                        new DocumentFormat.OpenXml.Office.Drawing.NonVisualGroupDrawingShapeProperties()
                                                        ),
                                                new DocumentFormat.OpenXml.Office.Drawing.GroupShapeProperties()
                                                );

            // ***** good case ******
            var actual = O12Validator.Validate(element);
            Assert.Empty(actual);
        }

        ///<summary>
        ///ExpectedExceptionOnValidate1Test.
        ///</summary>
        [Fact]
        public void ExpectedExceptionOnValidate1Test()
        {
            Assert.Throws<System.InvalidOperationException>(() =>
            {
                using (var stream = new MemoryStream())
                {
                    using (WordprocessingDocument wordDoc = WordprocessingDocument.Create(stream, WordprocessingDocumentType.Document))
                    {
                        wordDoc.AddMainDocumentPart();
                        wordDoc.MainDocumentPart.AddNewPart<StylesWithEffectsPart>();

                        var actual = O12Validator.Validate(wordDoc.MainDocumentPart.StylesWithEffectsPart);
                    }
                }
            });
        }

        ///<summary>
        ///ExpectedExceptionOnValidate2Test.
        ///</summary>
        [Fact]
        public void ExpectedExceptionOnValidate2Test()
        {
            Assert.Throws<System.InvalidOperationException>(() =>
            {
                var o14Element = new DocumentFormat.OpenXml.Wordprocessing.StartBorder();
                var actual = O12Validator.Validate(o14Element);
            });
        }

        /// <summary>
        /// A test for the O14 schema constraint data.
        /// </summary>
        [Fact]
        public void O14SchemaConstraintDataTest()
        {
            /************************
              <xs:complexType name="CT_TblBorders">
                <xs:sequence>
                  <xs:element name="top" type="CT_Border" minOccurs="0">
                  <xs:element name="left" type="CT_Border" minOccurs="0">
                  <xs:element name="start" type="CT_Border" minOccurs="0" ofapi:available="o14" />
                  <xs:element name="bottom" type="CT_Border" minOccurs="0">
                  <xs:element name="right" type="CT_Border" minOccurs="0">
                  <xs:element name="end" type="CT_Border" minOccurs="0" ofapi:available="o14" />
                  <xs:element name="insideH" type="CT_Border" minOccurs="0">
                  <xs:element name="insideV" type="CT_Border" minOccurs="0">
                </xs:sequence>
              </xs:complexType>
               *********************/

            var borders = new DocumentFormat.OpenXml.Wordprocessing.TableBorders();
            borders.TopBorder = new DocumentFormat.OpenXml.Wordprocessing.TopBorder() { Val = BorderValues.Apples };

            var actual = O12Validator.Validate(borders);
            Assert.Empty(actual);

            // add an O14 child
            borders.StartBorder = new StartBorder() { Val = BorderValues.ArchedScallops };
            actual = O12Validator.Validate(borders);
            // should report error in O12
            Assert.Single(actual);
            Assert.Same(borders, actual.First().Node);
            Assert.Same(borders.StartBorder, actual.First().RelatedNode);
            Assert.Equal(ValidationErrorType.Schema, actual.First().ErrorType);
            Assert.Equal("Sch_UnexpectedElementContentExpectingComplex", actual.First().Id);
            Assert.DoesNotContain(ValidationErrorStrings.Fmt_ListOfPossibleElements, actual.First().Description);

            // should not report error in O14
            actual = O14Validator.Validate(borders);
            Assert.Empty(actual);

            borders.RightBorder = new DocumentFormat.OpenXml.Wordprocessing.RightBorder() { Val = BorderValues.BabyPacifier };

            actual = O12Validator.Validate(borders);
            // should report error in O12
            Assert.Single(actual);
            Assert.Same(borders, actual.First().Node);
            Assert.Same(borders.StartBorder, actual.First().RelatedNode);
            Assert.Equal(ValidationErrorType.Schema, actual.First().ErrorType);
            Assert.Equal("Sch_UnexpectedElementContentExpectingComplex", actual.First().Id);
            Assert.DoesNotContain(ValidationErrorStrings.Fmt_ListOfPossibleElements, actual.First().Description);

            // should not report error in O14
            actual = O14Validator.Validate(borders);
            Assert.Empty(actual);

            borders.EndBorder = new EndBorder() { Val = BorderValues.Cabins };

            actual = O12Validator.Validate(borders);
            // should report error in O12
            Assert.Single(actual);
            Assert.Same(borders, actual.First().Node);
            Assert.Same(borders.StartBorder, actual.First().RelatedNode);
            Assert.Equal(ValidationErrorType.Schema, actual.First().ErrorType);
            Assert.Equal("Sch_UnexpectedElementContentExpectingComplex", actual.First().Id);
            Assert.DoesNotContain(ValidationErrorStrings.Fmt_ListOfPossibleElements, actual.First().Description);

            // should not report error in O14
            actual = O14Validator.Validate(borders);
            Assert.Empty(actual);

            // remove a required attribute from the O14 element.
            borders.EndBorder.Val = null;
            // should report attribute error in O14
            actual = O14Validator.Validate(borders);
            Assert.Single(actual);
            Assert.Same(borders.EndBorder, actual.First().Node);
            Assert.Null(actual.First().RelatedNode);
            Assert.Equal(ValidationErrorType.Schema, actual.First().ErrorType);
            Assert.Equal("Sch_MissRequiredAttribute", actual.First().Id);
        }

        /// <summary>
        /// Test merged Enum validation.
        /// </summary>
        [Fact]
        public void EnumValidationO14SupportTest()
        {
            var element = new DocumentFormat.OpenXml.Wordprocessing.LeftBorder();

            // ***** good case ******

            // the following values are valid in both Office2007 and Office2010.
            element.Val = BorderValues.Apples;
            var actual = O12Validator.Validate(element);
            Assert.Empty(actual);

            actual = O14Validator.Validate(element);
            Assert.Empty(actual);

            element.Val = BorderValues.BabyPacifier;
            actual = O12Validator.Validate(element);
            Assert.Empty(actual);

            actual = O14Validator.Validate(element);
            Assert.Empty(actual);

            element.Val = BorderValues.Cabins;
            actual = O12Validator.Validate(element);
            Assert.Empty(actual);

            actual = O14Validator.Validate(element);
            Assert.Empty(actual);

            element.Val = BorderValues.DashDotStroked;
            actual = O12Validator.Validate(element);
            Assert.Empty(actual);

            actual = O14Validator.Validate(element);
            Assert.Empty(actual);

            element.Val = BorderValues.Earth1;
            actual = O12Validator.Validate(element);
            Assert.Empty(actual);

            actual = O14Validator.Validate(element);
            Assert.Empty(actual);

            element.Val = BorderValues.Fans;
            actual = O12Validator.Validate(element);
            Assert.Empty(actual);

            actual = O14Validator.Validate(element);
            Assert.Empty(actual);

            // ***** error case ******

            // following are invalid for both Office2007 and Office2010
            element.Val.InnerText = "";
            actual = O12Validator.Validate(element);
            Assert.Single(actual);
            Assert.Equal(ValidationErrorType.Schema, actual.First().ErrorType);
            Assert.Equal("Sch_AttributeValueDataTypeDetailed", actual.First().Id);
            Assert.Equal("/w:left[1]", actual.First().Path.XPath);
            Assert.EndsWith(" The Enumeration constraint failed.", actual.First().Description);

            actual = O14Validator.Validate(element);
            Assert.Single(actual);
            Assert.Equal(ValidationErrorType.Schema, actual.First().ErrorType);
            Assert.Equal("Sch_AttributeValueDataTypeDetailed", actual.First().Id);
            Assert.Equal("/w:left[1]", actual.First().Path.XPath);
            Assert.EndsWith(" The Enumeration constraint failed.", actual.First().Description);

            //
            element.Val.InnerText = "Noo";
            actual = O12Validator.Validate(element);
            Assert.Single(actual);
            Assert.Equal(ValidationErrorType.Schema, actual.First().ErrorType);
            Assert.Equal("Sch_AttributeValueDataTypeDetailed", actual.First().Id);
            Assert.Equal("/w:left[1]", actual.First().Path.XPath);
            Assert.EndsWith(" The Enumeration constraint failed.", actual.First().Description);

            actual = O14Validator.Validate(element);
            Assert.Single(actual);
            Assert.Equal(ValidationErrorType.Schema, actual.First().ErrorType);
            Assert.Equal("Sch_AttributeValueDataTypeDetailed", actual.First().Id);
            Assert.Equal("/w:left[1]", actual.First().Path.XPath);
            Assert.EndsWith(" The Enumeration constraint failed.", actual.First().Description);

            // Invalid character case.
            element.Val.InnerText = "Dashed"; // the correct value is "dashed"
            actual = O12Validator.Validate(element);
            Assert.Single(actual);
            Assert.Equal(ValidationErrorType.Schema, actual.First().ErrorType);
            Assert.Equal("Sch_AttributeValueDataTypeDetailed", actual.First().Id);
            Assert.Equal("/w:left[1]", actual.First().Path.XPath);
            Assert.EndsWith(" The Enumeration constraint failed.", actual.First().Description);

            actual = O14Validator.Validate(element);
            Assert.Single(actual);
            Assert.Equal(ValidationErrorType.Schema, actual.First().ErrorType);
            Assert.Equal("Sch_AttributeValueDataTypeDetailed", actual.First().Id);
            Assert.Equal("/w:left[1]", actual.First().Path.XPath);
            Assert.EndsWith(" The Enumeration constraint failed.", actual.First().Description);

            //// assign a value which is valid in Office2010, but not in Office2007
            element.Val = BorderValues.TriangleCircle1;

            // should report error in O12 validator.
            // In M5, the enum is also available in O12
            actual = O12Validator.Validate(element);
            Assert.Empty(actual);
            //Assert.Equal(ValidationErrorType.Schema, actual.First().ErrorType);
            //Assert.Equal("Sch_AttributeValueDataTypeDetailed", actual.First().Id);
            //Assert.Equal("/w:left[1]", actual.First().Path.XPath);
            //Assert.True(actual.First().Description.EndsWith(" The Enumeration constraint failed."));

            // should not report error in O14 validator.
            actual = O14Validator.Validate(element);
            Assert.Empty(actual);

        }

        /// <summary>
        /// Test new Office2010 new added attributes validation.
        /// </summary>
        [Fact]
        public void AttributeValidationO14SupportTest()
        {
            var element = new Indentation();

            // ***** good case ******

            // the following attributes are valid in both Office2007 and Office2010.
            element.Left = "10";
            var actual = O12Validator.Validate(element);
            Assert.Empty(actual);

            actual = O14Validator.Validate(element);
            Assert.Empty(actual);

            element.Right = "20";
            actual = O12Validator.Validate(element);
            Assert.Empty(actual);

            actual = O14Validator.Validate(element);
            Assert.Empty(actual);

            // ***** error case ******

            // following are invalid for both Office2007 and Office2010
            element.SetAttribute(new OpenXmlAttribute("foo", "bar", "http://foo", "egg"));
            actual = O12Validator.Validate(element);
            Assert.Single(actual);
            Assert.Equal(ValidationErrorType.Schema, actual.First().ErrorType);
            Assert.Equal("Sch_UndeclaredAttribute", actual.First().Id);
            Assert.Equal("/w:ind[1]", actual.First().Path.XPath);

            actual = O14Validator.Validate(element);
            Assert.Single(actual);
            Assert.Equal(ValidationErrorType.Schema, actual.First().ErrorType);
            Assert.Equal("Sch_UndeclaredAttribute", actual.First().Id);
            Assert.Equal("/w:ind[1]", actual.First().Path.XPath);
            element.RemoveAttribute("bar", "http://foo");

            // The w:start only valid in Office2010.
            element.Start = "10";
            // should report error in Office2007 validator.
            actual = O12Validator.Validate(element);
            Assert.Single(actual);
            Assert.Equal(ValidationErrorType.Schema, actual.First().ErrorType);
            Assert.Equal("Sch_UndeclaredAttribute", actual.First().Id);
            Assert.Equal("/w:ind[1]", actual.First().Path.XPath);
            Assert.Equal("The 'http://schemas.openxmlformats.org/wordprocessingml/2006/main:start' attribute is not declared.", actual.First().Description);

            // should NOT report error in Office2010 validator.
            actual = O14Validator.Validate(element);
            Assert.Empty(actual);

            // The w:start only valid in Office2010.
            // Also set the value to error.
            element.Start.InnerText = "Foo";
            // should report Sch_UndeclaredAttribute error in Office2007 validator.
            actual = O12Validator.Validate(element);
            Assert.Single(actual);
            Assert.Equal(ValidationErrorType.Schema, actual.First().ErrorType);
            Assert.Equal("Sch_UndeclaredAttribute", actual.First().Id);
            Assert.Equal("/w:ind[1]", actual.First().Path.XPath);
            Assert.Equal("The 'http://schemas.openxmlformats.org/wordprocessingml/2006/main:start' attribute is not declared.", actual.First().Description);

            // should report Sch_AttributeUnionFailedEx error in Office2010 validator.
            actual = O14Validator.Validate(element);
            Assert.Single(actual);
            Assert.Equal(ValidationErrorType.Schema, actual.First().ErrorType);
            Assert.Equal("Sch_AttributeUnionFailedEx", actual.First().Id);
            Assert.Equal("/w:ind[1]", actual.First().Path.XPath);
        }

        /// <summary>
        /// Test changed value type for attribute in O14.
        /// </summary>
        [Fact]
        public void ChangedAttributeValueTypeValidationO14SupportTest()
        {
            //<xs:simpleType name="ST_DecimalNumberOrPercent">
            //  <xs:union memberTypes="ST_Percentage ST_DecimalNumber" />
            //</xs:simpleType>
            //<xs:simpleType name="ST_Percentage">
            //  <xs:annotation>
            //    <xs:documentation>Percentage</xs:documentation>
            //  </xs:annotation>
            //  <xs:restriction base="xsd:int" />
            //</xs:simpleType>

            var element = new Zoom();

            // ***** good case ******

            // the following attributes are valid in both Office2007 and Office2010.
            element.Percent = "10";
            var actual = O12Validator.Validate(element);
            Assert.Empty(actual);

            actual = O14Validator.Validate(element);
            Assert.Empty(actual);

            // ***** error case ******

            // following are invalid for both Office2007 and Office2010
            element.Percent = "foo";
            actual = O12Validator.Validate(element);
            Assert.Single(actual);
            Assert.Equal(ValidationErrorType.Schema, actual.First().ErrorType);
            Assert.Equal("Sch_AttributeValueDataTypeDetailed", actual.First().Id);
            Assert.Equal("/w:zoom[1]", actual.First().Path.XPath);

            actual = O14Validator.Validate(element);
            Assert.Single(actual);
            Assert.Equal(ValidationErrorType.Schema, actual.First().ErrorType);
            Assert.Equal("Sch_AttributeUnionFailedEx", actual.First().Id);
            Assert.Equal("/w:zoom[1]", actual.First().Path.XPath);

            // A valid value for Office2010 but is invalid for Office2007.
            element.Percent = "10%";
            // should report error in Office2007 validator.
            actual = O12Validator.Validate(element);
            Assert.Single(actual);
            Assert.Equal(ValidationErrorType.Schema, actual.First().ErrorType);
            Assert.Equal("Sch_AttributeValueDataTypeDetailed", actual.First().Id);
            Assert.Equal("/w:zoom[1]", actual.First().Path.XPath);

            // should NOT report error in Office2010 validator.
            actual = O14Validator.Validate(element);
            Assert.Empty(actual);

        }

        /// <summary>
        /// Test new Office2010 new added attributes / elements validation.
        /// </summary>
        [Fact]
        public void SchemaValidationO14SupportTest2()
        {
            var element = new TableLook();
            var tblPr = new DocumentFormat.OpenXml.Wordprocessing.TableProperties(element);

            // ***** good case ******

            // the following attributes are valid in both Office2007 and Office2010.
            element.Val = "FF00";
            var actual = O12Validator.Validate(tblPr);
            Assert.Empty(actual);

            actual = O14Validator.Validate(tblPr);
            Assert.Empty(actual);

            //// ***** error case ******

            //// following are invalid for both Office2007 and Office2010
            element.SetAttribute(new OpenXmlAttribute("foo", "bar", "http://foo", "egg"));
            actual = O12Validator.Validate(tblPr);
            Assert.Single(actual);
            Assert.Equal(ValidationErrorType.Schema, actual.First().ErrorType);
            Assert.Equal("Sch_UndeclaredAttribute", actual.First().Id);
            Assert.Equal("/w:tblPr[1]/w:tblLook[1]", actual.First().Path.XPath);

            actual = O14Validator.Validate(tblPr);
            Assert.Single(actual);
            Assert.Equal(ValidationErrorType.Schema, actual.First().ErrorType);
            Assert.Equal("Sch_UndeclaredAttribute", actual.First().Id);
            Assert.Equal("/w:tblPr[1]/w:tblLook[1]", actual.First().Path.XPath);
            element.RemoveAttribute("bar", "http://foo");

            // The w:firstRow only valid in Office2010.
            element.FirstRow = true;
            // should report error in Office2007 validator.
            actual = O12Validator.Validate(tblPr);
            Assert.Single(actual);
            Assert.Equal(ValidationErrorType.Schema, actual.First().ErrorType);
            Assert.Equal("Sch_UndeclaredAttribute", actual.First().Id);
            Assert.Equal("/w:tblPr[1]/w:tblLook[1]", actual.First().Path.XPath);
            Assert.Equal("The 'http://schemas.openxmlformats.org/wordprocessingml/2006/main:firstRow' attribute is not declared.", actual.First().Description);

            // should NOT report error in Office2010 validator.
            actual = O14Validator.Validate(element);
            Assert.Empty(actual);

            // ***** good case ******

            var compat = new Compatibility();

            compat.AdjustLineHeightInTable = new AdjustLineHeightInTable();
            actual = O12Validator.Validate(compat);
            Assert.Empty(actual);

            actual = O14Validator.Validate(compat);
            Assert.Empty(actual);

            //// ***** error case ******

            // The CompatibilitySetting only valid in Office2010.

            var o14element = compat.AppendChild(new CompatibilitySetting() { Name = CompatSettingNameValues.CompatibilityMode, Uri = "foo", Val = "12" });
            actual = O12Validator.Validate(compat);
            // should report error in O12
            // In M5, it is also avalilabe in O12, so disable this block
            Assert.Empty(actual);
            //Assert.Same(compat, actual.First().Node);
            //Assert.Same(o14element, actual.First().RelatedNode);
            //Assert.Equal(ValidationErrorType.Schema, actual.First().ErrorType);
            //Assert.Equal("Sch_UnexpectedElementContentExpectingComplex", actual.First().Id);

            // should not report error in O14
            actual = O14Validator.Validate(compat);
            Assert.Empty(actual);

            // append
            var errorElement = compat.AppendChild(new CachedColumnBalance());

            actual = O12Validator.Validate(compat);
            // should report error in O12
            Assert.Single(actual);
            Assert.Same(compat, actual.First().Node);
            Assert.Same(errorElement, actual.First().RelatedNode);
            Assert.Equal(ValidationErrorType.Schema, actual.First().ErrorType);
            Assert.Equal("Sch_UnexpectedElementContentExpectingComplex", actual.First().Id);
            Assert.DoesNotContain(ValidationErrorStrings.Fmt_ListOfPossibleElements, actual.First().Description);

            // should report error in O14 because the last element is our of order.
            actual = O14Validator.Validate(compat);
            Assert.Single(actual);
            Assert.Same(compat, actual.First().Node);
            Assert.Same(errorElement, actual.First().RelatedNode);
            Assert.Equal(ValidationErrorType.Schema, actual.First().ErrorType);
            Assert.Equal("Sch_UnexpectedElementContentExpectingComplex", actual.First().Id);
            Assert.DoesNotContain(ValidationErrorStrings.Fmt_ListOfPossibleElements, actual.First().Description);
        }

        /// <summary>
        /// Test schema validation on elements with MC attributes.
        /// </summary>
        [Fact]
        public void SchemaValidationOnMcAttributeTest()
        {
            string xml = "<w:document xmlns:mc=\"http://schemas.openxmlformats.org/markup-compatibility/2006\" mc:Ignorable=\"w14\" " +
                        "xmlns:w14=\"http://schemas.microsoft.com/office/word/2007/5/30/wordml\" " +
                        "xmlns:w=\"http://schemas.openxmlformats.org/wordprocessingml/2006/main\"><w:body><w:p w14:paraId=\"017B6C57\" w14:editId=\"32F17AD3\" w:rsidR=\"00A35C47\"  /></w:body></w:document>";

            var element = new Document(xml);

            var actual = O12Validator.Validate(element);
            Assert.Empty(actual);

            actual = O14Validator.Validate(element);
            Assert.Empty(actual);
        }

        /// <summary>
        /// A test for the namespace .
        /// </summary>
        [Fact]
        public void NamespaceTest()
        {
            // the "w14" is a beta namespace in this xml fragment.
            string xml = "<w:document xmlns:w14=\"http://schemas.microsoft.com/office/word/2007/5/30/wordml\" " +
                "xmlns:mc=\"http://schemas.openxmlformats.org/markup-compatibility/2006\" " +
            "xmlns:w=\"http://schemas.openxmlformats.org/wordprocessingml/2006/main\" mc:Ignorable=\"w14\"><w:body><w:p w:rsidR=\"00A35C47\" w14:paraId=\"017B6C57\" w14:editId=\"32F17AD3\" /></w:body></w:document>";

            var element = new Document(xml);
            var p = element.Body.FirstChild as DocumentFormat.OpenXml.Wordprocessing.Paragraph;
            Assert.Null(p.ParagraphId); // the w14:paraId in the xml has different namespace than expected.
            Assert.Equal(xml, element.OuterXml);

            // set a O14 paraId
            p.ParagraphId = "0000FFFF";
            Assert.NotNull(p.ParagraphId);

            var actual = O12Validator.Validate(element);
            Assert.Single(actual);

            actual = O14Validator.Validate(element);
            Assert.Empty(actual);

            string outerxml = element.OuterXml;
            Document newElement = new Document(outerxml);
            p = element.Body.FirstChild as DocumentFormat.OpenXml.Wordprocessing.Paragraph;
            Assert.Null(p.TextId);
            Assert.NotNull(p.ParagraphId);

            actual = O12Validator.Validate(element);
            Assert.Single(actual);

            actual = O14Validator.Validate(element);
            Assert.Empty(actual);

        }

        #endregion

        /// <summary>
        ///A test for Validate(OpenXmlPackage) - validating a document opened with a different version.
        ///</summary>
        [Fact]
        public void VersionMismatchValidatingTest()
        {
            using (Stream stream = TestFileStreams.complex0docx)
            {
                // use OpenXmlPackage
                using (WordprocessingDocument wordTestDocument = WordprocessingDocument.Open(stream, false, new OpenSettings() { MarkupCompatibilityProcessSettings = new MarkupCompatibilityProcessSettings(MarkupCompatibilityProcessMode.ProcessAllParts, FileFormatVersions.Office2010) }))

                {
                    IEnumerable<ValidationErrorInfo> actual;
                    // Office2010
                    actual = O14Validator.Validate(wordTestDocument);
                    Assert.Single(actual); // The value 'actual' should contain one validtion error for 'doNotEmbedSmartTags' in the test document.

                    // the following line should throw exception.
                    Assert.Throws<System.InvalidOperationException>(() =>
                    {
                        actual = O12Validator.Validate(wordTestDocument);
                    });
                }
            }
        }

        /// <summary>
        ///A test for Validate(OpenXmlPackage) - validating a document opened with a different version.
        ///</summary>
        [Fact]
        public void VersionMismatchPartValidatingTest()
        {
            using (Stream stream = TestFileStreams.complex0docx)
            using (WordprocessingDocument wordTestDocument = WordprocessingDocument.Open(stream, false, new OpenSettings() { MarkupCompatibilityProcessSettings = new MarkupCompatibilityProcessSettings(MarkupCompatibilityProcessMode.ProcessAllParts, FileFormatVersions.Office2007) }))
            {
                var actual = O12Validator.Validate(wordTestDocument.MainDocumentPart);
                Assert.Empty(actual);

                Assert.Throws<System.InvalidOperationException>(() => O14Validator.Validate(wordTestDocument.MainDocumentPart));
            }
        }
    }
}<|MERGE_RESOLUTION|>--- conflicted
+++ resolved
@@ -2951,31 +2951,15 @@
             using (var stream = TestFileStreams.o09_Performance_typical_pptx)
             using (var pDoc = PresentationDocument.Open(stream, false))
             {
-<<<<<<< HEAD
-                using (PresentationDocument pDoc = PresentationDocument.Open(stream, false))
-                {
-                    // use stream
-                    IEnumerable<ValidationErrorInfo> actual;
-                    actual = O12Validator.Validate(pDoc);
-                    var cnt = actual.Count();
-                    var passed = cnt == 109 || cnt == 0;
-                    Assert.True(passed); // In old versions of SDK, the value 'actual' should contain 109 validation errors for 'smtClean' in the test document.
-
-                    // Office2010
-                    actual = O14Validator.Validate(pDoc);
-                    cnt = actual.Count();
-                    passed = cnt == 109 || cnt == 0;
-                    Assert.True(passed); // In old versions of SDK, the value 'actual' should contain 109 validation errors for 'smtClean' in the test document.
-                }
-=======
                 // use stream
                 var o12actual = O12Validator.Validate(pDoc);
-                Assert.Equal(109, o12actual.Count()); // The value 'actual' should contain 109 validtion errors for 'smtClean' in the test document.
+                var o12count = o12actual.Count();
+                Assert.True(o12count == 109 || o12count == 0); // The value 'actual' should contain 109 validtion errors for 'smtClean' in the test document.
 
                 // Office2010
                 var o14actual = O14Validator.Validate(pDoc);
-                Assert.Equal(109, o14actual.Count()); // The value 'actual' should contain 109 validtion errors for 'smtClean' in the test document.
->>>>>>> 13b35c0e
+                var o14count = o14actual.Count();
+                Assert.True(o14count == 109 || o14count == 0); // The value 'actual' should contain 109 validtion errors for 'smtClean' in the test document.
             }
         }
 
