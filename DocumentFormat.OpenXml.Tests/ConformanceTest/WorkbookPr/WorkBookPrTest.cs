--- conflicted
+++ resolved
@@ -86,11 +86,7 @@
         [Fact]
         public void WorkBookPr03DeleteElement()
         {
-<<<<<<< HEAD
             this.MyTestInitialize();
-=======
-            this.MyTestInitialize(TestContext.GetCurrentMethod());
->>>>>>> b187df93
 
             string originalFilepath = this.GetTestFilePath(this.generatedDocumentFile);
             string deleteFilePath = this.GetTestFilePath(this.deletedDocumentFile);
