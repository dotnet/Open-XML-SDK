--- conflicted
+++ resolved
@@ -91,13 +91,8 @@
     <Rule Id="SA1133" Action="Warning" />
     <Rule Id="SA1134" Action="Warning" />
     <Rule Id="SA1135" Action="None" />
-<<<<<<< HEAD
     <Rule Id="SA1136" Action="Warning" />
-    <Rule Id="SA1137" Action="None" />
-=======
-    <Rule Id="SA1136" Action="None" />
     <Rule Id="SA1137" Action="Warning" />
->>>>>>> afecb6a2
     <Rule Id="SA1138" Action="None" />
     <Rule Id="SA1139" Action="Warning" />
     <Rule Id="SA1200" Action="Warning" />
