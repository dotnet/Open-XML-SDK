{
  "sdk": {
<<<<<<< HEAD
    "version": "7.0.304"
=======
    "version": "7.0.201",
    "rollForward": "feature"
>>>>>>> 3439cfc4
  }
}<|MERGE_RESOLUTION|>--- conflicted
+++ resolved
@@ -1,10 +1,6 @@
 {
   "sdk": {
-<<<<<<< HEAD
-    "version": "7.0.304"
-=======
     "version": "7.0.201",
     "rollForward": "feature"
->>>>>>> 3439cfc4
   }
 }