--- conflicted
+++ resolved
@@ -75,20 +75,7 @@
             {
                 if (v == FileFormatVersions.None)
                 {
-<<<<<<< HEAD
-                    case FileFormatVersions.Office2007:
-                        return 1;
-                    case FileFormatVersions.Office2010:
-                        return 2;
-                    case FileFormatVersions.Office2013:
-                        return 3;
-                    case FileFormatVersions.Office2016:
-                        return 4;
-                    default:
-                        throw new ArgumentOutOfRangeException(name);
-=======
                     throw new ArgumentOutOfRangeException(name);
->>>>>>> cf1e4317
                 }
 
                 if ((FileFormatVersions.Office2007 & v) == FileFormatVersions.Office2007)
@@ -104,6 +91,11 @@
                 if ((FileFormatVersions.Office2013 & v) == FileFormatVersions.Office2013)
                 {
                     return 3;
+                }
+
+                if ((FileFormatVersions.Office2016 & v) == FileFormatVersions.Office2016)
+                {
+                    return 4;
                 }
 
                 throw new ArgumentOutOfRangeException(name);
