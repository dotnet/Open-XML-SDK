﻿// Copyright (c) Microsoft. All rights reserved.
// Licensed under the MIT license. See LICENSE file in the project root for full license information.

using DocumentFormat.OpenXml.Framework;
using System.Collections.Generic;
using System.Xml;

namespace DocumentFormat.OpenXml.Features
{
    internal partial class OpenXmlNamespaceResolver : IOpenXmlNamespaceResolver
    {
<<<<<<< HEAD
=======
        // The namespaces listed here are somewhat obsolete ones that we need to support. Before we try to get the index of a namespace,
        // we check if it's in this list to rename to the expected correct namespace.
        private readonly Dictionary<OpenXmlNamespace, OpenXmlNamespace> _extendedNamespaces;

        // This dictionary contains the Strict and Transitional namespaces pairs to be interpreted equivalent.
        private readonly Dictionary<OpenXmlNamespace, OpenXmlNamespace> _strictTransitionalNamespaces;

        // This dictionary contains the Strict and Transitional relationship pairs to be interpreted equivalent.
        private readonly Dictionary<OpenXmlNamespace, OpenXmlNamespace> _strictTransitionalRelationshipPairs;

        public OpenXmlNamespaceResolver()
        {
            _extendedNamespaces = new NamespaceDictionary(this)
            {
                { "http://schemas.openxmlformats.org/wordprocessingml/2006/3/main", "http://schemas.openxmlformats.org/wordprocessingml/2006/main" },
                { "http://schemas.openxmlformats.org/wordprocessingml/2006/5/main", "http://schemas.openxmlformats.org/wordprocessingml/2006/main" },
                { "http://schemas.openxmlformats.org/wordprocessingml/2006/6/main", "http://schemas.openxmlformats.org/wordprocessingml/2006/main" },
                { "http://schemas.openxmlformats.org/spreadsheetml/2006/5/main", "http://schemas.openxmlformats.org/spreadsheetml/2006/main" },
                { "http://schemas.openxmlformats.org/spreadsheetml/2006/7/main", "http://schemas.openxmlformats.org/spreadsheetml/2006/main" },
                { "http://schemas.openxmlformats.org/presentationml/2006/3/main", "http://schemas.openxmlformats.org/presentationml/2006/main" },
                { "http://schemas.openxmlformats.org/drawingml/2006/3/main", "http://schemas.openxmlformats.org/drawingml/2006/main" },
                { "http://schemas.microsoft.com/office/word/2010/11/wordml", "http://schemas.microsoft.com/office/word/2012/wordml" },
            };

            _strictTransitionalNamespaces = new NamespaceDictionary(this)
            {
                // Namespaces
                { "http://purl.oclc.org/ooxml/descriptions/base", "http://descriptions.openxmlformats.org/description/base" },
                { "http://purl.oclc.org/ooxml/descriptions/full", "http://descriptions.openxmlformats.org/description/full" },
                { "http://purl.oclc.org/ooxml/drawingml/chart", "http://schemas.openxmlformats.org/drawingml/2006/chart" },
                { "http://purl.oclc.org/ooxml/drawingml/chartDrawing", "http://schemas.openxmlformats.org/drawingml/2006/chartDrawing" },
                { "http://purl.oclc.org/ooxml/drawingml/diagram", "http://schemas.openxmlformats.org/drawingml/2006/diagram" },
                { "http://purl.oclc.org/ooxml/drawingml/main", "http://schemas.openxmlformats.org/drawingml/2006/main" },
                { "http://purl.oclc.org/ooxml/drawingml/picture", "http://schemas.openxmlformats.org/drawingml/2006/picture" },
                { "http://purl.oclc.org/ooxml/drawingml/spreadsheetDrawing", "http://schemas.openxmlformats.org/drawingml/2006/spreadsheetDrawing" },
                { "http://purl.oclc.org/ooxml/drawingml/wordprocessingDrawing", "http://schemas.openxmlformats.org/drawingml/2006/wordprocessingDrawing" },
                { "http://purl.oclc.org/ooxml/officeDocument/bibliography", "http://schemas.openxmlformats.org/officeDocument/2006/bibliography" },
                { "http://purl.oclc.org/ooxml/officeDocument/customProperties", "http://schemas.openxmlformats.org/officeDocument/2006/custom-properties" },
                { "http://purl.oclc.org/ooxml/officeDocument/customXml", "http://schemas.openxmlformats.org/officeDocument/2006/customXml" },
                { "http://purl.oclc.org/ooxml/officeDocument/customXmlDataProps", "http://schemas.openxmlformats.org/officeDocument/2006/customXmlDataProps" },
                { "http://purl.oclc.org/ooxml/officeDocument/docPropsVTypes", "http://schemas.openxmlformats.org/officeDocument/2006/docPropsVTypes" },
                { "http://purl.oclc.org/ooxml/officeDocument/extendedProperties", "http://schemas.openxmlformats.org/officeDocument/2006/extended-properties" },
                { "http://purl.oclc.org/ooxml/officeDocument/math", "http://schemas.openxmlformats.org/officeDocument/2006/math" },
                { "http://purl.oclc.org/ooxml/officeDocument/relationships", "http://schemas.openxmlformats.org/officeDocument/2006/relationships" },
                { "http://purl.oclc.org/ooxml/presentationml/main", "http://schemas.openxmlformats.org/presentationml/2006/main" },
                { "http://purl.oclc.org/ooxml/schemaLibrary/main", "http://schemas.openxmlformats.org/schemaLibrary/2006/main" },
                { "http://purl.oclc.org/ooxml/spreadsheetml/main", "http://schemas.openxmlformats.org/spreadsheetml/2006/main" },
                { "http://purl.oclc.org/ooxml/wordprocessingml/main", "http://schemas.openxmlformats.org/wordprocessingml/2006/main" },
                { "http://purl.org/dc/dcmitype/", "http://purl.org/dc/dcmitype/" },
                { "http://purl.org/dc/elements/1.1/", "http://purl.org/dc/elements/1.1/" },
                { "http://purl.org/dc/terms/", "http://purl.org/dc/terms/" },
                { "http://www.w3.org/2001/XMLSchema", "http://www.w3.org/2001/XMLSchema" },
                { "http://www.w3.org/2001/XMLSchema-instance", "http://www.w3.org/2001/XMLSchema-instance" },
                { "http://purl.oclc.org/ooxml/drawingml/lockedCanvas", "http://schemas.openxmlformats.org/drawingml/2006/lockedCanvas" },
                { "http://purl.oclc.org/ooxml/drawingml/compatibility", "http://schemas.openxmlformats.org/drawingml/2006/compatibility" },
                { "http://purl.oclc.org/ooxml/officeDocument/sharedTypes", "http://schemas.openxmlformats.org/officeDocument/2006/sharedTypes" },

                // This is a namespace conversion. Workaround for a bug in ISO spec. https://www.assembla.com/code/IS29500/subversion/changesets/160
                { "http://purl.oclc.org/ooxml/officeDocument/relationships/customXml", "http://schemas.openxmlformats.org/officeDocument/2006/customXml" },
            };

            _strictTransitionalRelationshipPairs = new NamespaceDictionary(this)
            {
                { "http://purl.oclc.org/ooxml/officeDocument/relationships/aFChunk", "http://schemas.openxmlformats.org/officeDocument/2006/relationships/aFChunk" },
                { "http://purl.oclc.org/ooxml/officeDocument/relationships/attachedTemplate", "http://schemas.openxmlformats.org/officeDocument/2006/relationships/attachedTemplate" },
                { "http://purl.oclc.org/ooxml/officeDocument/relationships/audio", "http://schemas.openxmlformats.org/officeDocument/2006/relationships/audio" },
                { "http://purl.oclc.org/ooxml/officeDocument/relationships/calcChain", "http://schemas.openxmlformats.org/officeDocument/2006/relationships/calcChain" },
                { "http://purl.oclc.org/ooxml/officeDocument/relationships/chart", "http://schemas.openxmlformats.org/officeDocument/2006/relationships/chart" },
                { "http://purl.oclc.org/ooxml/officeDocument/relationships/chartsheet", "http://schemas.openxmlformats.org/officeDocument/2006/relationships/chartsheet" },
                { "http://purl.oclc.org/ooxml/officeDocument/relationships/chartUserShapes", "http://schemas.openxmlformats.org/officeDocument/2006/relationships/chartUserShapes" },
                { "http://purl.oclc.org/ooxml/officeDocument/relationships/commentAuthors", "http://schemas.openxmlformats.org/officeDocument/2006/relationships/commentAuthors" },
                { "http://purl.oclc.org/ooxml/officeDocument/relationships/comments", "http://schemas.openxmlformats.org/officeDocument/2006/relationships/comments" },
                { "http://purl.oclc.org/ooxml/officeDocument/relationships/connections", "http://schemas.openxmlformats.org/officeDocument/2006/relationships/connections" },
                { "http://purl.oclc.org/ooxml/officeDocument/relationships/control", "http://schemas.openxmlformats.org/officeDocument/2006/relationships/control" },
                { "http://purl.oclc.org/ooxml/officeDocument/relationships/customProperties", "http://schemas.openxmlformats.org/officeDocument/2006/relationships/custom-properties" },
                { "http://purl.oclc.org/ooxml/officeDocument/relationships/customProperty", "http://schemas.openxmlformats.org/officeDocument/2006/relationships/customProperty" },
                { "http://purl.oclc.org/ooxml/officeDocument/relationships/customXml", "http://schemas.openxmlformats.org/officeDocument/2006/relationships/customXml" },
                { "http://purl.oclc.org/ooxml/officeDocument/relationships/customXmlProps", "http://schemas.openxmlformats.org/officeDocument/2006/relationships/customXmlProps" },
                { "http://purl.oclc.org/ooxml/officeDocument/relationships/diagramColors", "http://schemas.openxmlformats.org/officeDocument/2006/relationships/diagramColors" },
                { "http://purl.oclc.org/ooxml/officeDocument/relationships/diagramData", "http://schemas.openxmlformats.org/officeDocument/2006/relationships/diagramData" },
                { "http://purl.oclc.org/ooxml/officeDocument/relationships/diagramLayout", "http://schemas.openxmlformats.org/officeDocument/2006/relationships/diagramLayout" },
                { "http://purl.oclc.org/ooxml/officeDocument/relationships/diagramQuickStyle", "http://schemas.openxmlformats.org/officeDocument/2006/relationships/diagramQuickStyle" },
                { "http://purl.oclc.org/ooxml/officeDocument/relationships/dialogsheet", "http://schemas.openxmlformats.org/officeDocument/2006/relationships/dialogsheet" },
                { "http://purl.oclc.org/ooxml/officeDocument/relationships/drawing", "http://schemas.openxmlformats.org/officeDocument/2006/relationships/drawing" },
                { "http://purl.oclc.org/ooxml/officeDocument/relationships/endnotes", "http://schemas.openxmlformats.org/officeDocument/2006/relationships/endnotes" },
                { "http://purl.oclc.org/ooxml/officeDocument/relationships/extendedProperties", "http://schemas.openxmlformats.org/officeDocument/2006/relationships/extended-properties" },
                { "http://purl.oclc.org/ooxml/officeDocument/relationships/externalLink", "http://schemas.openxmlformats.org/officeDocument/2006/relationships/externalLink" },
                { "http://purl.oclc.org/ooxml/officeDocument/relationships/externalLinkPath", "http://schemas.openxmlformats.org/officeDocument/2006/relationships/externalLinkPath" },
                { "http://purl.oclc.org/ooxml/officeDocument/relationships/font", "http://schemas.openxmlformats.org/officeDocument/2006/relationships/font" },
                { "http://purl.oclc.org/ooxml/officeDocument/relationships/fontTable", "http://schemas.openxmlformats.org/officeDocument/2006/relationships/fontTable" },
                { "http://purl.oclc.org/ooxml/officeDocument/relationships/footer", "http://schemas.openxmlformats.org/officeDocument/2006/relationships/footer" },
                { "http://purl.oclc.org/ooxml/officeDocument/relationships/footnotes", "http://schemas.openxmlformats.org/officeDocument/2006/relationships/footnotes" },
                { "http://purl.oclc.org/ooxml/officeDocument/relationships/frame", "http://schemas.openxmlformats.org/officeDocument/2006/relationships/frame" },
                { "http://purl.oclc.org/ooxml/officeDocument/relationships/glossaryDocument", "http://schemas.openxmlformats.org/officeDocument/2006/relationships/glossaryDocument" },
                { "http://purl.oclc.org/ooxml/officeDocument/relationships/handoutMaster", "http://schemas.openxmlformats.org/officeDocument/2006/relationships/handoutMaster" },
                { "http://purl.oclc.org/ooxml/officeDocument/relationships/header", "http://schemas.openxmlformats.org/officeDocument/2006/relationships/header" },
                { "http://purl.oclc.org/ooxml/officeDocument/relationships/htmlPubSaveAs", "http://schemas.openxmlformats.org/officeDocument/2006/relationships/htmlPubSaveAs" },
                { "http://purl.oclc.org/ooxml/officeDocument/relationships/hyperlink", "http://schemas.openxmlformats.org/officeDocument/2006/relationships/hyperlink" },
                { "http://purl.oclc.org/ooxml/officeDocument/relationships/image", "http://schemas.openxmlformats.org/officeDocument/2006/relationships/image" },
                { "http://purl.oclc.org/ooxml/officeDocument/relationships/mailMergeHeaderSource", "http://schemas.openxmlformats.org/officeDocument/2006/relationships/mailMergeHeaderSource" },
                { "http://purl.oclc.org/ooxml/officeDocument/relationships/mailMergeRecipientData", "http://schemas.openxmlformats.org/officeDocument/2006/relationships/mailMergeRecipientData" },
                { "http://purl.oclc.org/ooxml/officeDocument/relationships/mailMergeSource", "http://schemas.openxmlformats.org/officeDocument/2006/relationships/mailMergeSource" },
                { "http://purl.oclc.org/ooxml/officeDocument/relationships/metadata/thumbnail", "http://schemas.openxmlformats.org/package/2006/relationships/metadata/thumbnail" },
                { "http://purl.oclc.org/ooxml/officeDocument/relationships/movie", "http://schemas.openxmlformats.org/officeDocument/2006/relationships/movie" },
                { "http://purl.oclc.org/ooxml/officeDocument/relationships/notesMaster", "http://schemas.openxmlformats.org/officeDocument/2006/relationships/notesMaster" },
                { "http://purl.oclc.org/ooxml/officeDocument/relationships/notesSlide", "http://schemas.openxmlformats.org/officeDocument/2006/relationships/notesSlide" },
                { "http://purl.oclc.org/ooxml/officeDocument/relationships/numbering", "http://schemas.openxmlformats.org/officeDocument/2006/relationships/numbering" },
                { "http://purl.oclc.org/ooxml/officeDocument/relationships/officeDocument", "http://schemas.openxmlformats.org/officeDocument/2006/relationships/officeDocument" },
                { "http://purl.oclc.org/ooxml/officeDocument/relationships/oleObject", "http://schemas.openxmlformats.org/officeDocument/2006/relationships/oleObject" },
                { "http://purl.oclc.org/ooxml/officeDocument/relationships/package", "http://schemas.openxmlformats.org/officeDocument/2006/relationships/package" },
                { "http://purl.oclc.org/ooxml/officeDocument/relationships/pivotCacheDefinition", "http://schemas.openxmlformats.org/officeDocument/2006/relationships/pivotCacheDefinition" },
                { "http://purl.oclc.org/ooxml/officeDocument/relationships/pivotCacheRecords", "http://schemas.openxmlformats.org/officeDocument/2006/relationships/pivotCacheRecords" },
                { "http://purl.oclc.org/ooxml/officeDocument/relationships/pivotTable", "http://schemas.openxmlformats.org/officeDocument/2006/relationships/pivotTable" },
                { "http://purl.oclc.org/ooxml/officeDocument/relationships/presProps", "http://schemas.openxmlformats.org/officeDocument/2006/relationships/presProps" },
                { "http://purl.oclc.org/ooxml/officeDocument/relationships/printerSettings", "http://schemas.openxmlformats.org/officeDocument/2006/relationships/printerSettings" },
                { "http://purl.oclc.org/ooxml/officeDocument/relationships/queryTable", "http://schemas.openxmlformats.org/officeDocument/2006/relationships/queryTable" },
                { "http://purl.oclc.org/ooxml/officeDocument/relationships/revisionHeaders", "http://schemas.openxmlformats.org/officeDocument/2006/relationships/revisionHeaders" },
                { "http://purl.oclc.org/ooxml/officeDocument/relationships/revisionLog", "http://schemas.openxmlformats.org/officeDocument/2006/relationships/revisionLog" },
                { "http://purl.oclc.org/ooxml/officeDocument/relationships/settings", "http://schemas.openxmlformats.org/officeDocument/2006/relationships/settings" },
                { "http://purl.oclc.org/ooxml/officeDocument/relationships/sharedStrings", "http://schemas.openxmlformats.org/officeDocument/2006/relationships/sharedStrings" },
                { "http://purl.oclc.org/ooxml/officeDocument/relationships/sheetMetadata", "http://schemas.openxmlformats.org/officeDocument/2006/relationships/sheetMetadata" },
                { "http://purl.oclc.org/ooxml/officeDocument/relationships/slide", "http://schemas.openxmlformats.org/officeDocument/2006/relationships/slide" },
                { "http://purl.oclc.org/ooxml/officeDocument/relationships/slideLayout", "http://schemas.openxmlformats.org/officeDocument/2006/relationships/slideLayout" },
                { "http://purl.oclc.org/ooxml/officeDocument/relationships/slideMaster", "http://schemas.openxmlformats.org/officeDocument/2006/relationships/slideMaster" },
                { "http://purl.oclc.org/ooxml/officeDocument/relationships/slideUpdateInfo", "http://schemas.openxmlformats.org/officeDocument/2006/relationships/slideUpdateInfo" },
                { "http://purl.oclc.org/ooxml/officeDocument/relationships/slideUpdateUrl", "http://schemas.openxmlformats.org/officeDocument/2006/relationships/slideUpdateUrl" },
                { "http://purl.oclc.org/ooxml/officeDocument/relationships/styles", "http://schemas.openxmlformats.org/officeDocument/2006/relationships/styles" },
                { "http://purl.oclc.org/ooxml/officeDocument/relationships/subDocument", "http://schemas.openxmlformats.org/officeDocument/2006/relationships/subDocument" },
                { "http://purl.oclc.org/ooxml/officeDocument/relationships/table", "http://schemas.openxmlformats.org/officeDocument/2006/relationships/table" },
                { "http://purl.oclc.org/ooxml/officeDocument/relationships/tableSingleCells", "http://schemas.openxmlformats.org/officeDocument/2006/relationships/tableSingleCells" },
                { "http://purl.oclc.org/ooxml/officeDocument/relationships/tableStyles", "http://schemas.openxmlformats.org/officeDocument/2006/relationships/tableStyles" },
                { "http://purl.oclc.org/ooxml/officeDocument/relationships/tags", "http://schemas.openxmlformats.org/officeDocument/2006/relationships/tags" },
                { "http://purl.oclc.org/ooxml/officeDocument/relationships/theme", "http://schemas.openxmlformats.org/officeDocument/2006/relationships/theme" },
                { "http://purl.oclc.org/ooxml/officeDocument/relationships/themeOverride", "http://schemas.openxmlformats.org/officeDocument/2006/relationships/themeOverride" },
                { "http://purl.oclc.org/ooxml/officeDocument/relationships/transform", "http://schemas.openxmlformats.org/officeDocument/2006/relationships/transform" },
                { "http://purl.oclc.org/ooxml/officeDocument/relationships/usernames", "http://schemas.openxmlformats.org/officeDocument/2006/relationships/usernames" },
                { "http://purl.oclc.org/ooxml/officeDocument/relationships/video", "http://schemas.openxmlformats.org/officeDocument/2006/relationships/video" },
                { "http://purl.oclc.org/ooxml/officeDocument/relationships/viewProps", "http://schemas.openxmlformats.org/officeDocument/2006/relationships/viewProps" },
                { "http://purl.oclc.org/ooxml/officeDocument/relationships/volatileDependencies", "http://schemas.openxmlformats.org/officeDocument/2006/relationships/volatileDependencies" },
                { "http://purl.oclc.org/ooxml/officeDocument/relationships/webSettings", "http://schemas.openxmlformats.org/officeDocument/2006/relationships/webSettings" },
                { "http://purl.oclc.org/ooxml/officeDocument/relationships/worksheet", "http://schemas.openxmlformats.org/officeDocument/2006/relationships/worksheet" },
                { "http://purl.oclc.org/ooxml/officeDocument/relationships/xmlMaps", "http://schemas.openxmlformats.org/officeDocument/2006/relationships/xmlMaps" },
            };
        }

        private static string NormalizeNamespace(in OpenXmlNamespace ns)
        {
            if (ns.TryGetExtendedNamespace(out var result))
            {
                return result.Uri;
            }

            return ns.Uri;
        }

>>>>>>> 9b6d35bf
        public IDictionary<string, string> GetNamespacesInScope(XmlNamespaceScope scope) => _urlToPrefix;

        public string? LookupNamespace(string prefix) => _prefixToUrl.TryGetValue(prefix, out var result) ? result : null;

        public string? LookupPrefix(string namespaceName) => _urlToPrefix.TryGetValue(namespaceName, out var result) ? result : null;

        /// <inheritdoc />
        public bool TryGetTransitionalNamespace(OpenXmlNamespace ns, out OpenXmlNamespace transitionalNamespace)
            => _strictTransitionalNamespaces.TryGetValue(ns.Uri, out transitionalNamespace);

        /// <inheritdoc />
        public bool TryGetTransitionalRelationship(OpenXmlNamespace ns, out OpenXmlNamespace transitionalRelationship)
            => _strictTransitionalRelationshipPairs.TryGetValue(ns.Uri, out transitionalRelationship);

        /// <inheritdoc />
        public bool TryGetExtendedNamespace(OpenXmlNamespace ns, out OpenXmlNamespace extNamespaceUri)
            => _extendedNamespaces.TryGetValue(ns.Uri, out extNamespaceUri);

        /// <inheritdoc />
        public FileFormatVersions GetVersion(OpenXmlNamespace ns)
        {
<<<<<<< HEAD
            var normalized = TryGetExtendedNamespace(ns, out var result) ? result.Uri : ns.Uri;
=======
            var normalized = NormalizeNamespace(ns.Uri);
>>>>>>> 9b6d35bf

            if (_urlToPrefix.TryGetValue(normalized, out var prefix) && _prefixToVersion.TryGetValue(prefix, out var version))
            {
                return version;
            }

            return FileFormatVersions.None;
        }

        private OpenXmlNamespace CreateNamespace(string uri) => new(uri, LookupPrefix(uri));

        private sealed class NamespaceDictionary : Dictionary<OpenXmlNamespace, OpenXmlNamespace>
        {
            private readonly OpenXmlNamespaceResolver _resolver;

            public NamespaceDictionary(OpenXmlNamespaceResolver resolver)
            {
                _resolver = resolver;
            }

            public void Add(string key, string value)
                => Add(_resolver.CreateNamespace(key), _resolver.CreateNamespace(value));
        }
    }
}<|MERGE_RESOLUTION|>--- conflicted
+++ resolved
@@ -9,8 +9,6 @@
 {
     internal partial class OpenXmlNamespaceResolver : IOpenXmlNamespaceResolver
     {
-<<<<<<< HEAD
-=======
         // The namespaces listed here are somewhat obsolete ones that we need to support. Before we try to get the index of a namespace,
         // we check if it's in this list to rename to the expected correct namespace.
         private readonly Dictionary<OpenXmlNamespace, OpenXmlNamespace> _extendedNamespaces;
@@ -156,9 +154,9 @@
             };
         }
 
-        private static string NormalizeNamespace(in OpenXmlNamespace ns)
-        {
-            if (ns.TryGetExtendedNamespace(out var result))
+        private string NormalizeNamespace(in OpenXmlNamespace ns)
+        {
+            if (TryGetExtendedNamespace(out var result))
             {
                 return result.Uri;
             }
@@ -166,7 +164,6 @@
             return ns.Uri;
         }
 
->>>>>>> 9b6d35bf
         public IDictionary<string, string> GetNamespacesInScope(XmlNamespaceScope scope) => _urlToPrefix;
 
         public string? LookupNamespace(string prefix) => _prefixToUrl.TryGetValue(prefix, out var result) ? result : null;
@@ -188,11 +185,7 @@
         /// <inheritdoc />
         public FileFormatVersions GetVersion(OpenXmlNamespace ns)
         {
-<<<<<<< HEAD
-            var normalized = TryGetExtendedNamespace(ns, out var result) ? result.Uri : ns.Uri;
-=======
             var normalized = NormalizeNamespace(ns.Uri);
->>>>>>> 9b6d35bf
 
             if (_urlToPrefix.TryGetValue(normalized, out var prefix) && _prefixToVersion.TryGetValue(prefix, out var version))
             {
