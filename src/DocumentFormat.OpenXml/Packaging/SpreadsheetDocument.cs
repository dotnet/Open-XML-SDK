﻿// Copyright (c) Microsoft. All rights reserved.
// Licensed under the MIT license. See LICENSE file in the project root for full license information.

using DocumentFormat.OpenXml.Features;
using DocumentFormat.OpenXml.Framework;
using System;
using System.IO;
using System.IO.Packaging;
using System.Reflection;

namespace DocumentFormat.OpenXml.Packaging
{
    /// <summary>
    /// Defines SpreadsheetDocument - an OpenXmlPackage represents a Spreadsheet document.
    /// </summary>
    [PartConstraint(typeof(WorkbookPart), true, false)]
    [PartConstraint(typeof(CoreFilePropertiesPart), false, false)]
    [PartConstraint(typeof(ExtendedFilePropertiesPart), false, false)]
    [PartConstraint(typeof(CustomFilePropertiesPart), false, false)]
    [PartConstraint(typeof(ThumbnailPart), false, false)]
    [PartConstraint(typeof(DigitalSignatureOriginPart), false, false)]
    [PartConstraint(typeof(QuickAccessToolbarCustomizationsPart), false, false)]
    [PartConstraint(typeof(RibbonExtensibilityPart), false, false)]
    [PartConstraint(typeof(RibbonAndBackstageCustomizationsPart), false, false)]
    [PartConstraint(typeof(WebExTaskpanesPart), false, false)]
    [PartConstraint(typeof(LabelInfoPart), false, false)]
    public partial class SpreadsheetDocument : TypedOpenXmlPackage
    {
        /// <summary>
        /// Creates a SpreadsheetDocument.
        /// </summary>
        [Obsolete(DoNotUseParameterlessConstructor)]
        protected SpreadsheetDocument()
            : base()
        {
        }

        private SpreadsheetDocument(in PackageLoader loader, OpenSettings settings)
            : base(loader, settings)
        {
        }

        /// <summary>
        /// Gets the type of the SpreadsheetDocument.
        /// </summary>
        public SpreadsheetDocumentType DocumentType
        {
            get
            {
                ThrowIfObjectDisposed();
                return Features.GetRequired<IDocumentTypeFeature<SpreadsheetDocumentType>>().Type;
            }

            private set
            {
                ThrowIfObjectDisposed();
                Features.GetRequired<IDocumentTypeFeature<SpreadsheetDocumentType>>().Type = value;
            }
        }

<<<<<<< HEAD
        private void UpdateDocumentTypeFromContentType()
        {
            if (MainPartContentType is null)
            {
                throw new InvalidOperationException();
            }

            foreach (KeyValuePair<SpreadsheetDocumentType, string> types in MainPartContentTypes)
            {
                if (types.Value == MainPartContentType)
                {
                    DocumentType = types.Key;
                }
            }
        }
=======
        internal override ApplicationType ApplicationType => ApplicationType.Excel;
>>>>>>> 5c7876d2

        /// <summary>
        /// Creates a new instance of the SpreadsheetDocument class from the specified file.
        /// </summary>
        /// <param name="path">The path and file name of the target SpreadsheetDocument.</param>
        /// <param name="type">The type of the SpreadsheetDocument.</param>
        /// <returns>A new instance of SpreadsheetDocument.</returns>
        /// <exception cref="ArgumentNullException">Thrown when "path" is null reference.</exception>
        public static SpreadsheetDocument Create(string path, SpreadsheetDocumentType type)
        {
            return Create(path, type, true);
        }

        /// <summary>
        /// Creates a new instance of the SpreadsheetDocument class from the IO stream.
        /// </summary>
        /// <param name="stream">The IO stream on which to create the SpreadsheetDocument.</param>
        /// <param name="type">The type of the SpreadsheetDocument.</param>
        /// <returns>A new instance of SpreadsheetDocument.</returns>
        /// <exception cref="ArgumentNullException">Thrown when "stream" is null reference.</exception>
        /// <exception cref="IOException">Thrown when "stream" is not opened with Write access.</exception>
        public static SpreadsheetDocument Create(Stream stream, SpreadsheetDocumentType type)
        {
            return Create(stream, type, true);
        }

        /// <summary>
        /// Creates a new instance of the SpreadsheetDocument class from the specified package.
        /// </summary>
        /// <param name="package">The specified OpenXml package.</param>
        /// <param name="type">The type of the SpreadsheetDocument.</param>
        /// <returns>A new instance of SpreadsheetDocument.</returns>
        /// <exception cref="ArgumentNullException">Thrown when "package" is null reference.</exception>
        /// <exception cref="IOException">Thrown when "package" is not opened with Write access.</exception>
        public static SpreadsheetDocument Create(Package package, SpreadsheetDocumentType type)
        {
            return Create(package, type, true);
        }

        /// <summary>
        /// Creates a new instance of the SpreadsheetDocument class from the specified file.
        /// </summary>
        /// <param name="path">The path and file name of the target SpreadsheetDocument.</param>
        /// <param name="type">The type of the SpreadsheetDocument.</param>
        /// <param name="autoSave">Whether to auto save the created document.</param>
        /// <returns>A new instance of SpreadsheetDocument.</returns>
        /// <exception cref="ArgumentNullException">Thrown when "path" is null reference.</exception>
        public static SpreadsheetDocument Create(string path, SpreadsheetDocumentType type, bool autoSave)
            => new SpreadsheetDocument(PackageLoader.CreateCore(path), new OpenSettings { AutoSave = autoSave })
            {
                DocumentType = type,
            };

        /// <summary>
        /// Creates a new instance of the SpreadsheetDocument class from the IO stream.
        /// </summary>
        /// <param name="stream">The IO stream on which to create the SpreadsheetDocument.</param>
        /// <param name="type">The type of the SpreadsheetDocument.</param>
        /// <param name="autoSave">Whether to auto save the created document.</param>
        /// <returns>A new instance of SpreadsheetDocument.</returns>
        /// <exception cref="ArgumentNullException">Thrown when "stream" is null reference.</exception>
        /// <exception cref="IOException">Thrown when "stream" is not opened with Write access.</exception>
        public static SpreadsheetDocument Create(Stream stream, SpreadsheetDocumentType type, bool autoSave)
            => new SpreadsheetDocument(PackageLoader.CreateCore(stream), new OpenSettings { AutoSave = autoSave })
            {
                DocumentType = type,
            };

        /// <summary>
        /// Creates a new instance of the SpreadsheetDocument class from the specified package.
        /// </summary>
        /// <param name="package">The specified OpenXml package.</param>
        /// <param name="type">The type of the SpreadsheetDocument.</param>
        /// <param name="autoSave">Whether to auto save the created document.</param>
        /// <returns>A new instance of SpreadsheetDocument.</returns>
        /// <exception cref="ArgumentNullException">Thrown when "package" is null reference.</exception>
        /// <exception cref="IOException">Thrown when "package" is not opened with Write access.</exception>
        public static SpreadsheetDocument Create(Package package, SpreadsheetDocumentType type, bool autoSave)
            => new SpreadsheetDocument(PackageLoader.CreateCore(package), new OpenSettings { AutoSave = autoSave })
            {
                DocumentType = type,
            };

        /// <summary>
        /// Creates an editable SpreadsheetDocument from a template, opened on
        /// a MemoryStream with expandable capacity.
        /// </summary>
        /// <param name="path">The path and file name of the template.</param>
        /// <returns>The new SpreadsheetDocument based on and linked to the template.</returns>
        public static SpreadsheetDocument CreateFromTemplate(string path)
        {
            if (path is null)
            {
                throw new ArgumentNullException(nameof(path));
            }

            // Check extensions as the template must have a valid Word Open XML extension.
            string extension = Path.GetExtension(path);

            if (extension != ".xlsx" && extension != ".xlsm" && extension != ".xltx" && extension != ".xltm")
            {
                throw new ArgumentException($"Illegal template file: {path}", nameof(path));
            }

            using (SpreadsheetDocument template = SpreadsheetDocument.Open(path, false))
            {
                // We've opened the template in read-only mode to let multiple processes or
                // threads open it without running into problems.
                SpreadsheetDocument document = (SpreadsheetDocument)template.Clone();

                // If the template is a document rather than a template, we are done.
                if (extension == ".xlsx" || extension == ".xlsm")
                {
                    return document;
                }

                // Otherwise, we'll have to do some more work.
                // Firstly, we'll change the document type from Template to Document.
                document.ChangeDocumentType(SpreadsheetDocumentType.Workbook);

                // We are done, so save and return.
                // TODO: Check whether it would be safe to return without saving.
                document.Save();
                return document;
            }
        }

        /// <summary>
        /// Creates a new instance of the SpreadsheetDocument class from the specified file.
        /// </summary>
        /// <param name="path">The path and file name of the target SpreadsheetDocument.</param>
        /// <param name="isEditable">In ReadWrite mode. False for Read only mode.</param>
        /// <param name="openSettings">The advanced settings for opening a document.</param>
        /// <returns>A new instance of SpreadsheetDocument.</returns>
        /// <exception cref="ArgumentNullException">Thrown when "path" is null reference.</exception>
        /// <exception cref="OpenXmlPackageException">Thrown when the package is not valid Open XML SpreadsheetDocument.</exception>
        /// <exception cref="ArgumentException">Thrown when specified to process the markup compatibility but the given target FileFormatVersion is incorrect.</exception>
        public static SpreadsheetDocument Open(string path, bool isEditable, OpenSettings openSettings)
        {
            if (openSettings is null)
            {
                throw new ArgumentNullException(nameof(openSettings));
            }

            if (openSettings.MarkupCompatibilityProcessSettings.ProcessMode != MarkupCompatibilityProcessMode.NoProcess
                && !openSettings.MarkupCompatibilityProcessSettings.TargetFileFormatVersions.Any())
            {
                throw new ArgumentException(ExceptionMessages.InvalidMCMode);
            }

            return new SpreadsheetDocument(PackageLoader.OpenCore(path, isEditable), openSettings);
        }

        /// <summary>
        /// Creates a new instance of the SpreadsheetDocument class from the IO stream.
        /// </summary>
        /// <param name="stream">The IO stream on which to open the SpreadsheetDocument.</param>
        /// <param name="isEditable">In ReadWrite mode. False for Read only mode.</param>
        /// <param name="openSettings">The advanced settings for opening a document.</param>
        /// <returns>A new instance of SpreadsheetDocument.</returns>
        /// <exception cref="ArgumentNullException">Thrown when "stream" is null reference.</exception>
        /// <exception cref="IOException">Thrown when "stream" is not opened with Read (ReadWrite) access.</exception>
        /// <exception cref="OpenXmlPackageException">Thrown when the package is not valid Open XML SpreadsheetDocument.</exception>
        /// <exception cref="ArgumentException">Thrown when specified to process the markup compatibility but the given target FileFormatVersion is incorrect.</exception>
        public static SpreadsheetDocument Open(Stream stream, bool isEditable, OpenSettings openSettings)
        {
            if (openSettings is null)
            {
                throw new ArgumentNullException(nameof(openSettings));
            }

            if (openSettings.MarkupCompatibilityProcessSettings.ProcessMode != MarkupCompatibilityProcessMode.NoProcess
                && !openSettings.MarkupCompatibilityProcessSettings.TargetFileFormatVersions.Any())
            {
                throw new ArgumentException(ExceptionMessages.InvalidMCMode);
            }

            return new SpreadsheetDocument(PackageLoader.OpenCore(stream, isEditable), openSettings);
        }

        /// <summary>
        /// Creates a new instance of the SpreadsheetDocument class from the specified package.
        /// </summary>
        /// <param name="package">The specified OpenXml package.</param>
        /// <param name="openSettings">The advanced settings for opening a document.</param>
        /// <returns>A new instance of SpreadsheetDocument.</returns>
        /// <exception cref="ArgumentNullException">Thrown when package is a null reference.</exception>
        /// <exception cref="OpenXmlPackageException">Thrown when package is not opened with read access.</exception>
        /// <exception cref="OpenXmlPackageException">Thrown when the package is not a valid Open XML document.</exception>
        /// <exception cref="ArgumentException">Thrown when specified to process the markup compatibility but the given target FileFormatVersion is incorrect.</exception>
        public static SpreadsheetDocument Open(Package package, OpenSettings openSettings)
        {
            if (openSettings is null)
            {
                throw new ArgumentNullException(nameof(openSettings));
            }

            if (openSettings.MarkupCompatibilityProcessSettings.ProcessMode != MarkupCompatibilityProcessMode.NoProcess
                && !openSettings.MarkupCompatibilityProcessSettings.TargetFileFormatVersions.Any())
            {
                throw new ArgumentException(ExceptionMessages.InvalidMCMode);
            }

            return new SpreadsheetDocument(PackageLoader.OpenCore(package), openSettings);
        }

        /// <summary>
        /// Creates a new instance of the SpreadsheetDocument class from the specified file.
        /// </summary>
        /// <param name="path">The path and file name of the target SpreadsheetDocument.</param>
        /// <param name="isEditable">In ReadWrite mode. False for Read only mode.</param>
        /// <returns>A new instance of SpreadsheetDocument.</returns>
        /// <exception cref="ArgumentNullException">Thrown when "path" is null reference.</exception>
        /// <exception cref="OpenXmlPackageException">Thrown when the package is not valid Open XML SpreadsheetDocument.</exception>
        public static SpreadsheetDocument Open(string path, bool isEditable)
        {
            return SpreadsheetDocument.Open(path, isEditable, new OpenSettings());
        }

        /// <summary>
        /// Creates a new instance of the SpreadsheetDocument class from the IO stream.
        /// </summary>
        /// <param name="stream">The IO stream on which to open the SpreadsheetDocument.</param>
        /// <param name="isEditable">In ReadWrite mode. False for Read only mode.</param>
        /// <returns>A new instance of SpreadsheetDocument.</returns>
        /// <exception cref="ArgumentNullException">Thrown when "stream" is null reference.</exception>
        /// <exception cref="IOException">Thrown when "stream" is not opened with Read (ReadWrite) access.</exception>
        /// <exception cref="OpenXmlPackageException">Thrown when the package is not valid Open XML SpreadsheetDocument.</exception>
        public static SpreadsheetDocument Open(System.IO.Stream stream, bool isEditable)
        {
            return SpreadsheetDocument.Open(stream, isEditable, new OpenSettings());
        }

        /// <summary>
        /// Creates a new instance of the SpreadsheetDocument class from the specified package.
        /// </summary>
        /// <param name="package">The specified OpenXml package.</param>
        /// <returns>A new instance of SpreadsheetDocument.</returns>
        /// <exception cref="ArgumentNullException">Thrown when "package" is null reference.</exception>
        /// <exception cref="IOException">Thrown when "package" is not opened with Read (ReadWrite) access.</exception>
        /// <exception cref="OpenXmlPackageException">Thrown when the package is not valid Open XML SpreadsheetDocument.</exception>
        public static SpreadsheetDocument Open(System.IO.Packaging.Package package)
        {
            return SpreadsheetDocument.Open(package, new OpenSettings());
        }

        /// <summary>
        /// Changes the document type.
        /// </summary>
        /// <param name="newType">The new type of the document.</param>
        /// <remarks>The WorkbookPart will be changed.</remarks>
        public void ChangeDocumentType(SpreadsheetDocumentType newType)
        {
            ThrowIfObjectDisposed();
            Features.GetRequired<IDocumentTypeFeature<SpreadsheetDocumentType>>().ChangeDocumentType(newType);
        }

        /// <summary>
        /// Adds a new part of type <typeparamref name="T"/>.
        /// </summary>
        /// <typeparam name="T">The class of the part.</typeparam>
        /// <param name="contentType">The content type of the part. Must match the defined content type if the part is fixed content type.</param>
        /// <param name="id">The relationship id. The id will be automaticly generated if this param is null.</param>
        /// <returns>The added part.</returns>
        /// <exception cref="OpenXmlPackageException">When the part is not allowed to be referenced by this part.</exception>
        /// <exception cref="ArgumentOutOfRangeException">When the part is fixed content type and the passed in contentType does not match the defined content type.</exception>
        /// <exception cref="ArgumentNullException">Thrown when "contentType" is null reference.</exception>
        /// <remarks>Mainly used for adding not-fixed content type part - ImagePart, etc.</remarks>
        public override T AddNewPart<T>(string contentType, string id)
        {
            if (contentType is null)
            {
                throw new ArgumentNullException(nameof(contentType));
            }

            if (typeof(WorkbookPart).GetTypeInfo().IsAssignableFrom(typeof(T).GetTypeInfo()) && contentType != Features.GetRequired<IMainPartFeature>().ContentType)
            {
                throw new OpenXmlPackageException(ExceptionMessages.ErrorContentType);
            }

            return base.AddNewPart<T>(contentType, id);
        }

        /// <summary>
        /// Created the WorkbookPart and add it to this document.
        /// </summary>
        /// <returns>The newly added WorkbookPart.</returns>
        public WorkbookPart AddWorkbookPart()
        {
            WorkbookPart childPart = new WorkbookPart();
            InitPart(childPart, MainPartContentType);
            return childPart;
        }

        /// <summary>
        /// Add a CoreFilePropertiesPart to the SpreadsheetDocument.
        /// </summary>
        /// <returns>The newly added CoreFilePropertiesPart.</returns>
        public CoreFilePropertiesPart AddCoreFilePropertiesPart()
        {
            CoreFilePropertiesPart childPart = new CoreFilePropertiesPart();
            InitPart(childPart, CoreFilePropertiesPart.ContentTypeConstant);
            return childPart;
        }

        /// <summary>
        /// Add a ExtendedFilePropertiesPart to the SpreadsheetDocument.
        /// </summary>
        /// <returns>The newly added ExtendedFilePropertiesPart.</returns>
        public ExtendedFilePropertiesPart AddExtendedFilePropertiesPart()
        {
            ExtendedFilePropertiesPart childPart = new ExtendedFilePropertiesPart();
            InitPart(childPart, ExtendedFilePropertiesPart.ContentTypeConstant);
            return childPart;
        }

        /// <summary>
        /// Add a CustomFilePropertiesPart to the SpreadsheetDocument.
        /// </summary>
        /// <returns>The newly added CustomFilePropertiesPart.</returns>
        public CustomFilePropertiesPart AddCustomFilePropertiesPart()
        {
            CustomFilePropertiesPart childPart = new CustomFilePropertiesPart();
            InitPart(childPart, CustomFilePropertiesPart.ContentTypeConstant);
            return childPart;
        }

        /// <summary>
        /// Add a DigitalSignatureOriginPart to the SpreadsheetDocument.
        /// </summary>
        /// <returns>The newly added DigitalSignatureOriginPart.</returns>
        public DigitalSignatureOriginPart AddDigitalSignatureOriginPart()
        {
            DigitalSignatureOriginPart childPart = new DigitalSignatureOriginPart();
            InitPart(childPart, DigitalSignatureOriginPart.ContentTypeConstant);
            return childPart;
        }

        /// <summary>
        /// Add a ThumbnailPart to the SpreadsheetDocument.
        /// </summary>
        /// <param name="contentType">The content type of the ThumbnailPart.</param>
        /// <returns>The newly added ThumbnailPart.</returns>
        public ThumbnailPart AddThumbnailPart(string contentType)
        {
            ThumbnailPart childPart = new ThumbnailPart();
            InitPart(childPart, contentType);
            return childPart;
        }

        /// <summary>
        /// Adds a ThumbnailPart to the SpreadsheetDocument.
        /// </summary>
        /// <param name="partType">The type of the ThumbnailPart.</param>
        /// <returns>The newly added ThumbnailPart.</returns>
        public ThumbnailPart AddThumbnailPart(ThumbnailPartType partType)
        {
            string contentType = ThumbnailPartTypeInfo.GetContentType(partType);
            string partExtension = ThumbnailPartTypeInfo.GetTargetExtension(partType);
            PartExtensionProvider.MakeSurePartExtensionExist(contentType, partExtension);

            return AddThumbnailPart(contentType);
        }

        /// <summary>
        /// Adds a QuickAccessToolbarCustomizationsPart to the SpreadsheetDocument.
        /// </summary>
        /// <returns>The newly added QuickAccessToolbarCustomizationsPart.</returns>
        public QuickAccessToolbarCustomizationsPart AddQuickAccessToolbarCustomizationsPart()
        {
            QuickAccessToolbarCustomizationsPart childPart = new QuickAccessToolbarCustomizationsPart();
            InitPart(childPart, QuickAccessToolbarCustomizationsPart.ContentTypeConstant);
            return childPart;
        }

        /// <summary>
        /// Adds a RibbonExtensibilityPart to the SpreadsheetDocument.
        /// </summary>
        /// <returns>The newly added RibbonExtensibilityPart.</returns>
        public RibbonExtensibilityPart AddRibbonExtensibilityPart()
        {
            RibbonExtensibilityPart childPart = new RibbonExtensibilityPart();
            InitPart(childPart, RibbonExtensibilityPart.ContentTypeConstant);
            return childPart;
        }

        /// <summary>
        /// Adds a RibbonAndBackstageCustomizationsPart to the SpreadsheetDocument, this part is only available in Office2010.
        /// </summary>
        /// <returns>The newly added RibbonExtensibilityPart.</returns>
        public RibbonAndBackstageCustomizationsPart AddRibbonAndBackstageCustomizationsPart()
        {
            RibbonAndBackstageCustomizationsPart childPart = new RibbonAndBackstageCustomizationsPart();
            InitPart(childPart, RibbonAndBackstageCustomizationsPart.ContentTypeConstant);
            return childPart;
        }

        /// <summary>
        /// Adds a WebExTaskpanesPart to the SpreadsheetDocument, this part is only available in Office2013.
        /// </summary>
        /// <returns>The newly added WebExTaskpanesPart.</returns>
        public WebExTaskpanesPart AddWebExTaskpanesPart()
        {
            WebExTaskpanesPart childPart = new WebExTaskpanesPart();
            InitPart(childPart, WebExTaskpanesPart.ContentTypeConstant);
            return childPart;
        }

        /// <summary>
        /// Adds a LabelInfoPart to the SpreadsheetDocument, this part is only available in Office2021.
        /// </summary>
        /// <returns>The newly added LabelInfoPart.</returns>
        public LabelInfoPart AddLabelInfoPart()
        {
            LabelInfoPart childPart = new LabelInfoPart();
            InitPart(childPart, LabelInfoPart.ContentTypeConstant);
            return childPart;
        }

        /// <summary>
        /// Gets the WorkbookPart of the SpreadsheetDocument.
        /// </summary>
        public WorkbookPart? WorkbookPart => (WorkbookPart?)RootPart;

        /// <summary>
        /// Gets the CoreFilePropertiesPart of the SpreadsheetDocument.
        /// </summary>
        public CoreFilePropertiesPart? CoreFilePropertiesPart
        {
            get { return GetSubPartOfType<CoreFilePropertiesPart>(); }
        }

        /// <summary>
        /// Gets the ExtendedFilePropertiesPart of the SpreadsheetDocument.
        /// </summary>
        public ExtendedFilePropertiesPart? ExtendedFilePropertiesPart
        {
            get { return GetSubPartOfType<ExtendedFilePropertiesPart>(); }
        }

        /// <summary>
        /// Gets the CustomFilePropertiesPart of the SpreadsheetDocument.
        /// </summary>
        public CustomFilePropertiesPart? CustomFilePropertiesPart
        {
            get { return GetSubPartOfType<CustomFilePropertiesPart>(); }
        }

        /// <summary>
        /// Gets the ThumbnailPart of the SpreadsheetDocument.
        /// </summary>
        public ThumbnailPart? ThumbnailPart
        {
            get { return GetSubPartOfType<ThumbnailPart>(); }
        }

        /// <summary>
        /// Gets the RibbonExtensibilityPart of the SpreadsheetDocument.
        /// </summary>
        public RibbonExtensibilityPart? RibbonExtensibilityPart
        {
            get { return GetSubPartOfType<RibbonExtensibilityPart>(); }
        }

        /// <summary>
        /// Gets the QuickAccessToolbarCustomizationsPart of the SpreadsheetDocument.
        /// </summary>
        public QuickAccessToolbarCustomizationsPart? QuickAccessToolbarCustomizationsPart
        {
            get { return GetSubPartOfType<QuickAccessToolbarCustomizationsPart>(); }
        }

        /// <summary>
        /// Gets the DigitalSignatureOriginPart of the SpreadsheetDocument.
        /// </summary>
        public DigitalSignatureOriginPart? DigitalSignatureOriginPart
        {
            get { return GetSubPartOfType<DigitalSignatureOriginPart>(); }
        }

        /// <summary>
        /// Gets the RibbonAndBackstageCustomizationsPart of the SpreadsheetDocument, only available in Office2010.
        /// </summary>
        [OfficeAvailability(FileFormatVersions.Office2010)]
        public RibbonAndBackstageCustomizationsPart? RibbonAndBackstageCustomizationsPart
        {
            get { return GetSubPartOfType<RibbonAndBackstageCustomizationsPart>(); }
        }

        /// <summary>
        /// Gets the WebExTaskpanesPart of the SpreadsheetDocument, only available in Office2013.
        /// </summary>
        [OfficeAvailability(FileFormatVersions.Office2013)]
        public WebExTaskpanesPart? WebExTaskpanesPart
        {
            get { return GetSubPartOfType<WebExTaskpanesPart>(); }
        }

        /// <summary>
        /// Gets the LabelInfoPart of the SpreadsheetDocument, only available in Office2021.
        /// </summary>
        [OfficeAvailability(FileFormatVersions.Office2021)]
        public LabelInfoPart? LabelInfoPart
        {
            get { return GetSubPartOfType<LabelInfoPart>(); }
        }

        #region cloning

        #region Stream-based cloning

        /// <summary>
        /// Creates a new OpenXmlPackage on the given stream.
        /// </summary>
        /// <param name="stream">The stream on which the concrete OpenXml package will be created.</param>
        /// <returns>A new instance of OpenXmlPackage.</returns>
        protected override OpenXmlPackage CreateClone(Stream stream)
        {
            return SpreadsheetDocument.Create(stream, DocumentType, OpenSettings.AutoSave);
        }

        /// <summary>
        /// Opens the cloned OpenXml package on the given stream.
        /// </summary>
        /// <param name="stream">The stream on which the cloned OpenXml package will be opened.</param>
        /// <param name="isEditable">In ReadWrite mode. False for Read only mode.</param>
        /// <param name="openSettings">The advanced settings for opening a document.</param>
        /// <returns>A new instance of OpenXmlPackage.</returns>
        protected override OpenXmlPackage OpenClone(Stream stream, bool isEditable, OpenSettings openSettings)
        {
            return SpreadsheetDocument.Open(stream, isEditable, openSettings);
        }

        #endregion Stream-based cloning

        #region File-based cloning

        /// <summary>
        /// Creates a new OpenXml package on the given file.
        /// </summary>
        /// <param name="path">The path and file name of the target OpenXml package.</param>
        /// <returns>A new instance of OpenXmlPackage.</returns>
        protected override OpenXmlPackage CreateClone(string path)
        {
            return SpreadsheetDocument.Create(path, DocumentType, OpenSettings.AutoSave);
        }

        /// <summary>
        /// Opens the cloned OpenXml package on the given file.
        /// </summary>
        /// <param name="path">The path and file name of the target OpenXml package.</param>
        /// <param name="isEditable">In ReadWrite mode. False for Read only mode.</param>
        /// <param name="openSettings">The advanced settings for opening a document.</param>
        /// <returns>A new instance of OpenXmlPackage.</returns>
        protected override OpenXmlPackage OpenClone(string path, bool isEditable, OpenSettings openSettings)
        {
            return SpreadsheetDocument.Open(path, isEditable, openSettings);
        }

        #endregion File-based cloning

        #region Package-based cloning

        /// <summary>
        /// Creates a new instance of OpenXmlPackage on the specified instance
        /// of Package.
        /// </summary>
        /// <param name="package">The specified instance of Package.</param>
        /// <returns>A new instance of OpenXmlPackage.</returns>
        protected override OpenXmlPackage CreateClone(Package package)
        {
            return SpreadsheetDocument.Create(package, DocumentType, OpenSettings.AutoSave);
        }

        #endregion Package-based cloning

        #endregion cloning

        /// <inheritdoc/>
        public override IFeatureCollection Features => _features ??= new SpreadsheetDocumentFeatures(this);

<<<<<<< HEAD
        private partial class SpreadsheetDocumentFeatures : TypedPackageFeatureCollection,
            IApplicationTypeFeature
=======
        private partial class SpreadsheetDocumentFeatures :
            TypedPackageFeatureCollection<SpreadsheetDocumentType, WorkbookPart>,
            IMainPartFeature
>>>>>>> 5c7876d2
        {
            public SpreadsheetDocumentFeatures(TypedOpenXmlPackage package)
                : base(package)
            {
            }

<<<<<<< HEAD
            ApplicationType IApplicationTypeFeature.Type => ApplicationType.Excel;
=======
            protected override WorkbookPart CreateMainPart() => new();

            string IMainPartFeature.RelationshipType => WorkbookPart.RelationshipTypeConstant;

            protected override string? GetContentType(SpreadsheetDocumentType type) => type switch
            {
                SpreadsheetDocumentType.Workbook => "application/vnd.openxmlformats-officedocument.spreadsheetml.sheet.main+xml",
                SpreadsheetDocumentType.Template => "application/vnd.openxmlformats-officedocument.spreadsheetml.template.main+xml",
                SpreadsheetDocumentType.MacroEnabledWorkbook => "application/vnd.ms-excel.sheet.macroEnabled.main+xml",
                SpreadsheetDocumentType.MacroEnabledTemplate => "application/vnd.ms-excel.template.macroEnabled.main+xml",
                SpreadsheetDocumentType.AddIn => "application/vnd.ms-excel.addin.macroEnabled.main+xml",
                _ => default,
            };

            protected override SpreadsheetDocumentType? GetType(string contentPart) => contentPart switch
            {
                "application/vnd.openxmlformats-officedocument.spreadsheetml.sheet.main+xml" => SpreadsheetDocumentType.Workbook,
                "application/vnd.openxmlformats-officedocument.spreadsheetml.template.main+xml" => SpreadsheetDocumentType.Template,
                "application/vnd.ms-excel.sheet.macroEnabled.main+xml" => SpreadsheetDocumentType.MacroEnabledWorkbook,
                "application/vnd.ms-excel.template.macroEnabled.main+xml" => SpreadsheetDocumentType.MacroEnabledTemplate,
                "application/vnd.ms-excel.addin.macroEnabled.main+xml" => SpreadsheetDocumentType.AddIn,
                _ => default,
            };
>>>>>>> 5c7876d2
        }
    }
}<|MERGE_RESOLUTION|>--- conflicted
+++ resolved
@@ -58,26 +58,6 @@
             }
         }
 
-<<<<<<< HEAD
-        private void UpdateDocumentTypeFromContentType()
-        {
-            if (MainPartContentType is null)
-            {
-                throw new InvalidOperationException();
-            }
-
-            foreach (KeyValuePair<SpreadsheetDocumentType, string> types in MainPartContentTypes)
-            {
-                if (types.Value == MainPartContentType)
-                {
-                    DocumentType = types.Key;
-                }
-            }
-        }
-=======
-        internal override ApplicationType ApplicationType => ApplicationType.Excel;
->>>>>>> 5c7876d2
-
         /// <summary>
         /// Creates a new instance of the SpreadsheetDocument class from the specified file.
         /// </summary>
@@ -658,23 +638,16 @@
         /// <inheritdoc/>
         public override IFeatureCollection Features => _features ??= new SpreadsheetDocumentFeatures(this);
 
-<<<<<<< HEAD
-        private partial class SpreadsheetDocumentFeatures : TypedPackageFeatureCollection,
-            IApplicationTypeFeature
-=======
         private partial class SpreadsheetDocumentFeatures :
             TypedPackageFeatureCollection<SpreadsheetDocumentType, WorkbookPart>,
+            IApplicationTypeFeature
             IMainPartFeature
->>>>>>> 5c7876d2
         {
             public SpreadsheetDocumentFeatures(TypedOpenXmlPackage package)
                 : base(package)
             {
             }
 
-<<<<<<< HEAD
-            ApplicationType IApplicationTypeFeature.Type => ApplicationType.Excel;
-=======
             protected override WorkbookPart CreateMainPart() => new();
 
             string IMainPartFeature.RelationshipType => WorkbookPart.RelationshipTypeConstant;
@@ -698,7 +671,8 @@
                 "application/vnd.ms-excel.addin.macroEnabled.main+xml" => SpreadsheetDocumentType.AddIn,
                 _ => default,
             };
->>>>>>> 5c7876d2
+
+            ApplicationType IApplicationTypeFeature.Type => ApplicationType.Excel;
         }
     }
 }