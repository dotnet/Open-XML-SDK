--- conflicted
+++ resolved
@@ -58,26 +58,6 @@
             }
         }
 
-<<<<<<< HEAD
-        private void UpdateDocumentTypeFromContentType()
-        {
-            if (MainPartContentType is null)
-            {
-                throw new InvalidOperationException();
-            }
-
-            foreach (KeyValuePair<PresentationDocumentType, string> types in MainPartContentTypes)
-            {
-                if (types.Value == MainPartContentType)
-                {
-                    DocumentType = types.Key;
-                }
-            }
-        }
-=======
-        internal override ApplicationType ApplicationType => ApplicationType.PowerPoint;
->>>>>>> 5c7876d2
-
         /// <summary>
         /// Creates a new instance of the PresentationDocument class from the specified file.
         /// </summary>
@@ -656,23 +636,15 @@
         /// <inheritdoc/>
         public override IFeatureCollection Features => _features ??= new PresentationDocumentFeatures(this);
 
-<<<<<<< HEAD
-        private partial class PresentationDocumentFeatures : TypedPackageFeatureCollection,
-            IApplicationTypeFeature
-=======
         private partial class PresentationDocumentFeatures :
             TypedPackageFeatureCollection<PresentationDocumentType, PresentationPart>,
             IMainPartFeature
->>>>>>> 5c7876d2
         {
             public PresentationDocumentFeatures(TypedOpenXmlPackage package)
                 : base(package)
             {
             }
 
-<<<<<<< HEAD
-            ApplicationType IApplicationTypeFeature.Type => ApplicationType.PowerPoint;
-=======
             string IMainPartFeature.RelationshipType => PresentationPart.RelationshipTypeConstant;
 
             protected override PresentationPart CreateMainPart() => new();
@@ -700,7 +672,8 @@
                 "application/vnd.ms-powerpoint.addin.macroEnabled.main+xml" => PresentationDocumentType.AddIn,
                 _ => default,
             };
->>>>>>> 5c7876d2
+
+            ApplicationType IApplicationTypeFeature.Type => ApplicationType.PowerPoint;
         }
     }
 }