--- conflicted
+++ resolved
@@ -752,35 +752,17 @@
         #endregion cloning
 
         /// <inheritdoc/>
-        public override IFeatureCollection Features
-        {
-            get
-            {
-                if (_features is null)
-                {
-                    _features = new PresentationDocumentFeatures(this);
-                }
-
-                return _features;
-            }
-        }
-
-<<<<<<< HEAD
+        public override IFeatureCollection Features => _features ??= new PresentationDocumentFeatures(this);
+
         private partial class PresentationDocumentFeatures : TypedPackageFeatureCollection,
             IApplicationTypeFeature
-=======
-        private partial class PresentationDocumentFeatures : TypedPackageFeatureCollection
->>>>>>> 912423dd
         {
             public PresentationDocumentFeatures(TypedOpenXmlPackage package)
                 : base(package)
             {
             }
-<<<<<<< HEAD
 
             ApplicationType IApplicationTypeFeature.Type => ApplicationType.PowerPoint;
-=======
->>>>>>> 912423dd
         }
     }
 }