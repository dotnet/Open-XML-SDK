--- conflicted
+++ resolved
@@ -1946,13 +1946,7 @@
                 throw new ArgumentNullException(nameof(relationshipType));
             }
 
-<<<<<<< HEAD
-            OpenXmlPart part = null;
-
             if (PartConstraints.ContainsRelationship(relationshipType))
-=======
-            if (Data.PartConstraints.ContainsRelationship(relationshipType))
->>>>>>> d13babb8
             {
                 return CreatePartCore(relationshipType);
             }
