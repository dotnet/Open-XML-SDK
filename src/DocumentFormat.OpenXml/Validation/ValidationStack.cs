--- conflicted
+++ resolved
@@ -31,23 +31,12 @@
             var current = Current;
             var element = GetOrCreateElement();
 
-<<<<<<< HEAD
-            _elements.Push(new ValidationElement(
-                package ?? current.Package,
-                part ?? current.Part,
-                element ?? current.Element,
-                current.Value,
-                current.Property,
-                current.IsAttribute,
-                Current.AddError));
-=======
             element.CopyFrom(current);
 
             element.Package = package ?? current.Package;
             element.Part = part ?? current.Part;
 
             _elements.Push(element);
->>>>>>> 2c1d7bc6
 
             return _popDisposable;
         }
@@ -63,18 +52,7 @@
             element.Property = property;
             element.IsAttribute = isAttribute;
 
-<<<<<<< HEAD
-            _elements.Push(new ValidationElement(
-                current.Package,
-                current.Part,
-                current.Element,
-                value,
-                property,
-                isAttribute,
-                Current.AddError));
-=======
             _elements.Push(element);
->>>>>>> 2c1d7bc6
 
             return _popDisposable;
         }
@@ -84,22 +62,11 @@
             var current = Current;
             var element = GetOrCreateElement();
 
-<<<<<<< HEAD
-            _elements.Push(new ValidationElement(
-                current.Package,
-                current.Part,
-                current.Element,
-                current.Value,
-                current.Property,
-                current.IsAttribute,
-                addError));
-=======
             element.CopyFrom(current);
 
             element.AddError = addError;
 
             _elements.Push(element);
->>>>>>> 2c1d7bc6
 
             return _popDisposable;
         }
