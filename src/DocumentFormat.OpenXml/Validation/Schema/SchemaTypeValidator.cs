--- conflicted
+++ resolved
@@ -99,12 +99,7 @@
         {
             var element = validationContext.Element;
 
-<<<<<<< HEAD
             Debug.Assert(schemaTypeData.AttributeConstraintsCount == 0 || element.Attributes.Length == schemaTypeData.AttributeConstraintsCount);
-=======
-            Debug.Assert(element.Attributes == null && schemaTypeData.AttributeConstraintsCount == 0 ||
-                          element.Attributes.Length == schemaTypeData.AttributeConstraintsCount);
->>>>>>> ad3136c4
 
             ValidationErrorInfo errorInfo;
 
