--- conflicted
+++ resolved
@@ -40,14 +40,6 @@
         {
         }
 
-<<<<<<< HEAD
-        internal ElementParticle(Type type, decimal minOccurs, decimal maxOccurs)
-            : base(ParticleType.Element, minOccurs, maxOccurs)
-        {
-            ElementType = type;
-            ElementId = _elementIdMapper.Value[type];
-        }
-
         /// <summary>
         /// Initializes a new instance of the ElementParticle.
         /// </summary>
@@ -57,17 +49,6 @@
             ElementType = elementType ?? throw new ArgumentNullException(nameof(elementType));
         }
 
-=======
-        /// <summary>
-        /// Initializes a new instance of the ElementParticle.
-        /// </summary>
-        public ElementParticle(Type elementType, int minOccurs, int maxOccurs)
-            : base(ParticleType.Element, minOccurs, maxOccurs)
-        {
-            ElementType = elementType ?? throw new ArgumentNullException(nameof(elementType));
-        }
-
->>>>>>> 980de545
         public Type ElementType { get; }
 
         /// <inheritdoc/>
