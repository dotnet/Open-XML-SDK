--- conflicted
+++ resolved
@@ -2,12 +2,6 @@
 // Licensed under the MIT license. See LICENSE file in the project root for full license information.
 
 using DocumentFormat.OpenXml.Framework;
-<<<<<<< HEAD
-using System;
-using System.Collections.Generic;
-using System.Diagnostics;
-=======
->>>>>>> 5e4575b5
 
 namespace DocumentFormat.OpenXml.Validation.Schema
 {
