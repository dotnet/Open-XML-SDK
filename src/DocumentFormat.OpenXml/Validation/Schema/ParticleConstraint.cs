--- conflicted
+++ resolved
@@ -23,28 +23,12 @@
             MaxOccurs = maxOccurs;
         }
 
-<<<<<<< HEAD
-        protected ParticleConstraint(ParticleType type, decimal minOccurs, decimal maxOccurs)
-        {
-            ParticleType = type;
-            MinOccurs = minOccurs > int.MaxValue ? int.MaxValue : (int)minOccurs;
-            MaxOccurs = maxOccurs > int.MaxValue ? int.MaxValue : (int)maxOccurs;
-        }
-
         /// <summary>
         /// Gets the type of the particle.
         /// </summary>
         public ParticleType ParticleType { get; }
 
         /// <summary>
-=======
-        /// <summary>
-        /// Gets the type of the particle.
-        /// </summary>
-        public ParticleType ParticleType { get; }
-
-        /// <summary>
->>>>>>> 980de545
         /// Gets the minOccurs constraint.
         /// </summary>
         public int MinOccurs { get; }
