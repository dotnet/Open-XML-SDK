﻿// Copyright (c) Microsoft. All rights reserved.
// Licensed under the MIT license. See LICENSE file in the project root for full license information.

<<<<<<< HEAD
using DocumentFormat.OpenXml.Framework;
using System.Collections;
using System.Collections.Generic;
=======
using System;
>>>>>>> 2fc2be6b
using System.Diagnostics;

namespace DocumentFormat.OpenXml.Validation.Schema
{
    /// <summary>
    /// Particle constraint for sequence, choice, all, and group.
    /// </summary>
    /// <remarks>
    /// </remarks>
    [DebuggerDisplay("ParticleType={ParticleType}")]
    internal class CompositeParticle : ParticleConstraint, IEnumerable<ParticleConstraint>
    {
<<<<<<< HEAD
        [DebuggerBrowsable(DebuggerBrowsableState.Never)]
        private List<ParticleConstraint> _childrenParticles;

=======
>>>>>>> 2fc2be6b
        private IParticleValidator _particleValidator;

        /// <summary>
        /// Initializes a new instance of the CompositeParticle.
        /// </summary>
<<<<<<< HEAD
        internal CompositeParticle(ParticleType particleType)
            : base(particleType)
        {
        }

        /// <summary>
        /// Initializes a new instance of the CompositeParticle.
        /// </summary>
        internal CompositeParticle(ParticleType particleType, decimal minOccurs, decimal maxOccurs)
            : base(particleType, minOccurs, maxOccurs)
        {
        }

        public void Add(ParticleConstraint constraint)
        {
            if (_childrenParticles is null)
            {
                _childrenParticles = new List<ParticleConstraint>();
            }

            _childrenParticles.Add(constraint);
=======
        internal CompositeParticle(ParticleType particleType, int minOccurs, int maxOccurs)
            : base(particleType, minOccurs, maxOccurs)
        {
>>>>>>> 2fc2be6b
        }

        IEnumerator<ParticleConstraint> IEnumerable<ParticleConstraint>.GetEnumerator() => ChildrenParticles.GetEnumerator();

        IEnumerator IEnumerable.GetEnumerator() => ChildrenParticles.GetEnumerator();

        /// <inheritdoc/>
        public override ReadOnlyList<ParticleConstraint> ChildrenParticles => _childrenParticles;

        /// <inheritdoc/>
        internal override IParticleValidator ParticleValidator
        {
            get
            {
                if (_particleValidator == null)
                {
                    _particleValidator = CreateParticleValidator();
                }

                return _particleValidator;
            }
        }

        private ParticleValidator CreateParticleValidator()
        {
            switch (ParticleType)
            {
                case ParticleType.All:
                    return new AllParticleValidator(this);

                case ParticleType.Choice:
                    return new ChoiceParticleValidator(this);

                case ParticleType.Sequence:
                    return new SequenceParticleValidator(this);

                case ParticleType.Group:
                    return new GroupParticleValidator(this);

                //case ParticleType.Any:
                //    return new AnyParticleValidator(particleConstraint);
                case ParticleType.Element:
                default:
                    throw new InvalidOperationException();
            }
        }

        //internal CompositeParticle NormalizeParticle(CompositeParticle compositeParticle)
        //{
        //    // TODO: do some normalization for the children.
        //    // 1). Remove the group when minOccurs=1 and maxOccurs=1 for the group.
        //    // 2). Merge sequence when minOccurs=1 and maxOccurs=1 for a child sequence.
        //    // 3). Merge choice when minOccurs=1 and maxOccurs=1 for a child choice.
        //    throw new NotImplementedException();
        //}
    }
}<|MERGE_RESOLUTION|>--- conflicted
+++ resolved
@@ -1,13 +1,9 @@
 ﻿// Copyright (c) Microsoft. All rights reserved.
 // Licensed under the MIT license. See LICENSE file in the project root for full license information.
 
-<<<<<<< HEAD
 using DocumentFormat.OpenXml.Framework;
 using System.Collections;
 using System.Collections.Generic;
-=======
-using System;
->>>>>>> 2fc2be6b
 using System.Diagnostics;
 
 namespace DocumentFormat.OpenXml.Validation.Schema
@@ -20,52 +16,15 @@
     [DebuggerDisplay("ParticleType={ParticleType}")]
     internal class CompositeParticle : ParticleConstraint, IEnumerable<ParticleConstraint>
     {
-<<<<<<< HEAD
-        [DebuggerBrowsable(DebuggerBrowsableState.Never)]
-        private List<ParticleConstraint> _childrenParticles;
-
-=======
->>>>>>> 2fc2be6b
         private IParticleValidator _particleValidator;
 
         /// <summary>
         /// Initializes a new instance of the CompositeParticle.
         /// </summary>
-<<<<<<< HEAD
-        internal CompositeParticle(ParticleType particleType)
-            : base(particleType)
-        {
-        }
-
-        /// <summary>
-        /// Initializes a new instance of the CompositeParticle.
-        /// </summary>
-        internal CompositeParticle(ParticleType particleType, decimal minOccurs, decimal maxOccurs)
+        internal CompositeParticle(ParticleType particleType, int minOccurs, int maxOccurs)
             : base(particleType, minOccurs, maxOccurs)
         {
         }
-
-        public void Add(ParticleConstraint constraint)
-        {
-            if (_childrenParticles is null)
-            {
-                _childrenParticles = new List<ParticleConstraint>();
-            }
-
-            _childrenParticles.Add(constraint);
-=======
-        internal CompositeParticle(ParticleType particleType, int minOccurs, int maxOccurs)
-            : base(particleType, minOccurs, maxOccurs)
-        {
->>>>>>> 2fc2be6b
-        }
-
-        IEnumerator<ParticleConstraint> IEnumerable<ParticleConstraint>.GetEnumerator() => ChildrenParticles.GetEnumerator();
-
-        IEnumerator IEnumerable.GetEnumerator() => ChildrenParticles.GetEnumerator();
-
-        /// <inheritdoc/>
-        public override ReadOnlyList<ParticleConstraint> ChildrenParticles => _childrenParticles;
 
         /// <inheritdoc/>
         internal override IParticleValidator ParticleValidator
