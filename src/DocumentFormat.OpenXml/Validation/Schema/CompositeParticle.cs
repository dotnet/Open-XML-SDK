﻿// Copyright (c) Microsoft. All rights reserved.
// Licensed under the MIT license. See LICENSE file in the project root for full license information.

using DocumentFormat.OpenXml.Framework;
<<<<<<< HEAD
=======
using System;
>>>>>>> 5e4575b5
using System.Collections;
using System.Collections.Generic;
using System.Diagnostics;

namespace DocumentFormat.OpenXml.Validation.Schema
{
    /// <summary>
    /// Particle constraint for sequence, choice, all, and group.
    /// </summary>
    [DebuggerDisplay("ParticleType={ParticleType}")]
    internal class CompositeParticle : ParticleConstraint, IEnumerable<ParticleConstraint>
    {
        private IParticleValidator _particleValidator;
        private List<ParticleConstraint> _children;

        /// <summary>
        /// Initializes a new instance of the CompositeParticle.
        /// </summary>
        internal CompositeParticle(ParticleType particleType, int minOccurs, int maxOccurs)
            : base(particleType, minOccurs, maxOccurs)
        {
        }

        /// <summary>
        /// Gets the children particles.
        /// </summary>
        public ReadOnlyList<ParticleConstraint> ChildrenParticles => _children;

        public void Add(ParticleConstraint constraint)
        {
            if (_children is null)
            {
                _children = new List<ParticleConstraint>();
            }

            _children.Add(constraint);
        }

        /// <inheritdoc/>
        internal override IParticleValidator ParticleValidator
        {
            get
            {
                if (_particleValidator == null)
                {
                    _particleValidator = CreateParticleValidator();
                }

                return _particleValidator;
            }
        }

        private ParticleValidator CreateParticleValidator()
        {
            switch (ParticleType)
            {
                case ParticleType.All:
                    return new AllParticleValidator(this);

                case ParticleType.Choice:
                    return new ChoiceParticleValidator(this);

                case ParticleType.Sequence:
                    return new SequenceParticleValidator(this);

                case ParticleType.Group:
                    return new GroupParticleValidator(this);

                //case ParticleType.Any:
                //    return new AnyParticleValidator(particleConstraint);
                case ParticleType.Element:
                default:
                    throw new InvalidOperationException();
            }
        }

        public override bool Equals(object obj)
        {
            if (ReferenceEquals(this, obj))
            {
                return true;
            }

            if (obj is CompositeParticle other)
            {
                if (!base.Equals(obj))
                {
                    return false;
                }

                if (ChildrenParticles.Length != other.ChildrenParticles.Length)
                {
                    return false;
                }

                for (int i = 0; i < ChildrenParticles.Length; i++)
                {
                    if (!ChildrenParticles[i].Equals(other.ChildrenParticles[i]))
                    {
                        return false;
                    }
                }

                return true;
            }

            return false;
        }

        public override int GetHashCode() => HashCode.Combine(base.GetHashCode(), ChildrenParticles.Length);

        public IEnumerator<ParticleConstraint> GetEnumerator() => ChildrenParticles.GetEnumerator();

        IEnumerator IEnumerable.GetEnumerator() => ChildrenParticles.GetEnumerator();

        //internal CompositeParticle NormalizeParticle(CompositeParticle compositeParticle)
        //{
        //    // TODO: do some normalization for the children.
        //    // 1). Remove the group when minOccurs=1 and maxOccurs=1 for the group.
        //    // 2). Merge sequence when minOccurs=1 and maxOccurs=1 for a child sequence.
        //    // 3). Merge choice when minOccurs=1 and maxOccurs=1 for a child choice.
        //    throw new NotImplementedException();
        //}
    }
}<|MERGE_RESOLUTION|>--- conflicted
+++ resolved
@@ -2,10 +2,7 @@
 // Licensed under the MIT license. See LICENSE file in the project root for full license information.
 
 using DocumentFormat.OpenXml.Framework;
-<<<<<<< HEAD
-=======
 using System;
->>>>>>> 5e4575b5
 using System.Collections;
 using System.Collections.Generic;
 using System.Diagnostics;
