﻿// Copyright (c) Microsoft. All rights reserved.
// Licensed under the MIT license. See LICENSE file in the project root for full license information.

using DocumentFormat.OpenXml.Packaging;
using DocumentFormat.OpenXml.Validation.Schema;
using DocumentFormat.OpenXml.Validation.Semantic;
using System;
using System.Collections.Generic;
using System.Diagnostics;
using System.Linq;

namespace DocumentFormat.OpenXml.Validation
{
    /// <summary>
    /// DocumentValidator - defines a base class for document validator.
    /// </summary>
    internal sealed class DocumentValidator
    {
        private readonly SchemaValidator _schemaValidator;
        private readonly ValidationCache _cache;
        private readonly SemanticValidator _semanticValidator;

        /// <summary>
        /// Initializes a new instance of the DocumentValidator.
        /// </summary>
        /// <param name="schemaValidator">The schema validator to be used for schema validation.</param>
        /// <param name="semanticValidator">The semantic validator to be used for semantic validation.</param>
        /// <param name="cache">The shared validation cache.</param>
        public DocumentValidator(SchemaValidator schemaValidator, SemanticValidator semanticValidator, ValidationCache cache)
        {
            _cache = cache;
            _schemaValidator = schemaValidator;
            _semanticValidator = semanticValidator;
        }

        /// <summary>
        /// Validate the specified document.
        /// </summary>
        /// <param name="document">The document to be validated.</param>
        /// <param name="settings">The settings to be used during validation.</param>
        /// <returns>Return results in ValidationResult.</returns>
        public List<ValidationErrorInfo> Validate(OpenXmlPackage document, ValidationSettings settings)
        {
            var context = new ValidationContext(settings, _cache)
            {
                Package = document,
            };

            // integrate the package validation.
            ValidatePackageStructure(document, context);

            foreach (var part in PartsToBeValidated(document))
            {
                // traverse from the part root element (by DOM or by Reader) in post-order
                // that means validate the children first, then validate the parent
                // the validation engine call bookkeep information
                ValidatePart(part, context);
            }

            return context.Errors;
        }

        /// <summary>
        /// Validate the specified part.
        /// </summary>
        /// <param name="part">The OpenXmlPart to be validated.</param>
        /// <param name="settings">The settings to be used during validation.</param>
        /// <returns></returns>
        public List<ValidationErrorInfo> Validate(OpenXmlPart part, ValidationSettings settings)
        {
            var context = new ValidationContext(settings, _cache);

            ValidatePart(part, context);

            return context.Errors;
        }

        private void ValidatePart(OpenXmlPart part, ValidationContext context)
        {
            // if the part is not defined in the specified version, then do not validate the content.
            if (!part.IsInVersion(_cache.Version))
            {
                return;
            }

            /*******************
             * DOM traversal is not performance bottleneck.
             * Is this the good way that we separate the schema validation and the semantics validation?
             *******************/

            try
            {
                // Must be called before the call to PartRootElement { get; }
                bool partRootElementLoaded = part.IsRootElementLoaded;

                // schema validation
                context.Part = part;
                context.Element = part.PartRootElement;

                var lastErrorCount = context.Errors.Count;

                if (part.PartRootElement != null)
                {
                    _schemaValidator.Validate(context);

                    context.Element = part.PartRootElement;
                    context.Events.OnPartValidationStarted(context);
                    _semanticValidator.Validate(context);
                }

                if (!partRootElementLoaded && context.Errors.Count == lastErrorCount)
                {
                    // No new errors in this part. Release the DOM to GC memory.
                    part.SetPartRootElementToNull();
                }
            }
            catch (System.Xml.XmlException e)
            {
                var errorInfo = new ValidationErrorInfo
                {
                    ErrorType = ValidationErrorType.Schema,
                    Id = "ExceptionError",
                    Part = part,
                    Path = new XmlPath(part),
                    Description = SR.Format(ValidationResources.ExceptionError, e.Message),
                };

                context.AddError(errorInfo);
            }
        }

<<<<<<< HEAD
        private ValidationContext CreateValidationContext()
        {
            return new ValidationContext(_validationSettings.FileFormat, _cache)
            {
                MaxNumberOfErrors = _validationSettings.MaxNumberOfErrors,
            };
=======
        private static OpenXmlPart GetMainPart(OpenXmlPackage package)
        {
            if (package is null)
            {
                throw new ArgumentNullException(nameof(package));
            }

            if (package is WordprocessingDocument word)
            {
                return word.MainDocumentPart;
            }
            else if (package is SpreadsheetDocument spreadsheet)
            {
                return spreadsheet.WorkbookPart;
            }
            else if (package is PresentationDocument presentation)
            {
                return presentation.PresentationPart;
            }
            else
            {
                throw new System.IO.InvalidDataException(ExceptionMessages.UnknownPackage);
            }
>>>>>>> b6179e30
        }

        /// <summary>
        /// Gets all the parts needs to be validated.
        /// </summary>
        private IEnumerable<OpenXmlPart> PartsToBeValidated(OpenXmlPackage package)
        {
            var mainPart = package.RootPart;
            if (mainPart != null)
            {
                var parts = new Dictionary<OpenXmlPart, bool>();
                package.FindAllReachableParts(parts);

                foreach (var part in parts.Keys)
                {
                    // Only validate the parts defined in the specified version.
                    // Example: do not validate new Office2010 parts if the FileFormat is Office2007.
                    if (part.IsInVersion(_cache.Version))
                    {
                        yield return part;
                    }
                }
            }
        }

        private static void ValidatePackageStructure(OpenXmlPackage document, ValidationContext context)
        {
            var documentName = document.GetType().Name;

            var errors = new PackageValidator(document).Validate(context.FileFormat)
                .Select(e =>
                {
                    var errorInfo = new ValidationErrorInfo
                    {
                        ErrorType = ValidationErrorType.Package,
                        Id = "Pkg_" + e.MessageId,
                    };

                    string name;

                    switch (errorInfo.Id)
                    {
                        case "Pkg_PartIsNotAllowed":
                            Debug.Assert(e.SubPart != null);
                            name = e.Part != null ? GetPartNameAndUri(e.Part) : documentName;
                            errorInfo.Description = SR.Format(ValidationResources.Pkg_PartIsNotAllowed, name, GetPartNameAndUri(e.SubPart));
                            break;

                        case "Pkg_RequiredPartDoNotExist":
                            errorInfo.Description = SR.Format(ValidationResources.Pkg_RequiredPartDoNotExist, e.PartClassName);
                            break;

                        case "Pkg_OnlyOnePartAllowed":
                            name = e.Part != null ? GetPartNameAndUri(e.Part) : documentName;
                            errorInfo.Description = SR.Format(ValidationResources.Pkg_OnlyOnePartAllowed, name, e.PartClassName);
#if DEBUG
                            Debug.Assert(e.SubPart != null);
                            errorInfo.RelatedPart = e.SubPart;
#endif
                            break;

                        case "Pkg_ExtendedPartIsOpenXmlPart":
                            Debug.Assert(e.SubPart != null);
                            errorInfo.Description = SR.Format(ValidationResources.Pkg_ExtendedPartIsOpenXmlPart, GetPartUri(e.SubPart));
                            break;

                        case "Pkg_DataPartReferenceIsNotAllowed":
                            Debug.Assert(e.DataPartReferenceRelationship != null);
                            name = e.Part != null ? GetPartNameAndUri(e.Part) : documentName;
                            errorInfo.Description = SR.Format(ValidationResources.Pkg_PartIsNotAllowed, name, e.DataPartReferenceRelationship.Uri);
                            break;

                        case "Pkg_InvalidContentTypePart":  // won't get this error.
                        default:
                            Debug.Assert(false, "Invalid package validation event.");
                            break;
                    }

                    if (e.Part != null)
                    {
                        errorInfo.Part = e.Part;
                        errorInfo.Path = new XmlPath(e.Part);
                    }

                    errorInfo.RelatedPart = e.SubPart;

                    return errorInfo;
                });

            context.Errors.AddRange(errors);
        }

        private static string GetPartNameAndUri(OpenXmlPart part)
        {
            Debug.Assert(part != null);
            string partClassName = part.GetType().Name;

            // Example: WordprocessingCommentsPart{/word/comments.xml}
            return SR.Format("{0}{1}{2}{3}", partClassName, '{', part.Uri, '}');
        }

        private static string GetPartUri(OpenXmlPart part)
        {
            Debug.Assert(part != null);

            // Example: WordprocessingCommentsPart{/word/comments.xml}
            return SR.Format("{0}{1}{2}", '{', part.Uri, '}');
        }
    }
}<|MERGE_RESOLUTION|>--- conflicted
+++ resolved
@@ -129,40 +129,6 @@
             }
         }
 
-<<<<<<< HEAD
-        private ValidationContext CreateValidationContext()
-        {
-            return new ValidationContext(_validationSettings.FileFormat, _cache)
-            {
-                MaxNumberOfErrors = _validationSettings.MaxNumberOfErrors,
-            };
-=======
-        private static OpenXmlPart GetMainPart(OpenXmlPackage package)
-        {
-            if (package is null)
-            {
-                throw new ArgumentNullException(nameof(package));
-            }
-
-            if (package is WordprocessingDocument word)
-            {
-                return word.MainDocumentPart;
-            }
-            else if (package is SpreadsheetDocument spreadsheet)
-            {
-                return spreadsheet.WorkbookPart;
-            }
-            else if (package is PresentationDocument presentation)
-            {
-                return presentation.PresentationPart;
-            }
-            else
-            {
-                throw new System.IO.InvalidDataException(ExceptionMessages.UnknownPackage);
-            }
->>>>>>> b6179e30
-        }
-
         /// <summary>
         /// Gets all the parts needs to be validated.
         /// </summary>
