﻿// Copyright (c) Microsoft. All rights reserved.
// Licensed under the MIT license. See LICENSE file in the project root for full license information.

using DocumentFormat.OpenXml.Framework;
using DocumentFormat.OpenXml.Packaging;
using System;

namespace DocumentFormat.OpenXml.Validation
{
    internal class ValidationElement
    {
<<<<<<< HEAD
        public ValidationElement(
            OpenXmlPackage package,
            OpenXmlPart part,
            OpenXmlElement element,
            OpenXmlSimpleType value,
            ElementProperty<OpenXmlSimpleType> property,
            bool isAttribute,
            Action<ValidationErrorInfo> addError)
        {
            Package = package;
            Part = part;
            Element = element;
            Value = value;
            Property = property;
            IsAttribute = isAttribute;
            AddError = addError;
        }
=======
        public OpenXmlPackage Package { get; internal set; }
>>>>>>> 2c1d7bc6

        public OpenXmlPart Part { get; internal set; }

        public OpenXmlSimpleType Value { get; internal set; }

<<<<<<< HEAD
        public OpenXmlElement Element { get; }

        public OpenXmlSimpleType Value { get; }
=======
        public ElementProperty<OpenXmlSimpleType> Property { get; internal set; }
>>>>>>> 2c1d7bc6

        public bool IsAttribute { get; internal set; }

        public Action<ValidationErrorInfo> AddError { get; internal set; }

        internal void Clear()
        {
            Package = null;
            Part = null;
            Value = null;
            Property = null;
            IsAttribute = false;
            AddError = null;
        }

        internal void CopyFrom(ValidationElement current)
        {
            if (current is null)
            {
                return;
            }

            Package = current.Package;
            Part = current.Part;
            Value = current.Value;
            Property = current.Property;
            IsAttribute = current.IsAttribute;
            AddError = current.AddError;
        }
    }
}<|MERGE_RESOLUTION|>--- conflicted
+++ resolved
@@ -9,39 +9,13 @@
 {
     internal class ValidationElement
     {
-<<<<<<< HEAD
-        public ValidationElement(
-            OpenXmlPackage package,
-            OpenXmlPart part,
-            OpenXmlElement element,
-            OpenXmlSimpleType value,
-            ElementProperty<OpenXmlSimpleType> property,
-            bool isAttribute,
-            Action<ValidationErrorInfo> addError)
-        {
-            Package = package;
-            Part = part;
-            Element = element;
-            Value = value;
-            Property = property;
-            IsAttribute = isAttribute;
-            AddError = addError;
-        }
-=======
         public OpenXmlPackage Package { get; internal set; }
->>>>>>> 2c1d7bc6
 
         public OpenXmlPart Part { get; internal set; }
 
         public OpenXmlSimpleType Value { get; internal set; }
 
-<<<<<<< HEAD
-        public OpenXmlElement Element { get; }
-
-        public OpenXmlSimpleType Value { get; }
-=======
         public ElementProperty<OpenXmlSimpleType> Property { get; internal set; }
->>>>>>> 2c1d7bc6
 
         public bool IsAttribute { get; internal set; }
 
