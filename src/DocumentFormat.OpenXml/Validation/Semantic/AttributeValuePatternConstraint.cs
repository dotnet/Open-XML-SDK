﻿// Copyright (c) Microsoft. All rights reserved.
// Licensed under the MIT license. See LICENSE file in the project root for full license information.

using DocumentFormat.OpenXml.Validation;
using System;
using System.Diagnostics;
using System.Text.RegularExpressions;

namespace DocumentFormat.OpenXml.Validation.Semantic
{
    /// <summary>
    /// 1.2 Attribute value should follow specified regex
    /// </summary>
    internal class AttributeValuePatternConstraint : SemanticConstraint
    {
        private readonly byte _attribute;
        private readonly Regex _pattern;

        public AttributeValuePatternConstraint(byte attribute, string pattern)
            : base(SemanticValidationLevel.Element)
        {
            Debug.Assert(!string.IsNullOrEmpty(pattern));

            _attribute = attribute;

            if (!pattern.StartsWith("^", StringComparison.Ordinal) || !pattern.EndsWith("$", StringComparison.Ordinal))
            {
                pattern = string.Concat("^", pattern, "$");
            }

            _pattern = new Regex(pattern, RegexOptions.Compiled);
        }

        public override ValidationErrorInfo Validate(ValidationContext context)
        {
            var attribute = context.Element.Attributes[_attribute];

            //if the attribute is omitted, semantic validation will do nothing
            if (!attribute.HasValue || string.IsNullOrEmpty(attribute.Value.InnerText))
            {
                return null;
            }

            if (_pattern.IsMatch(attribute.Value.InnerText))
            {
                return null;
            }

            return new ValidationErrorInfo()
            {
                Id = "Sem_AttributeValueDataTypeDetailed",
                ErrorType = ValidationErrorType.Schema,
                Node = context.Element,
<<<<<<< HEAD
                Description = string.Format(System.Globalization.CultureInfo.CurrentUICulture, ValidationResources.Sem_AttributeValueDataTypeDetailed,
                                            GetAttributeQualifiedName(context.Element, _attribute), attribute.Value.InnerText, subMsg),
=======
                Description = SR.Format(
                    ValidationResources.Sem_AttributeValueDataTypeDetailed,
                    GetAttributeQualifiedName(context.Element, _attribute),
                    attributeValue.InnerText,
                    SR.Format(ValidationResources.Sch_PatternConstraintFailed, _pattern)),
>>>>>>> ad3136c4
            };
        }
    }
}<|MERGE_RESOLUTION|>--- conflicted
+++ resolved
@@ -51,16 +51,11 @@
                 Id = "Sem_AttributeValueDataTypeDetailed",
                 ErrorType = ValidationErrorType.Schema,
                 Node = context.Element,
-<<<<<<< HEAD
-                Description = string.Format(System.Globalization.CultureInfo.CurrentUICulture, ValidationResources.Sem_AttributeValueDataTypeDetailed,
-                                            GetAttributeQualifiedName(context.Element, _attribute), attribute.Value.InnerText, subMsg),
-=======
                 Description = SR.Format(
                     ValidationResources.Sem_AttributeValueDataTypeDetailed,
                     GetAttributeQualifiedName(context.Element, _attribute),
-                    attributeValue.InnerText,
+                    attribute.Value.InnerText,
                     SR.Format(ValidationResources.Sch_PatternConstraintFailed, _pattern)),
->>>>>>> ad3136c4
             };
         }
     }
