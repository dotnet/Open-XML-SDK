﻿// Copyright (c) Microsoft. All rights reserved.
// Licensed under the MIT license. See LICENSE file in the project root for full license information.

using DocumentFormat.OpenXml.Packaging;
using DocumentFormat.OpenXml.Validation;

namespace DocumentFormat.OpenXml.Validation.Semantic
{
    /// <summary>
    /// 3.2 Class for package-level constraint "indexed element must exist".
    /// </summary>
    internal class IndexReferenceConstraint : SemanticConstraint
    {
        private byte _attribute;
        private string _refPartType;
        private int _refElementParent;
        private int _refElement;
        private string _refElementName;
        private int _indexBase;
        private int _refElementCount = -1;
        private OpenXmlPart _relatedPart;
        private bool _startCollect;

        public IndexReferenceConstraint(byte attribute, string referencedPart, int referencedElementParent,
                                                    int referencedElement, string referencedElementName, int indexBase)
            : base(SemanticValidationLevel.Package)
        {
            _attribute = attribute;
            _refPartType = referencedPart;
            _refElement = referencedElement;
            _refElementParent = referencedElementParent;
            _refElementName = referencedElementName;
            _indexBase = indexBase;
        }

        public override SemanticValidationLevel StateScope
        {
            get
            {
                return SemanticValidationLevel.Part;
            }
        }

        public override ValidationErrorInfo Validate(ValidationContext context)
        {
            var attribute = context.Element.Attributes[_attribute];

            //if the attribute is omitted, semantic validation will do nothing
            if (!attribute.HasValue || string.IsNullOrEmpty(attribute.Value.InnerText))
            {
                return null;
            }

            if (!int.TryParse(attribute.Value, out var index))
            {
                return null; //if attribute is not int, schema validation will cover this error.
            }

            if (index < GetRefElementCount(context) + _indexBase)
            {
                return null;
            }

            return new ValidationErrorInfo()
            {
                Id = "Sem_MissingIndexedElement",
                ErrorType = ValidationErrorType.Semantic,
                Node = context.Element,
                RelatedPart = _relatedPart,
                RelatedNode = null,
<<<<<<< HEAD
                Description = string.Format(System.Globalization.CultureInfo.CurrentUICulture, ValidationResources.Sem_MissingIndexedElement,
                                            _refElementName, context.Element.LocalName,
                                            GetAttributeQualifiedName(context.Element, _attribute),
                                            _relatedPart == null ? _refPartType : _relatedPart.PackagePart.Uri.ToString(), index),
=======
                Description = SR.Format(
                    ValidationResources.Sem_MissingIndexedElement,
                    _refElementName, context.Element.LocalName,
                    GetAttributeQualifiedName(context.Element, _attribute),
                    _relatedPart == null ? _refPartType : _relatedPart.PackagePart.Uri.ToString(),
                    index),
>>>>>>> ad3136c4
            };
        }

        public override void ClearState(ValidationContext context)
        {
            _refElementCount = -1;
            _startCollect = false;
        }

        private int GetRefElementCount(ValidationContext context)
        {
            if (_refElementCount != -1)
            {
                return _refElementCount;
            }

            _refElementCount = 0;

            OpenXmlPart part = GetReferencedPart(context, _refPartType);

            if (part != null)
            {
                _relatedPart = part;

                var validationContext = new ValidationContext
                {
                    FileFormat = context.FileFormat,
                    Package = context.Package,
                    Part = part,
                    Element = part.RootElement,
                };

                if (_refElementParent == -1)
                {
                    _startCollect = true;
                    ValidationTraverser.ValidatingTraverse(validationContext, ElementTraverseStart, null);
                }
                else
                {
                    ValidationTraverser.ValidatingTraverse(validationContext, ElementTraverseStart, ElementTraverseEnd);
                }
            }

            return _refElementCount;
        }

        //On element traverse start.
        private void ElementTraverseStart(ValidationContext context)
        {
            if (!_startCollect)
            {
                _startCollect = context.Element.ElementTypeId == _refElementParent;
            }
            else
            {
                if (context.Element.ElementTypeId == _refElement)
                {
                    ++_refElementCount;
                }
            }
        }

        //On element traverse end.
        private void ElementTraverseEnd(ValidationContext context)
        {
            if (_startCollect && context.Element.ElementTypeId == _refElementParent)
            {
                _startCollect = false;
            }
        }
    }
}<|MERGE_RESOLUTION|>--- conflicted
+++ resolved
@@ -68,19 +68,12 @@
                 Node = context.Element,
                 RelatedPart = _relatedPart,
                 RelatedNode = null,
-<<<<<<< HEAD
-                Description = string.Format(System.Globalization.CultureInfo.CurrentUICulture, ValidationResources.Sem_MissingIndexedElement,
-                                            _refElementName, context.Element.LocalName,
-                                            GetAttributeQualifiedName(context.Element, _attribute),
-                                            _relatedPart == null ? _refPartType : _relatedPart.PackagePart.Uri.ToString(), index),
-=======
                 Description = SR.Format(
                     ValidationResources.Sem_MissingIndexedElement,
                     _refElementName, context.Element.LocalName,
                     GetAttributeQualifiedName(context.Element, _attribute),
                     _relatedPart == null ? _refPartType : _relatedPart.PackagePart.Uri.ToString(),
                     index),
->>>>>>> ad3136c4
             };
         }
 
