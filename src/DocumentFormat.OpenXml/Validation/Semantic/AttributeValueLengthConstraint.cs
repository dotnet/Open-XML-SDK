--- conflicted
+++ resolved
@@ -37,12 +37,7 @@
                 return null;
             }
 
-<<<<<<< HEAD
             string attributeValue = attribute.Value.InnerText ?? string.Empty;
-
-=======
-            string attributeValue = attribute.InnerText ?? string.Empty;
->>>>>>> ad3136c4
             string subMsg = null;
 
             if (attributeValue.Length < _minLength)
