﻿// Copyright (c) Microsoft. All rights reserved.
// Licensed under the MIT license. See LICENSE file in the project root for full license information.

using DocumentFormat.OpenXml.Validation;
using System.Diagnostics;

namespace DocumentFormat.OpenXml.Validation.Semantic
{
    /// <summary>
    /// 1.4/1.10 Attribute value must (or must not) in specified value set.
    /// If valid/invalid values are numbers and contiguous, AttributeValueRangeConstraint should be used.
    /// </summary>
    internal class AttributeValueSetConstraint : SemanticConstraint
    {
        private byte _attribute;
        private bool _isValidValueSet; //"true" means attribute value must in range. And the meaning of "false" is opposite.
        private string[] _valueSet;

        public AttributeValueSetConstraint(byte attribute, bool isValid, string[] valueSet)
            : base(SemanticValidationLevel.Element)
        {
            Debug.Assert(valueSet.Length > 0);

            _attribute = attribute;
            _isValidValueSet = isValid;
            _valueSet = valueSet;
        }

        public override ValidationErrorInfo Validate(ValidationContext context)
        {
            var attribute = context.Element.Attributes[_attribute];

            //if the attribute is omitted, semantic validation will do nothing
            if (!attribute.HasValue || string.IsNullOrEmpty(attribute.Value.InnerText))
            {
                return null;
            }

            bool valueSetContains = false;

            foreach (string value in _valueSet)
            {
                if (AttributeValueEquals(attribute.Value, value, false))
                {
                    valueSetContains = true;
                }
            }

            if (!_isValidValueSet ^ valueSetContains)
            {
                return null;
            }

<<<<<<< HEAD
            string subMsg = ValidationResources.Sch_EnumerationConstraintFailed;
            string errorDescription = string.Format(System.Globalization.CultureInfo.CurrentUICulture, ValidationResources.Sem_AttributeValueDataTypeDetailed,
                                                    GetAttributeQualifiedName(context.Element, _attribute), attribute.Value, subMsg);
=======
            var errorDescription = SR.Format(
                ValidationResources.Sem_AttributeValueDataTypeDetailed,
                GetAttributeQualifiedName(context.Element, _attribute),
                attributeValue,
                ValidationResources.Sch_EnumerationConstraintFailed);
>>>>>>> ad3136c4

            return new ValidationErrorInfo()
            {
                Id = "Sem_AttributeValueDataTypeDetailed",
                ErrorType = ValidationErrorType.Schema,
                Node = context.Element,
                Description = errorDescription,
            };
        }
    }
}<|MERGE_RESOLUTION|>--- conflicted
+++ resolved
@@ -51,17 +51,11 @@
                 return null;
             }
 
-<<<<<<< HEAD
-            string subMsg = ValidationResources.Sch_EnumerationConstraintFailed;
-            string errorDescription = string.Format(System.Globalization.CultureInfo.CurrentUICulture, ValidationResources.Sem_AttributeValueDataTypeDetailed,
-                                                    GetAttributeQualifiedName(context.Element, _attribute), attribute.Value, subMsg);
-=======
             var errorDescription = SR.Format(
                 ValidationResources.Sem_AttributeValueDataTypeDetailed,
                 GetAttributeQualifiedName(context.Element, _attribute),
-                attributeValue,
+                attribute.Value,
                 ValidationResources.Sch_EnumerationConstraintFailed);
->>>>>>> ad3136c4
 
             return new ValidationErrorInfo()
             {
