--- conflicted
+++ resolved
@@ -43,12 +43,6 @@
 
             if (err)
             {
-<<<<<<< HEAD
-                string errorDescription = string.Format(System.Globalization.CultureInfo.CurrentUICulture, ValidationResources.Sem_AttributeValueUniqueInDocument,
-                                                        GetAttributeQualifiedName(context.Element, _attribute), attribute.Value);
-
-=======
->>>>>>> ad3136c4
                 return new ValidationErrorInfo()
                 {
                     Id = "Sem_AttributeValueUniqueInDocument",
@@ -57,7 +51,7 @@
                     Description = SR.Format(
                         ValidationResources.Sem_AttributeValueUniqueInDocument,
                         GetAttributeQualifiedName(context.Element, _attribute),
-                        attributeValue),
+                        attribute.Value),
                 };
             }
             else
