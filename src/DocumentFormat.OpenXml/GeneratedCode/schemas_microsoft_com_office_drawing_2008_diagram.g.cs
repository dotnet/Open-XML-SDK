﻿// Copyright (c) Microsoft. All rights reserved.
// Licensed under the MIT license. See LICENSE file in the project root for full license information.
using System;
using System.Collections.Generic;
using System.IO.Packaging;
using DocumentFormat.OpenXml.Packaging;
using DocumentFormat.OpenXml;
using DocumentFormat.OpenXml.Drawing.Diagrams;
using DocumentFormat.OpenXml.Drawing;

namespace DocumentFormat.OpenXml.Office.Drawing
{
/// <summary>
/// <para>Defines the Drawing Class. The root element of DiagramPersistLayoutPart.</para>
/// <para> When the object is serialized out as xml, its qualified name is dsp:drawing.</para>
/// </summary>
/// <remarks>
/// The following table lists the possible child types:
/// <list type="bullet">
///<item><description>ShapeTree &lt;dsp:spTree></description></item>
/// </list>
/// </remarks>
[System.Diagnostics.CodeAnalysis.SuppressMessage("Microsoft.Naming", "CA1710:IdentifiersShouldHaveCorrectSuffix")]
    [ChildElementInfo(typeof(ShapeTree))]
[System.CodeDom.Compiler.GeneratedCode("DomGen", "2.0")]
[OfficeAvailability(FileFormatVersions.Office2007)]
public partial class Drawing : OpenXmlPartRootElement
{
    internal const int ElementTypeIdConst = 13083;
    /// <inheritdoc/>
    public override string LocalName => "drawing";
    
    internal override byte NamespaceId => 56;
    
    internal override int ElementTypeId => ElementTypeIdConst;
   
<<<<<<< HEAD
    /// <summary>
    /// Whether this element is available in a specific version of Office Application.
    /// </summary>
    /// <param name="version">The Office file format version.</param>
    /// <returns>Returns true if the element is defined in the specified version.</returns>
    internal override bool IsInVersion(FileFormatVersions version)
    {
		if((15 & (int)version) > 0)
		{
			return true;
		}
		return false;
    }
=======
    internal override bool IsInVersion(FileFormatVersions version) => version.AtLeast(FileFormatVersions.Office2007);
>>>>>>> 97dfc39d
    

    
    
    
    
	internal Drawing(DiagramPersistLayoutPart ownerPart) : base (ownerPart){}
    
    /// <summary>
    /// Loads the DOM from the DiagramPersistLayoutPart.
    /// </summary>
    /// <param name="openXmlPart">Specifies the part to be loaded.</param>
    public void Load(DiagramPersistLayoutPart openXmlPart)
    {
        LoadFromPart(openXmlPart);
    }
    /// <summary>
    /// Gets the DiagramPersistLayoutPart associated with this element.
    /// </summary>
    public DiagramPersistLayoutPart DiagramPersistLayoutPart
    {
		get => OpenXmlPart as DiagramPersistLayoutPart;
		internal set => OpenXmlPart = value;
    }
    
        /// <summary>
    ///Initializes a new instance of the Drawing class with the specified child elements.
    /// </summary>
    /// <param name="childElements">Specifies the child elements.</param>
    public Drawing(System.Collections.Generic.IEnumerable<OpenXmlElement> childElements)
        : base(childElements)
    { 
    }
    
    /// <summary>
    /// Initializes a new instance of the Drawing class with the specified child elements.
    /// </summary>
    /// <param name="childElements">Specifies the child elements.</param>
    public Drawing(params OpenXmlElement[] childElements) : base(childElements)
    {
    }
    
    /// <summary>
    /// Initializes a new instance of the Drawing class from outer XML.
    /// </summary>
    /// <param name="outerXml">Specifies the outer XML of the element.</param>
    public Drawing(string outerXml)
        : base(outerXml)
    {
    }

    
    
    /// <summary>
    /// Initializes a new instance of the Drawing class.
    /// </summary>
    public Drawing():base(){}
    
    /// <summary>
    /// Saves the DOM into the DiagramPersistLayoutPart.
    /// </summary>
    /// <param name="openXmlPart">Specifies the part to save to.</param>
    public void Save(DiagramPersistLayoutPart openXmlPart)
    {
        base.SaveToPart(openXmlPart);
    }
    
    [System.Diagnostics.CodeAnalysis.SuppressMessage("Microsoft.Maintainability", "CA1502:AvoidExcessiveComplexity")]
internal override OpenXmlElement ElementFactory(byte namespaceId, string name)
{
    if( 56 == namespaceId && "spTree" == name)
    return new ShapeTree();
    

    return null;
}

        private static readonly string[] eleTagNames = { "spTree" };
    private static readonly byte[] eleNamespaceIds = { 56 };
    
    internal override string[] ElementTagNames => eleTagNames;
    
    internal override byte[] ElementNamespaceIds => eleNamespaceIds;
    internal override OpenXmlCompositeType OpenXmlCompositeType => OpenXmlCompositeType.OneSequence;
    
        /// <summary>
    /// <para> ShapeTree.</para>
    /// <para> Represents the following element tag in the schema: dsp:spTree </para>
    /// </summary>
    /// <remark>
    /// xmlns:dsp = http://schemas.microsoft.com/office/drawing/2008/diagram
    /// </remark>
    public ShapeTree ShapeTree
    {
        get => GetElement<ShapeTree>(0);
        set => SetElement(0, value);
    }


    
    /// <inheritdoc/>
    public override OpenXmlElement CloneNode(bool deep) => CloneImp<Drawing>(deep);

}
/// <summary>
/// <para>Defines the DataModelExtensionBlock Class.</para>
/// <para>This class is available in Office 2007 or above.</para>
/// <para> When the object is serialized out as xml, its qualified name is dsp:dataModelExt.</para>
/// </summary>

[System.CodeDom.Compiler.GeneratedCode("DomGen", "3.0")]
[OfficeAvailability(FileFormatVersions.Office2007)]
public partial class DataModelExtensionBlock : OpenXmlLeafElement
{
    internal const int ElementTypeIdConst = 13084;
    /// <inheritdoc/>
    public override string LocalName => "dataModelExt";
    
    internal override byte NamespaceId => 56;
    
    internal override int ElementTypeId => ElementTypeIdConst;
   
<<<<<<< HEAD
    /// <summary>
    /// Whether this element is available in a specific version of Office Application.
    /// </summary>
    /// <param name="version">The Office file format version.</param>
    /// <returns>Returns true if the element is defined in the specified version.</returns>
    internal override bool IsInVersion(FileFormatVersions version)
    {
		if((15 & (int)version) > 0)
		{
			return true;
		}
		return false;
    }
=======
    internal override bool IsInVersion(FileFormatVersions version) => version.AtLeast(FileFormatVersions.Office2007);
>>>>>>> 97dfc39d
    

    	private static readonly string[] attributeTagNames = { "relId","minVer" };
    private static readonly byte[] attributeNamespaceIds = { 0,0 };
    
    internal override string[] AttributeTagNames => attributeTagNames;
    
    internal override byte[] AttributeNamespaceIds => attributeNamespaceIds;
    

    
        /// <summary>
    /// <para> relId.</para>
    /// <para>Represents the following attribute in the schema: relId </para>
    /// </summary>
    [SchemaAttr(0, "relId")]
    public StringValue RelId
    {
        get { return (StringValue)Attributes[0]; }
        set { Attributes[0] = value; }
    }
    
    /// <summary>
    /// <para> minVer.</para>
    /// <para>Represents the following attribute in the schema: minVer </para>
    /// </summary>
    [SchemaAttr(0, "minVer")]
    public StringValue MinVer
    {
        get { return (StringValue)Attributes[1]; }
        set { Attributes[1] = value; }
    }
    

    /// <summary>
    /// Initializes a new instance of the DataModelExtensionBlock class.
    /// </summary>
    public DataModelExtensionBlock():base(){}
    
      
     
    
    
    
    internal override OpenXmlSimpleType AttributeFactory(byte namespaceId, string name)
{
    if( 0 == namespaceId && "relId" == name)
    return new StringValue();
    
if( 0 == namespaceId && "minVer" == name)
    return new StringValue();
    

    
    return base.AttributeFactory(namespaceId, name);
}

    /// <inheritdoc/>
    public override OpenXmlElement CloneNode(bool deep) => CloneImp<DataModelExtensionBlock>(deep);

}
/// <summary>
/// <para>Defines the NonVisualDrawingProperties Class.</para>
/// <para>This class is available in Office 2007 or above.</para>
/// <para> When the object is serialized out as xml, its qualified name is dsp:cNvPr.</para>
/// </summary>
/// <remarks>
/// The following table lists the possible child types:
/// <list type="bullet">
///<item><description>DocumentFormat.OpenXml.Drawing.HyperlinkOnClick &lt;a:hlinkClick></description></item>
///<item><description>DocumentFormat.OpenXml.Drawing.HyperlinkOnHover &lt;a:hlinkHover></description></item>
///<item><description>DocumentFormat.OpenXml.Drawing.NonVisualDrawingPropertiesExtensionList &lt;a:extLst></description></item>
/// </list>
/// </remarks>

    [ChildElementInfo(typeof(DocumentFormat.OpenXml.Drawing.HyperlinkOnClick))]
    [ChildElementInfo(typeof(DocumentFormat.OpenXml.Drawing.HyperlinkOnHover))]
    [ChildElementInfo(typeof(DocumentFormat.OpenXml.Drawing.NonVisualDrawingPropertiesExtensionList))]
[System.CodeDom.Compiler.GeneratedCode("DomGen", "3.0")]
[OfficeAvailability(FileFormatVersions.Office2007)]
public partial class NonVisualDrawingProperties : OpenXmlCompositeElement
{
    internal const int ElementTypeIdConst = 13085;
    /// <inheritdoc/>
    public override string LocalName => "cNvPr";
    
    internal override byte NamespaceId => 56;
    
    internal override int ElementTypeId => ElementTypeIdConst;
   
<<<<<<< HEAD
    /// <summary>
    /// Whether this element is available in a specific version of Office Application.
    /// </summary>
    /// <param name="version">The Office file format version.</param>
    /// <returns>Returns true if the element is defined in the specified version.</returns>
    internal override bool IsInVersion(FileFormatVersions version)
    {
		if((15 & (int)version) > 0)
		{
			return true;
		}
		return false;
    }
=======
    internal override bool IsInVersion(FileFormatVersions version) => version.AtLeast(FileFormatVersions.Office2007);
>>>>>>> 97dfc39d
    

    	private static readonly string[] attributeTagNames = { "id","name","descr","hidden","title" };
    private static readonly byte[] attributeNamespaceIds = { 0,0,0,0,0 };
    
    internal override string[] AttributeTagNames => attributeTagNames;
    
    internal override byte[] AttributeNamespaceIds => attributeNamespaceIds;
    

    
        /// <summary>
    /// <para> id.</para>
    /// <para>Represents the following attribute in the schema: id </para>
    /// </summary>
    [SchemaAttr(0, "id")]
    public UInt32Value Id
    {
        get { return (UInt32Value)Attributes[0]; }
        set { Attributes[0] = value; }
    }
    
    /// <summary>
    /// <para> name.</para>
    /// <para>Represents the following attribute in the schema: name </para>
    /// </summary>
    [SchemaAttr(0, "name")]
    public StringValue Name
    {
        get { return (StringValue)Attributes[1]; }
        set { Attributes[1] = value; }
    }
    
    /// <summary>
    /// <para> descr.</para>
    /// <para>Represents the following attribute in the schema: descr </para>
    /// </summary>
    [SchemaAttr(0, "descr")]
    public StringValue Description
    {
        get { return (StringValue)Attributes[2]; }
        set { Attributes[2] = value; }
    }
    
    /// <summary>
    /// <para> hidden.</para>
    /// <para>Represents the following attribute in the schema: hidden </para>
    /// </summary>
    [SchemaAttr(0, "hidden")]
    public BooleanValue Hidden
    {
        get { return (BooleanValue)Attributes[3]; }
        set { Attributes[3] = value; }
    }
    
    /// <summary>
    /// <para> title.</para>
    /// <para>Represents the following attribute in the schema: title </para>
    /// </summary>
    [SchemaAttr(0, "title")]
    public StringValue Title
    {
        get { return (StringValue)Attributes[4]; }
        set { Attributes[4] = value; }
    }
    

    /// <summary>
    /// Initializes a new instance of the NonVisualDrawingProperties class.
    /// </summary>
    public NonVisualDrawingProperties():base(){}
    
        /// <summary>
    ///Initializes a new instance of the NonVisualDrawingProperties class with the specified child elements.
    /// </summary>
    /// <param name="childElements">Specifies the child elements.</param>
    public NonVisualDrawingProperties(System.Collections.Generic.IEnumerable<OpenXmlElement> childElements)
        : base(childElements)
    { 
    }
    
    /// <summary>
    /// Initializes a new instance of the NonVisualDrawingProperties class with the specified child elements.
    /// </summary>
    /// <param name="childElements">Specifies the child elements.</param>
    public NonVisualDrawingProperties(params OpenXmlElement[] childElements) : base(childElements)
    {
    }
    
    /// <summary>
    /// Initializes a new instance of the NonVisualDrawingProperties class from outer XML.
    /// </summary>
    /// <param name="outerXml">Specifies the outer XML of the element.</param>
    public NonVisualDrawingProperties(string outerXml)
        : base(outerXml)
    {
    }
  
     
    
    [System.Diagnostics.CodeAnalysis.SuppressMessage("Microsoft.Maintainability", "CA1502:AvoidExcessiveComplexity")]
internal override OpenXmlElement ElementFactory(byte namespaceId, string name)
{
    if( 10 == namespaceId && "hlinkClick" == name)
    return new DocumentFormat.OpenXml.Drawing.HyperlinkOnClick();
    
if( 10 == namespaceId && "hlinkHover" == name)
    return new DocumentFormat.OpenXml.Drawing.HyperlinkOnHover();
    
if( 10 == namespaceId && "extLst" == name)
    return new DocumentFormat.OpenXml.Drawing.NonVisualDrawingPropertiesExtensionList();
    

    return null;
}

        private static readonly string[] eleTagNames = { "hlinkClick","hlinkHover","extLst" };
    private static readonly byte[] eleNamespaceIds = { 10,10,10 };
    
    internal override string[] ElementTagNames => eleTagNames;
    
    internal override byte[] ElementNamespaceIds => eleNamespaceIds;
    internal override OpenXmlCompositeType OpenXmlCompositeType => OpenXmlCompositeType.OneSequence;
    
        /// <summary>
    /// <para> HyperlinkOnClick.</para>
    /// <para> Represents the following element tag in the schema: a:hlinkClick </para>
    /// </summary>
    /// <remark>
    /// xmlns:a = http://schemas.openxmlformats.org/drawingml/2006/main
    /// </remark>
    public DocumentFormat.OpenXml.Drawing.HyperlinkOnClick HyperlinkOnClick
    {
        get => GetElement<DocumentFormat.OpenXml.Drawing.HyperlinkOnClick>(0);
        set => SetElement(0, value);
    }
    /// <summary>
    /// <para> HyperlinkOnHover.</para>
    /// <para> Represents the following element tag in the schema: a:hlinkHover </para>
    /// </summary>
    /// <remark>
    /// xmlns:a = http://schemas.openxmlformats.org/drawingml/2006/main
    /// </remark>
    public DocumentFormat.OpenXml.Drawing.HyperlinkOnHover HyperlinkOnHover
    {
        get => GetElement<DocumentFormat.OpenXml.Drawing.HyperlinkOnHover>(1);
        set => SetElement(1, value);
    }
    /// <summary>
    /// <para> NonVisualDrawingPropertiesExtensionList.</para>
    /// <para> Represents the following element tag in the schema: a:extLst </para>
    /// </summary>
    /// <remark>
    /// xmlns:a = http://schemas.openxmlformats.org/drawingml/2006/main
    /// </remark>
    public DocumentFormat.OpenXml.Drawing.NonVisualDrawingPropertiesExtensionList NonVisualDrawingPropertiesExtensionList
    {
        get => GetElement<DocumentFormat.OpenXml.Drawing.NonVisualDrawingPropertiesExtensionList>(2);
        set => SetElement(2, value);
    }


    internal override OpenXmlSimpleType AttributeFactory(byte namespaceId, string name)
{
    if( 0 == namespaceId && "id" == name)
    return new UInt32Value();
    
if( 0 == namespaceId && "name" == name)
    return new StringValue();
    
if( 0 == namespaceId && "descr" == name)
    return new StringValue();
    
if( 0 == namespaceId && "hidden" == name)
    return new BooleanValue();
    
if( 0 == namespaceId && "title" == name)
    return new StringValue();
    

    
    return base.AttributeFactory(namespaceId, name);
}

    /// <inheritdoc/>
    public override OpenXmlElement CloneNode(bool deep) => CloneImp<NonVisualDrawingProperties>(deep);

}
/// <summary>
/// <para>Defines the NonVisualDrawingShapeProperties Class.</para>
/// <para>This class is available in Office 2007 or above.</para>
/// <para> When the object is serialized out as xml, its qualified name is dsp:cNvSpPr.</para>
/// </summary>
/// <remarks>
/// The following table lists the possible child types:
/// <list type="bullet">
///<item><description>DocumentFormat.OpenXml.Drawing.ShapeLocks &lt;a:spLocks></description></item>
///<item><description>DocumentFormat.OpenXml.Drawing.ExtensionList &lt;a:extLst></description></item>
/// </list>
/// </remarks>

    [ChildElementInfo(typeof(DocumentFormat.OpenXml.Drawing.ShapeLocks))]
    [ChildElementInfo(typeof(DocumentFormat.OpenXml.Drawing.ExtensionList))]
[System.CodeDom.Compiler.GeneratedCode("DomGen", "3.0")]
[OfficeAvailability(FileFormatVersions.Office2007)]
public partial class NonVisualDrawingShapeProperties : OpenXmlCompositeElement
{
    internal const int ElementTypeIdConst = 13086;
    /// <inheritdoc/>
    public override string LocalName => "cNvSpPr";
    
    internal override byte NamespaceId => 56;
    
    internal override int ElementTypeId => ElementTypeIdConst;
   
<<<<<<< HEAD
    /// <summary>
    /// Whether this element is available in a specific version of Office Application.
    /// </summary>
    /// <param name="version">The Office file format version.</param>
    /// <returns>Returns true if the element is defined in the specified version.</returns>
    internal override bool IsInVersion(FileFormatVersions version)
    {
		if((15 & (int)version) > 0)
		{
			return true;
		}
		return false;
    }
=======
    internal override bool IsInVersion(FileFormatVersions version) => version.AtLeast(FileFormatVersions.Office2007);
>>>>>>> 97dfc39d
    

    	private static readonly string[] attributeTagNames = { "txBox" };
    private static readonly byte[] attributeNamespaceIds = { 0 };
    
    internal override string[] AttributeTagNames => attributeTagNames;
    
    internal override byte[] AttributeNamespaceIds => attributeNamespaceIds;
    

    
        /// <summary>
    /// <para> Text Box.</para>
    /// <para>Represents the following attribute in the schema: txBox </para>
    /// </summary>
    [SchemaAttr(0, "txBox")]
    public BooleanValue TextBox
    {
        get { return (BooleanValue)Attributes[0]; }
        set { Attributes[0] = value; }
    }
    

    /// <summary>
    /// Initializes a new instance of the NonVisualDrawingShapeProperties class.
    /// </summary>
    public NonVisualDrawingShapeProperties():base(){}
    
        /// <summary>
    ///Initializes a new instance of the NonVisualDrawingShapeProperties class with the specified child elements.
    /// </summary>
    /// <param name="childElements">Specifies the child elements.</param>
    public NonVisualDrawingShapeProperties(System.Collections.Generic.IEnumerable<OpenXmlElement> childElements)
        : base(childElements)
    { 
    }
    
    /// <summary>
    /// Initializes a new instance of the NonVisualDrawingShapeProperties class with the specified child elements.
    /// </summary>
    /// <param name="childElements">Specifies the child elements.</param>
    public NonVisualDrawingShapeProperties(params OpenXmlElement[] childElements) : base(childElements)
    {
    }
    
    /// <summary>
    /// Initializes a new instance of the NonVisualDrawingShapeProperties class from outer XML.
    /// </summary>
    /// <param name="outerXml">Specifies the outer XML of the element.</param>
    public NonVisualDrawingShapeProperties(string outerXml)
        : base(outerXml)
    {
    }
  
     
    
    [System.Diagnostics.CodeAnalysis.SuppressMessage("Microsoft.Maintainability", "CA1502:AvoidExcessiveComplexity")]
internal override OpenXmlElement ElementFactory(byte namespaceId, string name)
{
    if( 10 == namespaceId && "spLocks" == name)
    return new DocumentFormat.OpenXml.Drawing.ShapeLocks();
    
if( 10 == namespaceId && "extLst" == name)
    return new DocumentFormat.OpenXml.Drawing.ExtensionList();
    

    return null;
}

        private static readonly string[] eleTagNames = { "spLocks","extLst" };
    private static readonly byte[] eleNamespaceIds = { 10,10 };
    
    internal override string[] ElementTagNames => eleTagNames;
    
    internal override byte[] ElementNamespaceIds => eleNamespaceIds;
    internal override OpenXmlCompositeType OpenXmlCompositeType => OpenXmlCompositeType.OneSequence;
    
        /// <summary>
    /// <para> Shape Locks.</para>
    /// <para> Represents the following element tag in the schema: a:spLocks </para>
    /// </summary>
    /// <remark>
    /// xmlns:a = http://schemas.openxmlformats.org/drawingml/2006/main
    /// </remark>
    public DocumentFormat.OpenXml.Drawing.ShapeLocks ShapeLocks
    {
        get => GetElement<DocumentFormat.OpenXml.Drawing.ShapeLocks>(0);
        set => SetElement(0, value);
    }
    /// <summary>
    /// <para> ExtensionList.</para>
    /// <para> Represents the following element tag in the schema: a:extLst </para>
    /// </summary>
    /// <remark>
    /// xmlns:a = http://schemas.openxmlformats.org/drawingml/2006/main
    /// </remark>
    public DocumentFormat.OpenXml.Drawing.ExtensionList ExtensionList
    {
        get => GetElement<DocumentFormat.OpenXml.Drawing.ExtensionList>(1);
        set => SetElement(1, value);
    }


    internal override OpenXmlSimpleType AttributeFactory(byte namespaceId, string name)
{
    if( 0 == namespaceId && "txBox" == name)
    return new BooleanValue();
    

    
    return base.AttributeFactory(namespaceId, name);
}

    /// <inheritdoc/>
    public override OpenXmlElement CloneNode(bool deep) => CloneImp<NonVisualDrawingShapeProperties>(deep);

}
/// <summary>
/// <para>Defines the ShapeNonVisualProperties Class.</para>
/// <para>This class is available in Office 2007 or above.</para>
/// <para> When the object is serialized out as xml, its qualified name is dsp:nvSpPr.</para>
/// </summary>
/// <remarks>
/// The following table lists the possible child types:
/// <list type="bullet">
///<item><description>NonVisualDrawingProperties &lt;dsp:cNvPr></description></item>
///<item><description>NonVisualDrawingShapeProperties &lt;dsp:cNvSpPr></description></item>
/// </list>
/// </remarks>

    [ChildElementInfo(typeof(NonVisualDrawingProperties))]
    [ChildElementInfo(typeof(NonVisualDrawingShapeProperties))]
[System.CodeDom.Compiler.GeneratedCode("DomGen", "3.0")]
[OfficeAvailability(FileFormatVersions.Office2007)]
public partial class ShapeNonVisualProperties : OpenXmlCompositeElement
{
    internal const int ElementTypeIdConst = 13087;
    /// <inheritdoc/>
    public override string LocalName => "nvSpPr";
    
    internal override byte NamespaceId => 56;
    
    internal override int ElementTypeId => ElementTypeIdConst;
   
<<<<<<< HEAD
    /// <summary>
    /// Whether this element is available in a specific version of Office Application.
    /// </summary>
    /// <param name="version">The Office file format version.</param>
    /// <returns>Returns true if the element is defined in the specified version.</returns>
    internal override bool IsInVersion(FileFormatVersions version)
    {
		if((15 & (int)version) > 0)
		{
			return true;
		}
		return false;
    }
=======
    internal override bool IsInVersion(FileFormatVersions version) => version.AtLeast(FileFormatVersions.Office2007);
>>>>>>> 97dfc39d
    

    
    
    
    /// <summary>
    /// Initializes a new instance of the ShapeNonVisualProperties class.
    /// </summary>
    public ShapeNonVisualProperties():base(){}
    
        /// <summary>
    ///Initializes a new instance of the ShapeNonVisualProperties class with the specified child elements.
    /// </summary>
    /// <param name="childElements">Specifies the child elements.</param>
    public ShapeNonVisualProperties(System.Collections.Generic.IEnumerable<OpenXmlElement> childElements)
        : base(childElements)
    { 
    }
    
    /// <summary>
    /// Initializes a new instance of the ShapeNonVisualProperties class with the specified child elements.
    /// </summary>
    /// <param name="childElements">Specifies the child elements.</param>
    public ShapeNonVisualProperties(params OpenXmlElement[] childElements) : base(childElements)
    {
    }
    
    /// <summary>
    /// Initializes a new instance of the ShapeNonVisualProperties class from outer XML.
    /// </summary>
    /// <param name="outerXml">Specifies the outer XML of the element.</param>
    public ShapeNonVisualProperties(string outerXml)
        : base(outerXml)
    {
    }
  
     
    
    [System.Diagnostics.CodeAnalysis.SuppressMessage("Microsoft.Maintainability", "CA1502:AvoidExcessiveComplexity")]
internal override OpenXmlElement ElementFactory(byte namespaceId, string name)
{
    if( 56 == namespaceId && "cNvPr" == name)
    return new NonVisualDrawingProperties();
    
if( 56 == namespaceId && "cNvSpPr" == name)
    return new NonVisualDrawingShapeProperties();
    

    return null;
}

        private static readonly string[] eleTagNames = { "cNvPr","cNvSpPr" };
    private static readonly byte[] eleNamespaceIds = { 56,56 };
    
    internal override string[] ElementTagNames => eleTagNames;
    
    internal override byte[] ElementNamespaceIds => eleNamespaceIds;
    internal override OpenXmlCompositeType OpenXmlCompositeType => OpenXmlCompositeType.OneSequence;
    
        /// <summary>
    /// <para> NonVisualDrawingProperties.</para>
    /// <para> Represents the following element tag in the schema: dsp:cNvPr </para>
    /// </summary>
    /// <remark>
    /// xmlns:dsp = http://schemas.microsoft.com/office/drawing/2008/diagram
    /// </remark>
    public NonVisualDrawingProperties NonVisualDrawingProperties
    {
        get => GetElement<NonVisualDrawingProperties>(0);
        set => SetElement(0, value);
    }
    /// <summary>
    /// <para> NonVisualDrawingShapeProperties.</para>
    /// <para> Represents the following element tag in the schema: dsp:cNvSpPr </para>
    /// </summary>
    /// <remark>
    /// xmlns:dsp = http://schemas.microsoft.com/office/drawing/2008/diagram
    /// </remark>
    public NonVisualDrawingShapeProperties NonVisualDrawingShapeProperties
    {
        get => GetElement<NonVisualDrawingShapeProperties>(1);
        set => SetElement(1, value);
    }


    
    /// <inheritdoc/>
    public override OpenXmlElement CloneNode(bool deep) => CloneImp<ShapeNonVisualProperties>(deep);

}
/// <summary>
/// <para>Defines the ShapeProperties Class.</para>
/// <para>This class is available in Office 2007 or above.</para>
/// <para> When the object is serialized out as xml, its qualified name is dsp:spPr.</para>
/// </summary>
/// <remarks>
/// The following table lists the possible child types:
/// <list type="bullet">
///<item><description>DocumentFormat.OpenXml.Drawing.Transform2D &lt;a:xfrm></description></item>
///<item><description>DocumentFormat.OpenXml.Drawing.CustomGeometry &lt;a:custGeom></description></item>
///<item><description>DocumentFormat.OpenXml.Drawing.PresetGeometry &lt;a:prstGeom></description></item>
///<item><description>DocumentFormat.OpenXml.Drawing.NoFill &lt;a:noFill></description></item>
///<item><description>DocumentFormat.OpenXml.Drawing.SolidFill &lt;a:solidFill></description></item>
///<item><description>DocumentFormat.OpenXml.Drawing.GradientFill &lt;a:gradFill></description></item>
///<item><description>DocumentFormat.OpenXml.Drawing.BlipFill &lt;a:blipFill></description></item>
///<item><description>DocumentFormat.OpenXml.Drawing.PatternFill &lt;a:pattFill></description></item>
///<item><description>DocumentFormat.OpenXml.Drawing.GroupFill &lt;a:grpFill></description></item>
///<item><description>DocumentFormat.OpenXml.Drawing.Outline &lt;a:ln></description></item>
///<item><description>DocumentFormat.OpenXml.Drawing.EffectList &lt;a:effectLst></description></item>
///<item><description>DocumentFormat.OpenXml.Drawing.EffectDag &lt;a:effectDag></description></item>
///<item><description>DocumentFormat.OpenXml.Drawing.Scene3DType &lt;a:scene3d></description></item>
///<item><description>DocumentFormat.OpenXml.Drawing.Shape3DType &lt;a:sp3d></description></item>
///<item><description>DocumentFormat.OpenXml.Drawing.ShapePropertiesExtensionList &lt;a:extLst></description></item>
/// </list>
/// </remarks>

    [ChildElementInfo(typeof(DocumentFormat.OpenXml.Drawing.Transform2D))]
    [ChildElementInfo(typeof(DocumentFormat.OpenXml.Drawing.CustomGeometry))]
    [ChildElementInfo(typeof(DocumentFormat.OpenXml.Drawing.PresetGeometry))]
    [ChildElementInfo(typeof(DocumentFormat.OpenXml.Drawing.NoFill))]
    [ChildElementInfo(typeof(DocumentFormat.OpenXml.Drawing.SolidFill))]
    [ChildElementInfo(typeof(DocumentFormat.OpenXml.Drawing.GradientFill))]
    [ChildElementInfo(typeof(DocumentFormat.OpenXml.Drawing.BlipFill))]
    [ChildElementInfo(typeof(DocumentFormat.OpenXml.Drawing.PatternFill))]
    [ChildElementInfo(typeof(DocumentFormat.OpenXml.Drawing.GroupFill))]
    [ChildElementInfo(typeof(DocumentFormat.OpenXml.Drawing.Outline))]
    [ChildElementInfo(typeof(DocumentFormat.OpenXml.Drawing.EffectList))]
    [ChildElementInfo(typeof(DocumentFormat.OpenXml.Drawing.EffectDag))]
    [ChildElementInfo(typeof(DocumentFormat.OpenXml.Drawing.Scene3DType))]
    [ChildElementInfo(typeof(DocumentFormat.OpenXml.Drawing.Shape3DType))]
    [ChildElementInfo(typeof(DocumentFormat.OpenXml.Drawing.ShapePropertiesExtensionList))]
[System.CodeDom.Compiler.GeneratedCode("DomGen", "3.0")]
[OfficeAvailability(FileFormatVersions.Office2007)]
public partial class ShapeProperties : OpenXmlCompositeElement
{
    internal const int ElementTypeIdConst = 13088;
    /// <inheritdoc/>
    public override string LocalName => "spPr";
    
    internal override byte NamespaceId => 56;
    
    internal override int ElementTypeId => ElementTypeIdConst;
   
<<<<<<< HEAD
    /// <summary>
    /// Whether this element is available in a specific version of Office Application.
    /// </summary>
    /// <param name="version">The Office file format version.</param>
    /// <returns>Returns true if the element is defined in the specified version.</returns>
    internal override bool IsInVersion(FileFormatVersions version)
    {
		if((15 & (int)version) > 0)
		{
			return true;
		}
		return false;
    }
=======
    internal override bool IsInVersion(FileFormatVersions version) => version.AtLeast(FileFormatVersions.Office2007);
>>>>>>> 97dfc39d
    

    	private static readonly string[] attributeTagNames = { "bwMode" };
    private static readonly byte[] attributeNamespaceIds = { 0 };
    
    internal override string[] AttributeTagNames => attributeTagNames;
    
    internal override byte[] AttributeNamespaceIds => attributeNamespaceIds;
    

    
        /// <summary>
    /// <para> Black and White Mode.</para>
    /// <para>Represents the following attribute in the schema: bwMode </para>
    /// </summary>
    [SchemaAttr(0, "bwMode")]
    public EnumValue<DocumentFormat.OpenXml.Drawing.BlackWhiteModeValues> BlackWhiteMode
    {
        get { return (EnumValue<DocumentFormat.OpenXml.Drawing.BlackWhiteModeValues>)Attributes[0]; }
        set { Attributes[0] = value; }
    }
    

    /// <summary>
    /// Initializes a new instance of the ShapeProperties class.
    /// </summary>
    public ShapeProperties():base(){}
    
        /// <summary>
    ///Initializes a new instance of the ShapeProperties class with the specified child elements.
    /// </summary>
    /// <param name="childElements">Specifies the child elements.</param>
    public ShapeProperties(System.Collections.Generic.IEnumerable<OpenXmlElement> childElements)
        : base(childElements)
    { 
    }
    
    /// <summary>
    /// Initializes a new instance of the ShapeProperties class with the specified child elements.
    /// </summary>
    /// <param name="childElements">Specifies the child elements.</param>
    public ShapeProperties(params OpenXmlElement[] childElements) : base(childElements)
    {
    }
    
    /// <summary>
    /// Initializes a new instance of the ShapeProperties class from outer XML.
    /// </summary>
    /// <param name="outerXml">Specifies the outer XML of the element.</param>
    public ShapeProperties(string outerXml)
        : base(outerXml)
    {
    }
  
     
    
    [System.Diagnostics.CodeAnalysis.SuppressMessage("Microsoft.Maintainability", "CA1502:AvoidExcessiveComplexity")]
internal override OpenXmlElement ElementFactory(byte namespaceId, string name)
{
    if( 10 == namespaceId && "xfrm" == name)
    return new DocumentFormat.OpenXml.Drawing.Transform2D();
    
if( 10 == namespaceId && "custGeom" == name)
    return new DocumentFormat.OpenXml.Drawing.CustomGeometry();
    
if( 10 == namespaceId && "prstGeom" == name)
    return new DocumentFormat.OpenXml.Drawing.PresetGeometry();
    
if( 10 == namespaceId && "noFill" == name)
    return new DocumentFormat.OpenXml.Drawing.NoFill();
    
if( 10 == namespaceId && "solidFill" == name)
    return new DocumentFormat.OpenXml.Drawing.SolidFill();
    
if( 10 == namespaceId && "gradFill" == name)
    return new DocumentFormat.OpenXml.Drawing.GradientFill();
    
if( 10 == namespaceId && "blipFill" == name)
    return new DocumentFormat.OpenXml.Drawing.BlipFill();
    
if( 10 == namespaceId && "pattFill" == name)
    return new DocumentFormat.OpenXml.Drawing.PatternFill();
    
if( 10 == namespaceId && "grpFill" == name)
    return new DocumentFormat.OpenXml.Drawing.GroupFill();
    
if( 10 == namespaceId && "ln" == name)
    return new DocumentFormat.OpenXml.Drawing.Outline();
    
if( 10 == namespaceId && "effectLst" == name)
    return new DocumentFormat.OpenXml.Drawing.EffectList();
    
if( 10 == namespaceId && "effectDag" == name)
    return new DocumentFormat.OpenXml.Drawing.EffectDag();
    
if( 10 == namespaceId && "scene3d" == name)
    return new DocumentFormat.OpenXml.Drawing.Scene3DType();
    
if( 10 == namespaceId && "sp3d" == name)
    return new DocumentFormat.OpenXml.Drawing.Shape3DType();
    
if( 10 == namespaceId && "extLst" == name)
    return new DocumentFormat.OpenXml.Drawing.ShapePropertiesExtensionList();
    

    return null;
}

        private static readonly string[] eleTagNames = { "xfrm","custGeom","prstGeom","noFill","solidFill","gradFill","blipFill","pattFill","grpFill","ln","effectLst","effectDag","scene3d","sp3d","extLst" };
    private static readonly byte[] eleNamespaceIds = { 10,10,10,10,10,10,10,10,10,10,10,10,10,10,10 };
    
    internal override string[] ElementTagNames => eleTagNames;
    
    internal override byte[] ElementNamespaceIds => eleNamespaceIds;
    internal override OpenXmlCompositeType OpenXmlCompositeType => OpenXmlCompositeType.OneSequence;
    
        /// <summary>
    /// <para> 2D Transform for Individual Objects.</para>
    /// <para> Represents the following element tag in the schema: a:xfrm </para>
    /// </summary>
    /// <remark>
    /// xmlns:a = http://schemas.openxmlformats.org/drawingml/2006/main
    /// </remark>
    public DocumentFormat.OpenXml.Drawing.Transform2D Transform2D
    {
        get => GetElement<DocumentFormat.OpenXml.Drawing.Transform2D>(0);
        set => SetElement(0, value);
    }


    internal override OpenXmlSimpleType AttributeFactory(byte namespaceId, string name)
{
    if( 0 == namespaceId && "bwMode" == name)
    return new EnumValue<DocumentFormat.OpenXml.Drawing.BlackWhiteModeValues>();
    

    
    return base.AttributeFactory(namespaceId, name);
}

    /// <inheritdoc/>
    public override OpenXmlElement CloneNode(bool deep) => CloneImp<ShapeProperties>(deep);

}
/// <summary>
/// <para>Defines the ShapeStyle Class.</para>
/// <para>This class is available in Office 2007 or above.</para>
/// <para> When the object is serialized out as xml, its qualified name is dsp:style.</para>
/// </summary>
/// <remarks>
/// The following table lists the possible child types:
/// <list type="bullet">
///<item><description>DocumentFormat.OpenXml.Drawing.LineReference &lt;a:lnRef></description></item>
///<item><description>DocumentFormat.OpenXml.Drawing.FillReference &lt;a:fillRef></description></item>
///<item><description>DocumentFormat.OpenXml.Drawing.EffectReference &lt;a:effectRef></description></item>
///<item><description>DocumentFormat.OpenXml.Drawing.FontReference &lt;a:fontRef></description></item>
/// </list>
/// </remarks>

    [ChildElementInfo(typeof(DocumentFormat.OpenXml.Drawing.LineReference))]
    [ChildElementInfo(typeof(DocumentFormat.OpenXml.Drawing.FillReference))]
    [ChildElementInfo(typeof(DocumentFormat.OpenXml.Drawing.EffectReference))]
    [ChildElementInfo(typeof(DocumentFormat.OpenXml.Drawing.FontReference))]
[System.CodeDom.Compiler.GeneratedCode("DomGen", "3.0")]
[OfficeAvailability(FileFormatVersions.Office2007)]
public partial class ShapeStyle : OpenXmlCompositeElement
{
    internal const int ElementTypeIdConst = 13089;
    /// <inheritdoc/>
    public override string LocalName => "style";
    
    internal override byte NamespaceId => 56;
    
    internal override int ElementTypeId => ElementTypeIdConst;
   
<<<<<<< HEAD
    /// <summary>
    /// Whether this element is available in a specific version of Office Application.
    /// </summary>
    /// <param name="version">The Office file format version.</param>
    /// <returns>Returns true if the element is defined in the specified version.</returns>
    internal override bool IsInVersion(FileFormatVersions version)
    {
		if((15 & (int)version) > 0)
		{
			return true;
		}
		return false;
    }
=======
    internal override bool IsInVersion(FileFormatVersions version) => version.AtLeast(FileFormatVersions.Office2007);
>>>>>>> 97dfc39d
    

    
    
    
    /// <summary>
    /// Initializes a new instance of the ShapeStyle class.
    /// </summary>
    public ShapeStyle():base(){}
    
        /// <summary>
    ///Initializes a new instance of the ShapeStyle class with the specified child elements.
    /// </summary>
    /// <param name="childElements">Specifies the child elements.</param>
    public ShapeStyle(System.Collections.Generic.IEnumerable<OpenXmlElement> childElements)
        : base(childElements)
    { 
    }
    
    /// <summary>
    /// Initializes a new instance of the ShapeStyle class with the specified child elements.
    /// </summary>
    /// <param name="childElements">Specifies the child elements.</param>
    public ShapeStyle(params OpenXmlElement[] childElements) : base(childElements)
    {
    }
    
    /// <summary>
    /// Initializes a new instance of the ShapeStyle class from outer XML.
    /// </summary>
    /// <param name="outerXml">Specifies the outer XML of the element.</param>
    public ShapeStyle(string outerXml)
        : base(outerXml)
    {
    }
  
     
    
    [System.Diagnostics.CodeAnalysis.SuppressMessage("Microsoft.Maintainability", "CA1502:AvoidExcessiveComplexity")]
internal override OpenXmlElement ElementFactory(byte namespaceId, string name)
{
    if( 10 == namespaceId && "lnRef" == name)
    return new DocumentFormat.OpenXml.Drawing.LineReference();
    
if( 10 == namespaceId && "fillRef" == name)
    return new DocumentFormat.OpenXml.Drawing.FillReference();
    
if( 10 == namespaceId && "effectRef" == name)
    return new DocumentFormat.OpenXml.Drawing.EffectReference();
    
if( 10 == namespaceId && "fontRef" == name)
    return new DocumentFormat.OpenXml.Drawing.FontReference();
    

    return null;
}

        private static readonly string[] eleTagNames = { "lnRef","fillRef","effectRef","fontRef" };
    private static readonly byte[] eleNamespaceIds = { 10,10,10,10 };
    
    internal override string[] ElementTagNames => eleTagNames;
    
    internal override byte[] ElementNamespaceIds => eleNamespaceIds;
    internal override OpenXmlCompositeType OpenXmlCompositeType => OpenXmlCompositeType.OneSequence;
    
        /// <summary>
    /// <para> LineReference.</para>
    /// <para> Represents the following element tag in the schema: a:lnRef </para>
    /// </summary>
    /// <remark>
    /// xmlns:a = http://schemas.openxmlformats.org/drawingml/2006/main
    /// </remark>
    public DocumentFormat.OpenXml.Drawing.LineReference LineReference
    {
        get => GetElement<DocumentFormat.OpenXml.Drawing.LineReference>(0);
        set => SetElement(0, value);
    }
    /// <summary>
    /// <para> FillReference.</para>
    /// <para> Represents the following element tag in the schema: a:fillRef </para>
    /// </summary>
    /// <remark>
    /// xmlns:a = http://schemas.openxmlformats.org/drawingml/2006/main
    /// </remark>
    public DocumentFormat.OpenXml.Drawing.FillReference FillReference
    {
        get => GetElement<DocumentFormat.OpenXml.Drawing.FillReference>(1);
        set => SetElement(1, value);
    }
    /// <summary>
    /// <para> EffectReference.</para>
    /// <para> Represents the following element tag in the schema: a:effectRef </para>
    /// </summary>
    /// <remark>
    /// xmlns:a = http://schemas.openxmlformats.org/drawingml/2006/main
    /// </remark>
    public DocumentFormat.OpenXml.Drawing.EffectReference EffectReference
    {
        get => GetElement<DocumentFormat.OpenXml.Drawing.EffectReference>(2);
        set => SetElement(2, value);
    }
    /// <summary>
    /// <para> Font Reference.</para>
    /// <para> Represents the following element tag in the schema: a:fontRef </para>
    /// </summary>
    /// <remark>
    /// xmlns:a = http://schemas.openxmlformats.org/drawingml/2006/main
    /// </remark>
    public DocumentFormat.OpenXml.Drawing.FontReference FontReference
    {
        get => GetElement<DocumentFormat.OpenXml.Drawing.FontReference>(3);
        set => SetElement(3, value);
    }


    
    /// <inheritdoc/>
    public override OpenXmlElement CloneNode(bool deep) => CloneImp<ShapeStyle>(deep);

}
/// <summary>
/// <para>Defines the TextBody Class.</para>
/// <para>This class is available in Office 2007 or above.</para>
/// <para> When the object is serialized out as xml, its qualified name is dsp:txBody.</para>
/// </summary>
/// <remarks>
/// The following table lists the possible child types:
/// <list type="bullet">
///<item><description>DocumentFormat.OpenXml.Drawing.BodyProperties &lt;a:bodyPr></description></item>
///<item><description>DocumentFormat.OpenXml.Drawing.ListStyle &lt;a:lstStyle></description></item>
///<item><description>DocumentFormat.OpenXml.Drawing.Paragraph &lt;a:p></description></item>
/// </list>
/// </remarks>

    [ChildElementInfo(typeof(DocumentFormat.OpenXml.Drawing.BodyProperties))]
    [ChildElementInfo(typeof(DocumentFormat.OpenXml.Drawing.ListStyle))]
    [ChildElementInfo(typeof(DocumentFormat.OpenXml.Drawing.Paragraph))]
[System.CodeDom.Compiler.GeneratedCode("DomGen", "3.0")]
[OfficeAvailability(FileFormatVersions.Office2007)]
public partial class TextBody : OpenXmlCompositeElement
{
    internal const int ElementTypeIdConst = 13090;
    /// <inheritdoc/>
    public override string LocalName => "txBody";
    
    internal override byte NamespaceId => 56;
    
    internal override int ElementTypeId => ElementTypeIdConst;
   
<<<<<<< HEAD
    /// <summary>
    /// Whether this element is available in a specific version of Office Application.
    /// </summary>
    /// <param name="version">The Office file format version.</param>
    /// <returns>Returns true if the element is defined in the specified version.</returns>
    internal override bool IsInVersion(FileFormatVersions version)
    {
		if((15 & (int)version) > 0)
		{
			return true;
		}
		return false;
    }
=======
    internal override bool IsInVersion(FileFormatVersions version) => version.AtLeast(FileFormatVersions.Office2007);
>>>>>>> 97dfc39d
    

    
    
    
    /// <summary>
    /// Initializes a new instance of the TextBody class.
    /// </summary>
    public TextBody():base(){}
    
        /// <summary>
    ///Initializes a new instance of the TextBody class with the specified child elements.
    /// </summary>
    /// <param name="childElements">Specifies the child elements.</param>
    public TextBody(System.Collections.Generic.IEnumerable<OpenXmlElement> childElements)
        : base(childElements)
    { 
    }
    
    /// <summary>
    /// Initializes a new instance of the TextBody class with the specified child elements.
    /// </summary>
    /// <param name="childElements">Specifies the child elements.</param>
    public TextBody(params OpenXmlElement[] childElements) : base(childElements)
    {
    }
    
    /// <summary>
    /// Initializes a new instance of the TextBody class from outer XML.
    /// </summary>
    /// <param name="outerXml">Specifies the outer XML of the element.</param>
    public TextBody(string outerXml)
        : base(outerXml)
    {
    }
  
     
    
    [System.Diagnostics.CodeAnalysis.SuppressMessage("Microsoft.Maintainability", "CA1502:AvoidExcessiveComplexity")]
internal override OpenXmlElement ElementFactory(byte namespaceId, string name)
{
    if( 10 == namespaceId && "bodyPr" == name)
    return new DocumentFormat.OpenXml.Drawing.BodyProperties();
    
if( 10 == namespaceId && "lstStyle" == name)
    return new DocumentFormat.OpenXml.Drawing.ListStyle();
    
if( 10 == namespaceId && "p" == name)
    return new DocumentFormat.OpenXml.Drawing.Paragraph();
    

    return null;
}

        private static readonly string[] eleTagNames = { "bodyPr","lstStyle","p" };
    private static readonly byte[] eleNamespaceIds = { 10,10,10 };
    
    internal override string[] ElementTagNames => eleTagNames;
    
    internal override byte[] ElementNamespaceIds => eleNamespaceIds;
    internal override OpenXmlCompositeType OpenXmlCompositeType => OpenXmlCompositeType.OneSequence;
    
        /// <summary>
    /// <para> Body Properties.</para>
    /// <para> Represents the following element tag in the schema: a:bodyPr </para>
    /// </summary>
    /// <remark>
    /// xmlns:a = http://schemas.openxmlformats.org/drawingml/2006/main
    /// </remark>
    public DocumentFormat.OpenXml.Drawing.BodyProperties BodyProperties
    {
        get => GetElement<DocumentFormat.OpenXml.Drawing.BodyProperties>(0);
        set => SetElement(0, value);
    }
    /// <summary>
    /// <para> Text List Styles.</para>
    /// <para> Represents the following element tag in the schema: a:lstStyle </para>
    /// </summary>
    /// <remark>
    /// xmlns:a = http://schemas.openxmlformats.org/drawingml/2006/main
    /// </remark>
    public DocumentFormat.OpenXml.Drawing.ListStyle ListStyle
    {
        get => GetElement<DocumentFormat.OpenXml.Drawing.ListStyle>(1);
        set => SetElement(1, value);
    }


    
    /// <inheritdoc/>
    public override OpenXmlElement CloneNode(bool deep) => CloneImp<TextBody>(deep);

}
/// <summary>
/// <para>Defines the Transform2D Class.</para>
/// <para>This class is available in Office 2007 or above.</para>
/// <para> When the object is serialized out as xml, its qualified name is dsp:txXfrm.</para>
/// </summary>
/// <remarks>
/// The following table lists the possible child types:
/// <list type="bullet">
///<item><description>DocumentFormat.OpenXml.Drawing.Offset &lt;a:off></description></item>
///<item><description>DocumentFormat.OpenXml.Drawing.Extents &lt;a:ext></description></item>
/// </list>
/// </remarks>

    [ChildElementInfo(typeof(DocumentFormat.OpenXml.Drawing.Offset))]
    [ChildElementInfo(typeof(DocumentFormat.OpenXml.Drawing.Extents))]
[System.CodeDom.Compiler.GeneratedCode("DomGen", "3.0")]
[OfficeAvailability(FileFormatVersions.Office2007)]
public partial class Transform2D : OpenXmlCompositeElement
{
    internal const int ElementTypeIdConst = 13091;
    /// <inheritdoc/>
    public override string LocalName => "txXfrm";
    
    internal override byte NamespaceId => 56;
    
    internal override int ElementTypeId => ElementTypeIdConst;
   
<<<<<<< HEAD
    /// <summary>
    /// Whether this element is available in a specific version of Office Application.
    /// </summary>
    /// <param name="version">The Office file format version.</param>
    /// <returns>Returns true if the element is defined in the specified version.</returns>
    internal override bool IsInVersion(FileFormatVersions version)
    {
		if((15 & (int)version) > 0)
		{
			return true;
		}
		return false;
    }
=======
    internal override bool IsInVersion(FileFormatVersions version) => version.AtLeast(FileFormatVersions.Office2007);
>>>>>>> 97dfc39d
    

    	private static readonly string[] attributeTagNames = { "rot","flipH","flipV" };
    private static readonly byte[] attributeNamespaceIds = { 0,0,0 };
    
    internal override string[] AttributeTagNames => attributeTagNames;
    
    internal override byte[] AttributeNamespaceIds => attributeNamespaceIds;
    

    
        /// <summary>
    /// <para> Rotation.</para>
    /// <para>Represents the following attribute in the schema: rot </para>
    /// </summary>
    [SchemaAttr(0, "rot")]
    public Int32Value Rotation
    {
        get { return (Int32Value)Attributes[0]; }
        set { Attributes[0] = value; }
    }
    
    /// <summary>
    /// <para> Horizontal Flip.</para>
    /// <para>Represents the following attribute in the schema: flipH </para>
    /// </summary>
    [SchemaAttr(0, "flipH")]
    public BooleanValue HorizontalFlip
    {
        get { return (BooleanValue)Attributes[1]; }
        set { Attributes[1] = value; }
    }
    
    /// <summary>
    /// <para> Vertical Flip.</para>
    /// <para>Represents the following attribute in the schema: flipV </para>
    /// </summary>
    [SchemaAttr(0, "flipV")]
    public BooleanValue VerticalFlip
    {
        get { return (BooleanValue)Attributes[2]; }
        set { Attributes[2] = value; }
    }
    

    /// <summary>
    /// Initializes a new instance of the Transform2D class.
    /// </summary>
    public Transform2D():base(){}
    
        /// <summary>
    ///Initializes a new instance of the Transform2D class with the specified child elements.
    /// </summary>
    /// <param name="childElements">Specifies the child elements.</param>
    public Transform2D(System.Collections.Generic.IEnumerable<OpenXmlElement> childElements)
        : base(childElements)
    { 
    }
    
    /// <summary>
    /// Initializes a new instance of the Transform2D class with the specified child elements.
    /// </summary>
    /// <param name="childElements">Specifies the child elements.</param>
    public Transform2D(params OpenXmlElement[] childElements) : base(childElements)
    {
    }
    
    /// <summary>
    /// Initializes a new instance of the Transform2D class from outer XML.
    /// </summary>
    /// <param name="outerXml">Specifies the outer XML of the element.</param>
    public Transform2D(string outerXml)
        : base(outerXml)
    {
    }
  
     
    
    [System.Diagnostics.CodeAnalysis.SuppressMessage("Microsoft.Maintainability", "CA1502:AvoidExcessiveComplexity")]
internal override OpenXmlElement ElementFactory(byte namespaceId, string name)
{
    if( 10 == namespaceId && "off" == name)
    return new DocumentFormat.OpenXml.Drawing.Offset();
    
if( 10 == namespaceId && "ext" == name)
    return new DocumentFormat.OpenXml.Drawing.Extents();
    

    return null;
}

        private static readonly string[] eleTagNames = { "off","ext" };
    private static readonly byte[] eleNamespaceIds = { 10,10 };
    
    internal override string[] ElementTagNames => eleTagNames;
    
    internal override byte[] ElementNamespaceIds => eleNamespaceIds;
    internal override OpenXmlCompositeType OpenXmlCompositeType => OpenXmlCompositeType.OneSequence;
    
        /// <summary>
    /// <para> Offset.</para>
    /// <para> Represents the following element tag in the schema: a:off </para>
    /// </summary>
    /// <remark>
    /// xmlns:a = http://schemas.openxmlformats.org/drawingml/2006/main
    /// </remark>
    public DocumentFormat.OpenXml.Drawing.Offset Offset
    {
        get => GetElement<DocumentFormat.OpenXml.Drawing.Offset>(0);
        set => SetElement(0, value);
    }
    /// <summary>
    /// <para> Extents.</para>
    /// <para> Represents the following element tag in the schema: a:ext </para>
    /// </summary>
    /// <remark>
    /// xmlns:a = http://schemas.openxmlformats.org/drawingml/2006/main
    /// </remark>
    public DocumentFormat.OpenXml.Drawing.Extents Extents
    {
        get => GetElement<DocumentFormat.OpenXml.Drawing.Extents>(1);
        set => SetElement(1, value);
    }


    internal override OpenXmlSimpleType AttributeFactory(byte namespaceId, string name)
{
    if( 0 == namespaceId && "rot" == name)
    return new Int32Value();
    
if( 0 == namespaceId && "flipH" == name)
    return new BooleanValue();
    
if( 0 == namespaceId && "flipV" == name)
    return new BooleanValue();
    

    
    return base.AttributeFactory(namespaceId, name);
}

    /// <inheritdoc/>
    public override OpenXmlElement CloneNode(bool deep) => CloneImp<Transform2D>(deep);

}
/// <summary>
/// <para>Defines the OfficeArtExtensionList Class.</para>
/// <para>This class is available in Office 2007 or above.</para>
/// <para> When the object is serialized out as xml, its qualified name is dsp:extLst.</para>
/// </summary>
/// <remarks>
/// The following table lists the possible child types:
/// <list type="bullet">
///<item><description>DocumentFormat.OpenXml.Drawing.Extension &lt;a:ext></description></item>
/// </list>
/// </remarks>

    [ChildElementInfo(typeof(DocumentFormat.OpenXml.Drawing.Extension))]
[System.CodeDom.Compiler.GeneratedCode("DomGen", "3.0")]
[OfficeAvailability(FileFormatVersions.Office2007)]
public partial class OfficeArtExtensionList : OpenXmlCompositeElement
{
    internal const int ElementTypeIdConst = 13092;
    /// <inheritdoc/>
    public override string LocalName => "extLst";
    
    internal override byte NamespaceId => 56;
    
    internal override int ElementTypeId => ElementTypeIdConst;
   
<<<<<<< HEAD
    /// <summary>
    /// Whether this element is available in a specific version of Office Application.
    /// </summary>
    /// <param name="version">The Office file format version.</param>
    /// <returns>Returns true if the element is defined in the specified version.</returns>
    internal override bool IsInVersion(FileFormatVersions version)
    {
		if((15 & (int)version) > 0)
		{
			return true;
		}
		return false;
    }
=======
    internal override bool IsInVersion(FileFormatVersions version) => version.AtLeast(FileFormatVersions.Office2007);
>>>>>>> 97dfc39d
    

    
    
    
    /// <summary>
    /// Initializes a new instance of the OfficeArtExtensionList class.
    /// </summary>
    public OfficeArtExtensionList():base(){}
    
        /// <summary>
    ///Initializes a new instance of the OfficeArtExtensionList class with the specified child elements.
    /// </summary>
    /// <param name="childElements">Specifies the child elements.</param>
    public OfficeArtExtensionList(System.Collections.Generic.IEnumerable<OpenXmlElement> childElements)
        : base(childElements)
    { 
    }
    
    /// <summary>
    /// Initializes a new instance of the OfficeArtExtensionList class with the specified child elements.
    /// </summary>
    /// <param name="childElements">Specifies the child elements.</param>
    public OfficeArtExtensionList(params OpenXmlElement[] childElements) : base(childElements)
    {
    }
    
    /// <summary>
    /// Initializes a new instance of the OfficeArtExtensionList class from outer XML.
    /// </summary>
    /// <param name="outerXml">Specifies the outer XML of the element.</param>
    public OfficeArtExtensionList(string outerXml)
        : base(outerXml)
    {
    }
  
     
    
    [System.Diagnostics.CodeAnalysis.SuppressMessage("Microsoft.Maintainability", "CA1502:AvoidExcessiveComplexity")]
internal override OpenXmlElement ElementFactory(byte namespaceId, string name)
{
    if( 10 == namespaceId && "ext" == name)
    return new DocumentFormat.OpenXml.Drawing.Extension();
    

    return null;
}

    
    
    /// <inheritdoc/>
    public override OpenXmlElement CloneNode(bool deep) => CloneImp<OfficeArtExtensionList>(deep);

}
/// <summary>
/// <para>Defines the NonVisualGroupDrawingShapeProperties Class.</para>
/// <para>This class is available in Office 2007 or above.</para>
/// <para> When the object is serialized out as xml, its qualified name is dsp:cNvGrpSpPr.</para>
/// </summary>
/// <remarks>
/// The following table lists the possible child types:
/// <list type="bullet">
///<item><description>DocumentFormat.OpenXml.Drawing.GroupShapeLocks &lt;a:grpSpLocks></description></item>
///<item><description>DocumentFormat.OpenXml.Drawing.NonVisualGroupDrawingShapePropsExtensionList &lt;a:extLst></description></item>
/// </list>
/// </remarks>

    [ChildElementInfo(typeof(DocumentFormat.OpenXml.Drawing.GroupShapeLocks))]
    [ChildElementInfo(typeof(DocumentFormat.OpenXml.Drawing.NonVisualGroupDrawingShapePropsExtensionList))]
[System.CodeDom.Compiler.GeneratedCode("DomGen", "3.0")]
[OfficeAvailability(FileFormatVersions.Office2007)]
public partial class NonVisualGroupDrawingShapeProperties : OpenXmlCompositeElement
{
    internal const int ElementTypeIdConst = 13093;
    /// <inheritdoc/>
    public override string LocalName => "cNvGrpSpPr";
    
    internal override byte NamespaceId => 56;
    
    internal override int ElementTypeId => ElementTypeIdConst;
   
<<<<<<< HEAD
    /// <summary>
    /// Whether this element is available in a specific version of Office Application.
    /// </summary>
    /// <param name="version">The Office file format version.</param>
    /// <returns>Returns true if the element is defined in the specified version.</returns>
    internal override bool IsInVersion(FileFormatVersions version)
    {
		if((15 & (int)version) > 0)
		{
			return true;
		}
		return false;
    }
=======
    internal override bool IsInVersion(FileFormatVersions version) => version.AtLeast(FileFormatVersions.Office2007);
>>>>>>> 97dfc39d
    

    
    
    
    /// <summary>
    /// Initializes a new instance of the NonVisualGroupDrawingShapeProperties class.
    /// </summary>
    public NonVisualGroupDrawingShapeProperties():base(){}
    
        /// <summary>
    ///Initializes a new instance of the NonVisualGroupDrawingShapeProperties class with the specified child elements.
    /// </summary>
    /// <param name="childElements">Specifies the child elements.</param>
    public NonVisualGroupDrawingShapeProperties(System.Collections.Generic.IEnumerable<OpenXmlElement> childElements)
        : base(childElements)
    { 
    }
    
    /// <summary>
    /// Initializes a new instance of the NonVisualGroupDrawingShapeProperties class with the specified child elements.
    /// </summary>
    /// <param name="childElements">Specifies the child elements.</param>
    public NonVisualGroupDrawingShapeProperties(params OpenXmlElement[] childElements) : base(childElements)
    {
    }
    
    /// <summary>
    /// Initializes a new instance of the NonVisualGroupDrawingShapeProperties class from outer XML.
    /// </summary>
    /// <param name="outerXml">Specifies the outer XML of the element.</param>
    public NonVisualGroupDrawingShapeProperties(string outerXml)
        : base(outerXml)
    {
    }
  
     
    
    [System.Diagnostics.CodeAnalysis.SuppressMessage("Microsoft.Maintainability", "CA1502:AvoidExcessiveComplexity")]
internal override OpenXmlElement ElementFactory(byte namespaceId, string name)
{
    if( 10 == namespaceId && "grpSpLocks" == name)
    return new DocumentFormat.OpenXml.Drawing.GroupShapeLocks();
    
if( 10 == namespaceId && "extLst" == name)
    return new DocumentFormat.OpenXml.Drawing.NonVisualGroupDrawingShapePropsExtensionList();
    

    return null;
}

        private static readonly string[] eleTagNames = { "grpSpLocks","extLst" };
    private static readonly byte[] eleNamespaceIds = { 10,10 };
    
    internal override string[] ElementTagNames => eleTagNames;
    
    internal override byte[] ElementNamespaceIds => eleNamespaceIds;
    internal override OpenXmlCompositeType OpenXmlCompositeType => OpenXmlCompositeType.OneSequence;
    
        /// <summary>
    /// <para> GroupShapeLocks.</para>
    /// <para> Represents the following element tag in the schema: a:grpSpLocks </para>
    /// </summary>
    /// <remark>
    /// xmlns:a = http://schemas.openxmlformats.org/drawingml/2006/main
    /// </remark>
    public DocumentFormat.OpenXml.Drawing.GroupShapeLocks GroupShapeLocks
    {
        get => GetElement<DocumentFormat.OpenXml.Drawing.GroupShapeLocks>(0);
        set => SetElement(0, value);
    }
    /// <summary>
    /// <para> NonVisualGroupDrawingShapePropsExtensionList.</para>
    /// <para> Represents the following element tag in the schema: a:extLst </para>
    /// </summary>
    /// <remark>
    /// xmlns:a = http://schemas.openxmlformats.org/drawingml/2006/main
    /// </remark>
    public DocumentFormat.OpenXml.Drawing.NonVisualGroupDrawingShapePropsExtensionList NonVisualGroupDrawingShapePropsExtensionList
    {
        get => GetElement<DocumentFormat.OpenXml.Drawing.NonVisualGroupDrawingShapePropsExtensionList>(1);
        set => SetElement(1, value);
    }


    
    /// <inheritdoc/>
    public override OpenXmlElement CloneNode(bool deep) => CloneImp<NonVisualGroupDrawingShapeProperties>(deep);

}
/// <summary>
/// <para>Defines the GroupShapeNonVisualProperties Class.</para>
/// <para>This class is available in Office 2007 or above.</para>
/// <para> When the object is serialized out as xml, its qualified name is dsp:nvGrpSpPr.</para>
/// </summary>
/// <remarks>
/// The following table lists the possible child types:
/// <list type="bullet">
///<item><description>NonVisualDrawingProperties &lt;dsp:cNvPr></description></item>
///<item><description>NonVisualGroupDrawingShapeProperties &lt;dsp:cNvGrpSpPr></description></item>
/// </list>
/// </remarks>

    [ChildElementInfo(typeof(NonVisualDrawingProperties))]
    [ChildElementInfo(typeof(NonVisualGroupDrawingShapeProperties))]
[System.CodeDom.Compiler.GeneratedCode("DomGen", "3.0")]
[OfficeAvailability(FileFormatVersions.Office2007)]
public partial class GroupShapeNonVisualProperties : OpenXmlCompositeElement
{
    internal const int ElementTypeIdConst = 13094;
    /// <inheritdoc/>
    public override string LocalName => "nvGrpSpPr";
    
    internal override byte NamespaceId => 56;
    
    internal override int ElementTypeId => ElementTypeIdConst;
   
<<<<<<< HEAD
    /// <summary>
    /// Whether this element is available in a specific version of Office Application.
    /// </summary>
    /// <param name="version">The Office file format version.</param>
    /// <returns>Returns true if the element is defined in the specified version.</returns>
    internal override bool IsInVersion(FileFormatVersions version)
    {
		if((15 & (int)version) > 0)
		{
			return true;
		}
		return false;
    }
=======
    internal override bool IsInVersion(FileFormatVersions version) => version.AtLeast(FileFormatVersions.Office2007);
>>>>>>> 97dfc39d
    

    
    
    
    /// <summary>
    /// Initializes a new instance of the GroupShapeNonVisualProperties class.
    /// </summary>
    public GroupShapeNonVisualProperties():base(){}
    
        /// <summary>
    ///Initializes a new instance of the GroupShapeNonVisualProperties class with the specified child elements.
    /// </summary>
    /// <param name="childElements">Specifies the child elements.</param>
    public GroupShapeNonVisualProperties(System.Collections.Generic.IEnumerable<OpenXmlElement> childElements)
        : base(childElements)
    { 
    }
    
    /// <summary>
    /// Initializes a new instance of the GroupShapeNonVisualProperties class with the specified child elements.
    /// </summary>
    /// <param name="childElements">Specifies the child elements.</param>
    public GroupShapeNonVisualProperties(params OpenXmlElement[] childElements) : base(childElements)
    {
    }
    
    /// <summary>
    /// Initializes a new instance of the GroupShapeNonVisualProperties class from outer XML.
    /// </summary>
    /// <param name="outerXml">Specifies the outer XML of the element.</param>
    public GroupShapeNonVisualProperties(string outerXml)
        : base(outerXml)
    {
    }
  
     
    
    [System.Diagnostics.CodeAnalysis.SuppressMessage("Microsoft.Maintainability", "CA1502:AvoidExcessiveComplexity")]
internal override OpenXmlElement ElementFactory(byte namespaceId, string name)
{
    if( 56 == namespaceId && "cNvPr" == name)
    return new NonVisualDrawingProperties();
    
if( 56 == namespaceId && "cNvGrpSpPr" == name)
    return new NonVisualGroupDrawingShapeProperties();
    

    return null;
}

        private static readonly string[] eleTagNames = { "cNvPr","cNvGrpSpPr" };
    private static readonly byte[] eleNamespaceIds = { 56,56 };
    
    internal override string[] ElementTagNames => eleTagNames;
    
    internal override byte[] ElementNamespaceIds => eleNamespaceIds;
    internal override OpenXmlCompositeType OpenXmlCompositeType => OpenXmlCompositeType.OneSequence;
    
        /// <summary>
    /// <para> NonVisualDrawingProperties.</para>
    /// <para> Represents the following element tag in the schema: dsp:cNvPr </para>
    /// </summary>
    /// <remark>
    /// xmlns:dsp = http://schemas.microsoft.com/office/drawing/2008/diagram
    /// </remark>
    public NonVisualDrawingProperties NonVisualDrawingProperties
    {
        get => GetElement<NonVisualDrawingProperties>(0);
        set => SetElement(0, value);
    }
    /// <summary>
    /// <para> NonVisualGroupDrawingShapeProperties.</para>
    /// <para> Represents the following element tag in the schema: dsp:cNvGrpSpPr </para>
    /// </summary>
    /// <remark>
    /// xmlns:dsp = http://schemas.microsoft.com/office/drawing/2008/diagram
    /// </remark>
    public NonVisualGroupDrawingShapeProperties NonVisualGroupDrawingShapeProperties
    {
        get => GetElement<NonVisualGroupDrawingShapeProperties>(1);
        set => SetElement(1, value);
    }


    
    /// <inheritdoc/>
    public override OpenXmlElement CloneNode(bool deep) => CloneImp<GroupShapeNonVisualProperties>(deep);

}
/// <summary>
/// <para>Defines the GroupShapeProperties Class.</para>
/// <para>This class is available in Office 2007 or above.</para>
/// <para> When the object is serialized out as xml, its qualified name is dsp:grpSpPr.</para>
/// </summary>
/// <remarks>
/// The following table lists the possible child types:
/// <list type="bullet">
///<item><description>DocumentFormat.OpenXml.Drawing.TransformGroup &lt;a:xfrm></description></item>
///<item><description>DocumentFormat.OpenXml.Drawing.NoFill &lt;a:noFill></description></item>
///<item><description>DocumentFormat.OpenXml.Drawing.SolidFill &lt;a:solidFill></description></item>
///<item><description>DocumentFormat.OpenXml.Drawing.GradientFill &lt;a:gradFill></description></item>
///<item><description>DocumentFormat.OpenXml.Drawing.BlipFill &lt;a:blipFill></description></item>
///<item><description>DocumentFormat.OpenXml.Drawing.PatternFill &lt;a:pattFill></description></item>
///<item><description>DocumentFormat.OpenXml.Drawing.GroupFill &lt;a:grpFill></description></item>
///<item><description>DocumentFormat.OpenXml.Drawing.EffectList &lt;a:effectLst></description></item>
///<item><description>DocumentFormat.OpenXml.Drawing.EffectDag &lt;a:effectDag></description></item>
///<item><description>DocumentFormat.OpenXml.Drawing.Scene3DType &lt;a:scene3d></description></item>
///<item><description>DocumentFormat.OpenXml.Drawing.ExtensionList &lt;a:extLst></description></item>
/// </list>
/// </remarks>

    [ChildElementInfo(typeof(DocumentFormat.OpenXml.Drawing.TransformGroup))]
    [ChildElementInfo(typeof(DocumentFormat.OpenXml.Drawing.NoFill))]
    [ChildElementInfo(typeof(DocumentFormat.OpenXml.Drawing.SolidFill))]
    [ChildElementInfo(typeof(DocumentFormat.OpenXml.Drawing.GradientFill))]
    [ChildElementInfo(typeof(DocumentFormat.OpenXml.Drawing.BlipFill))]
    [ChildElementInfo(typeof(DocumentFormat.OpenXml.Drawing.PatternFill))]
    [ChildElementInfo(typeof(DocumentFormat.OpenXml.Drawing.GroupFill))]
    [ChildElementInfo(typeof(DocumentFormat.OpenXml.Drawing.EffectList))]
    [ChildElementInfo(typeof(DocumentFormat.OpenXml.Drawing.EffectDag))]
    [ChildElementInfo(typeof(DocumentFormat.OpenXml.Drawing.Scene3DType))]
    [ChildElementInfo(typeof(DocumentFormat.OpenXml.Drawing.ExtensionList))]
[System.CodeDom.Compiler.GeneratedCode("DomGen", "3.0")]
[OfficeAvailability(FileFormatVersions.Office2007)]
public partial class GroupShapeProperties : OpenXmlCompositeElement
{
    internal const int ElementTypeIdConst = 13095;
    /// <inheritdoc/>
    public override string LocalName => "grpSpPr";
    
    internal override byte NamespaceId => 56;
    
    internal override int ElementTypeId => ElementTypeIdConst;
   
<<<<<<< HEAD
    /// <summary>
    /// Whether this element is available in a specific version of Office Application.
    /// </summary>
    /// <param name="version">The Office file format version.</param>
    /// <returns>Returns true if the element is defined in the specified version.</returns>
    internal override bool IsInVersion(FileFormatVersions version)
    {
		if((15 & (int)version) > 0)
		{
			return true;
		}
		return false;
    }
=======
    internal override bool IsInVersion(FileFormatVersions version) => version.AtLeast(FileFormatVersions.Office2007);
>>>>>>> 97dfc39d
    

    	private static readonly string[] attributeTagNames = { "bwMode" };
    private static readonly byte[] attributeNamespaceIds = { 0 };
    
    internal override string[] AttributeTagNames => attributeTagNames;
    
    internal override byte[] AttributeNamespaceIds => attributeNamespaceIds;
    

    
        /// <summary>
    /// <para> Black and White Mode.</para>
    /// <para>Represents the following attribute in the schema: bwMode </para>
    /// </summary>
    [SchemaAttr(0, "bwMode")]
    public EnumValue<DocumentFormat.OpenXml.Drawing.BlackWhiteModeValues> BlackWhiteMode
    {
        get { return (EnumValue<DocumentFormat.OpenXml.Drawing.BlackWhiteModeValues>)Attributes[0]; }
        set { Attributes[0] = value; }
    }
    

    /// <summary>
    /// Initializes a new instance of the GroupShapeProperties class.
    /// </summary>
    public GroupShapeProperties():base(){}
    
        /// <summary>
    ///Initializes a new instance of the GroupShapeProperties class with the specified child elements.
    /// </summary>
    /// <param name="childElements">Specifies the child elements.</param>
    public GroupShapeProperties(System.Collections.Generic.IEnumerable<OpenXmlElement> childElements)
        : base(childElements)
    { 
    }
    
    /// <summary>
    /// Initializes a new instance of the GroupShapeProperties class with the specified child elements.
    /// </summary>
    /// <param name="childElements">Specifies the child elements.</param>
    public GroupShapeProperties(params OpenXmlElement[] childElements) : base(childElements)
    {
    }
    
    /// <summary>
    /// Initializes a new instance of the GroupShapeProperties class from outer XML.
    /// </summary>
    /// <param name="outerXml">Specifies the outer XML of the element.</param>
    public GroupShapeProperties(string outerXml)
        : base(outerXml)
    {
    }
  
     
    
    [System.Diagnostics.CodeAnalysis.SuppressMessage("Microsoft.Maintainability", "CA1502:AvoidExcessiveComplexity")]
internal override OpenXmlElement ElementFactory(byte namespaceId, string name)
{
    if( 10 == namespaceId && "xfrm" == name)
    return new DocumentFormat.OpenXml.Drawing.TransformGroup();
    
if( 10 == namespaceId && "noFill" == name)
    return new DocumentFormat.OpenXml.Drawing.NoFill();
    
if( 10 == namespaceId && "solidFill" == name)
    return new DocumentFormat.OpenXml.Drawing.SolidFill();
    
if( 10 == namespaceId && "gradFill" == name)
    return new DocumentFormat.OpenXml.Drawing.GradientFill();
    
if( 10 == namespaceId && "blipFill" == name)
    return new DocumentFormat.OpenXml.Drawing.BlipFill();
    
if( 10 == namespaceId && "pattFill" == name)
    return new DocumentFormat.OpenXml.Drawing.PatternFill();
    
if( 10 == namespaceId && "grpFill" == name)
    return new DocumentFormat.OpenXml.Drawing.GroupFill();
    
if( 10 == namespaceId && "effectLst" == name)
    return new DocumentFormat.OpenXml.Drawing.EffectList();
    
if( 10 == namespaceId && "effectDag" == name)
    return new DocumentFormat.OpenXml.Drawing.EffectDag();
    
if( 10 == namespaceId && "scene3d" == name)
    return new DocumentFormat.OpenXml.Drawing.Scene3DType();
    
if( 10 == namespaceId && "extLst" == name)
    return new DocumentFormat.OpenXml.Drawing.ExtensionList();
    

    return null;
}

        private static readonly string[] eleTagNames = { "xfrm","noFill","solidFill","gradFill","blipFill","pattFill","grpFill","effectLst","effectDag","scene3d","extLst" };
    private static readonly byte[] eleNamespaceIds = { 10,10,10,10,10,10,10,10,10,10,10 };
    
    internal override string[] ElementTagNames => eleTagNames;
    
    internal override byte[] ElementNamespaceIds => eleNamespaceIds;
    internal override OpenXmlCompositeType OpenXmlCompositeType => OpenXmlCompositeType.OneSequence;
    
        /// <summary>
    /// <para> 2D Transform for Grouped Objects.</para>
    /// <para> Represents the following element tag in the schema: a:xfrm </para>
    /// </summary>
    /// <remark>
    /// xmlns:a = http://schemas.openxmlformats.org/drawingml/2006/main
    /// </remark>
    public DocumentFormat.OpenXml.Drawing.TransformGroup TransformGroup
    {
        get => GetElement<DocumentFormat.OpenXml.Drawing.TransformGroup>(0);
        set => SetElement(0, value);
    }


    internal override OpenXmlSimpleType AttributeFactory(byte namespaceId, string name)
{
    if( 0 == namespaceId && "bwMode" == name)
    return new EnumValue<DocumentFormat.OpenXml.Drawing.BlackWhiteModeValues>();
    

    
    return base.AttributeFactory(namespaceId, name);
}

    /// <inheritdoc/>
    public override OpenXmlElement CloneNode(bool deep) => CloneImp<GroupShapeProperties>(deep);

}
/// <summary>
/// <para>Defines the Shape Class.</para>
/// <para>This class is available in Office 2007 or above.</para>
/// <para> When the object is serialized out as xml, its qualified name is dsp:sp.</para>
/// </summary>
/// <remarks>
/// The following table lists the possible child types:
/// <list type="bullet">
///<item><description>ShapeNonVisualProperties &lt;dsp:nvSpPr></description></item>
///<item><description>ShapeProperties &lt;dsp:spPr></description></item>
///<item><description>ShapeStyle &lt;dsp:style></description></item>
///<item><description>TextBody &lt;dsp:txBody></description></item>
///<item><description>Transform2D &lt;dsp:txXfrm></description></item>
///<item><description>OfficeArtExtensionList &lt;dsp:extLst></description></item>
/// </list>
/// </remarks>

    [ChildElementInfo(typeof(ShapeNonVisualProperties))]
    [ChildElementInfo(typeof(ShapeProperties))]
    [ChildElementInfo(typeof(ShapeStyle))]
    [ChildElementInfo(typeof(TextBody))]
    [ChildElementInfo(typeof(Transform2D))]
    [ChildElementInfo(typeof(OfficeArtExtensionList))]
[System.CodeDom.Compiler.GeneratedCode("DomGen", "3.0")]
[OfficeAvailability(FileFormatVersions.Office2007)]
public partial class Shape : OpenXmlCompositeElement
{
    internal const int ElementTypeIdConst = 13096;
    /// <inheritdoc/>
    public override string LocalName => "sp";
    
    internal override byte NamespaceId => 56;
    
    internal override int ElementTypeId => ElementTypeIdConst;
   
<<<<<<< HEAD
    /// <summary>
    /// Whether this element is available in a specific version of Office Application.
    /// </summary>
    /// <param name="version">The Office file format version.</param>
    /// <returns>Returns true if the element is defined in the specified version.</returns>
    internal override bool IsInVersion(FileFormatVersions version)
    {
		if((15 & (int)version) > 0)
		{
			return true;
		}
		return false;
    }
=======
    internal override bool IsInVersion(FileFormatVersions version) => version.AtLeast(FileFormatVersions.Office2007);
>>>>>>> 97dfc39d
    

    	private static readonly string[] attributeTagNames = { "modelId" };
    private static readonly byte[] attributeNamespaceIds = { 0 };
    
    internal override string[] AttributeTagNames => attributeTagNames;
    
    internal override byte[] AttributeNamespaceIds => attributeNamespaceIds;
    

    
        /// <summary>
    /// <para> modelId.</para>
    /// <para>Represents the following attribute in the schema: modelId </para>
    /// </summary>
    [SchemaAttr(0, "modelId")]
    public StringValue ModelId
    {
        get { return (StringValue)Attributes[0]; }
        set { Attributes[0] = value; }
    }
    

    /// <summary>
    /// Initializes a new instance of the Shape class.
    /// </summary>
    public Shape():base(){}
    
        /// <summary>
    ///Initializes a new instance of the Shape class with the specified child elements.
    /// </summary>
    /// <param name="childElements">Specifies the child elements.</param>
    public Shape(System.Collections.Generic.IEnumerable<OpenXmlElement> childElements)
        : base(childElements)
    { 
    }
    
    /// <summary>
    /// Initializes a new instance of the Shape class with the specified child elements.
    /// </summary>
    /// <param name="childElements">Specifies the child elements.</param>
    public Shape(params OpenXmlElement[] childElements) : base(childElements)
    {
    }
    
    /// <summary>
    /// Initializes a new instance of the Shape class from outer XML.
    /// </summary>
    /// <param name="outerXml">Specifies the outer XML of the element.</param>
    public Shape(string outerXml)
        : base(outerXml)
    {
    }
  
     
    
    [System.Diagnostics.CodeAnalysis.SuppressMessage("Microsoft.Maintainability", "CA1502:AvoidExcessiveComplexity")]
internal override OpenXmlElement ElementFactory(byte namespaceId, string name)
{
    if( 56 == namespaceId && "nvSpPr" == name)
    return new ShapeNonVisualProperties();
    
if( 56 == namespaceId && "spPr" == name)
    return new ShapeProperties();
    
if( 56 == namespaceId && "style" == name)
    return new ShapeStyle();
    
if( 56 == namespaceId && "txBody" == name)
    return new TextBody();
    
if( 56 == namespaceId && "txXfrm" == name)
    return new Transform2D();
    
if( 56 == namespaceId && "extLst" == name)
    return new OfficeArtExtensionList();
    

    return null;
}

        private static readonly string[] eleTagNames = { "nvSpPr","spPr","style","txBody","txXfrm","extLst" };
    private static readonly byte[] eleNamespaceIds = { 56,56,56,56,56,56 };
    
    internal override string[] ElementTagNames => eleTagNames;
    
    internal override byte[] ElementNamespaceIds => eleNamespaceIds;
    internal override OpenXmlCompositeType OpenXmlCompositeType => OpenXmlCompositeType.OneSequence;
    
        /// <summary>
    /// <para> ShapeNonVisualProperties.</para>
    /// <para> Represents the following element tag in the schema: dsp:nvSpPr </para>
    /// </summary>
    /// <remark>
    /// xmlns:dsp = http://schemas.microsoft.com/office/drawing/2008/diagram
    /// </remark>
    public ShapeNonVisualProperties ShapeNonVisualProperties
    {
        get => GetElement<ShapeNonVisualProperties>(0);
        set => SetElement(0, value);
    }
    /// <summary>
    /// <para> ShapeProperties.</para>
    /// <para> Represents the following element tag in the schema: dsp:spPr </para>
    /// </summary>
    /// <remark>
    /// xmlns:dsp = http://schemas.microsoft.com/office/drawing/2008/diagram
    /// </remark>
    public ShapeProperties ShapeProperties
    {
        get => GetElement<ShapeProperties>(1);
        set => SetElement(1, value);
    }
    /// <summary>
    /// <para> ShapeStyle.</para>
    /// <para> Represents the following element tag in the schema: dsp:style </para>
    /// </summary>
    /// <remark>
    /// xmlns:dsp = http://schemas.microsoft.com/office/drawing/2008/diagram
    /// </remark>
    public ShapeStyle ShapeStyle
    {
        get => GetElement<ShapeStyle>(2);
        set => SetElement(2, value);
    }
    /// <summary>
    /// <para> TextBody.</para>
    /// <para> Represents the following element tag in the schema: dsp:txBody </para>
    /// </summary>
    /// <remark>
    /// xmlns:dsp = http://schemas.microsoft.com/office/drawing/2008/diagram
    /// </remark>
    public TextBody TextBody
    {
        get => GetElement<TextBody>(3);
        set => SetElement(3, value);
    }
    /// <summary>
    /// <para> Transform2D.</para>
    /// <para> Represents the following element tag in the schema: dsp:txXfrm </para>
    /// </summary>
    /// <remark>
    /// xmlns:dsp = http://schemas.microsoft.com/office/drawing/2008/diagram
    /// </remark>
    public Transform2D Transform2D
    {
        get => GetElement<Transform2D>(4);
        set => SetElement(4, value);
    }
    /// <summary>
    /// <para> OfficeArtExtensionList.</para>
    /// <para> Represents the following element tag in the schema: dsp:extLst </para>
    /// </summary>
    /// <remark>
    /// xmlns:dsp = http://schemas.microsoft.com/office/drawing/2008/diagram
    /// </remark>
    public OfficeArtExtensionList OfficeArtExtensionList
    {
        get => GetElement<OfficeArtExtensionList>(5);
        set => SetElement(5, value);
    }


    internal override OpenXmlSimpleType AttributeFactory(byte namespaceId, string name)
{
    if( 0 == namespaceId && "modelId" == name)
    return new StringValue();
    

    
    return base.AttributeFactory(namespaceId, name);
}

    /// <inheritdoc/>
    public override OpenXmlElement CloneNode(bool deep) => CloneImp<Shape>(deep);

}
/// <summary>
/// <para>Defines the GroupShape Class.</para>
/// <para>This class is available in Office 2007 or above.</para>
/// <para> When the object is serialized out as xml, its qualified name is dsp:grpSp.</para>
/// </summary>
/// <remarks>
/// The following table lists the possible child types:
/// <list type="bullet">
///<item><description>GroupShapeNonVisualProperties &lt;dsp:nvGrpSpPr></description></item>
///<item><description>GroupShapeProperties &lt;dsp:grpSpPr></description></item>
///<item><description>Shape &lt;dsp:sp></description></item>
///<item><description>GroupShape &lt;dsp:grpSp></description></item>
///<item><description>OfficeArtExtensionList &lt;dsp:extLst></description></item>
/// </list>
/// </remarks>
[System.Diagnostics.CodeAnalysis.SuppressMessage("Microsoft.Naming", "CA1710:IdentifiersShouldHaveCorrectSuffix")]
[System.CodeDom.Compiler.GeneratedCode("DomGen", "2.0")]
[OfficeAvailability(FileFormatVersions.Office2007)]
public partial class GroupShape : GroupShapeType
{
    internal const int ElementTypeIdConst = 13097;
    /// <inheritdoc/>
    public override string LocalName => "grpSp";
    
    internal override byte NamespaceId => 56;
    
    internal override int ElementTypeId => ElementTypeIdConst;
   
<<<<<<< HEAD
    /// <summary>
    /// Whether this element is available in a specific version of Office Application.
    /// </summary>
    /// <param name="version">The Office file format version.</param>
    /// <returns>Returns true if the element is defined in the specified version.</returns>
    internal override bool IsInVersion(FileFormatVersions version)
    {
		if((15 & (int)version) > 0)
		{
			return true;
		}
		return false;
    }
=======
    internal override bool IsInVersion(FileFormatVersions version) => version.AtLeast(FileFormatVersions.Office2007);
>>>>>>> 97dfc39d
    

    /// <summary>
    /// Initializes a new instance of the GroupShape class.
    /// </summary>
    public GroupShape():base(){}
        /// <summary>
    ///Initializes a new instance of the GroupShape class with the specified child elements.
    /// </summary>
    /// <param name="childElements">Specifies the child elements.</param>
    public GroupShape(System.Collections.Generic.IEnumerable<OpenXmlElement> childElements)
        : base(childElements)
    { 
    }
    
    /// <summary>
    /// Initializes a new instance of the GroupShape class with the specified child elements.
    /// </summary>
    /// <param name="childElements">Specifies the child elements.</param>
    public GroupShape(params OpenXmlElement[] childElements) : base(childElements)
    {
    }
    
    /// <summary>
    /// Initializes a new instance of the GroupShape class from outer XML.
    /// </summary>
    /// <param name="outerXml">Specifies the outer XML of the element.</param>
    public GroupShape(string outerXml)
        : base(outerXml)
    {
    }

    
    /// <inheritdoc/>
    public override OpenXmlElement CloneNode(bool deep) => CloneImp<GroupShape>(deep);

}
/// <summary>
/// <para>Defines the ShapeTree Class.</para>
/// <para>This class is available in Office 2007 or above.</para>
/// <para> When the object is serialized out as xml, its qualified name is dsp:spTree.</para>
/// </summary>
/// <remarks>
/// The following table lists the possible child types:
/// <list type="bullet">
///<item><description>GroupShapeNonVisualProperties &lt;dsp:nvGrpSpPr></description></item>
///<item><description>GroupShapeProperties &lt;dsp:grpSpPr></description></item>
///<item><description>Shape &lt;dsp:sp></description></item>
///<item><description>GroupShape &lt;dsp:grpSp></description></item>
///<item><description>OfficeArtExtensionList &lt;dsp:extLst></description></item>
/// </list>
/// </remarks>
[System.Diagnostics.CodeAnalysis.SuppressMessage("Microsoft.Naming", "CA1710:IdentifiersShouldHaveCorrectSuffix")]
[System.CodeDom.Compiler.GeneratedCode("DomGen", "2.0")]
[OfficeAvailability(FileFormatVersions.Office2007)]
public partial class ShapeTree : GroupShapeType
{
    internal const int ElementTypeIdConst = 13098;
    /// <inheritdoc/>
    public override string LocalName => "spTree";
    
    internal override byte NamespaceId => 56;
    
    internal override int ElementTypeId => ElementTypeIdConst;
   
<<<<<<< HEAD
    /// <summary>
    /// Whether this element is available in a specific version of Office Application.
    /// </summary>
    /// <param name="version">The Office file format version.</param>
    /// <returns>Returns true if the element is defined in the specified version.</returns>
    internal override bool IsInVersion(FileFormatVersions version)
    {
		if((15 & (int)version) > 0)
		{
			return true;
		}
		return false;
    }
=======
    internal override bool IsInVersion(FileFormatVersions version) => version.AtLeast(FileFormatVersions.Office2007);
>>>>>>> 97dfc39d
    

    /// <summary>
    /// Initializes a new instance of the ShapeTree class.
    /// </summary>
    public ShapeTree():base(){}
        /// <summary>
    ///Initializes a new instance of the ShapeTree class with the specified child elements.
    /// </summary>
    /// <param name="childElements">Specifies the child elements.</param>
    public ShapeTree(System.Collections.Generic.IEnumerable<OpenXmlElement> childElements)
        : base(childElements)
    { 
    }
    
    /// <summary>
    /// Initializes a new instance of the ShapeTree class with the specified child elements.
    /// </summary>
    /// <param name="childElements">Specifies the child elements.</param>
    public ShapeTree(params OpenXmlElement[] childElements) : base(childElements)
    {
    }
    
    /// <summary>
    /// Initializes a new instance of the ShapeTree class from outer XML.
    /// </summary>
    /// <param name="outerXml">Specifies the outer XML of the element.</param>
    public ShapeTree(string outerXml)
        : base(outerXml)
    {
    }

    
    /// <inheritdoc/>
    public override OpenXmlElement CloneNode(bool deep) => CloneImp<ShapeTree>(deep);

}
/// <summary>
/// Defines the GroupShapeType class.
/// </summary>
/// <remarks>
/// The following table lists the possible child types:
/// <list type="bullet">
///<item><description>GroupShapeNonVisualProperties &lt;dsp:nvGrpSpPr></description></item>
///<item><description>GroupShapeProperties &lt;dsp:grpSpPr></description></item>
///<item><description>Shape &lt;dsp:sp></description></item>
///<item><description>GroupShape &lt;dsp:grpSp></description></item>
///<item><description>OfficeArtExtensionList &lt;dsp:extLst></description></item>
/// </list>
/// </remarks>
[System.Diagnostics.CodeAnalysis.SuppressMessage("Microsoft.Naming", "CA1710:IdentifiersShouldHaveCorrectSuffix")]
    [ChildElementInfo(typeof(GroupShapeNonVisualProperties))]
    [ChildElementInfo(typeof(GroupShapeProperties))]
    [ChildElementInfo(typeof(Shape))]
    [ChildElementInfo(typeof(GroupShape))]
    [ChildElementInfo(typeof(OfficeArtExtensionList))]
[System.CodeDom.Compiler.GeneratedCode("DomGen", "2.0")]
public abstract partial class GroupShapeType : OpenXmlCompositeElement
{
        
    
    [System.Diagnostics.CodeAnalysis.SuppressMessage("Microsoft.Maintainability", "CA1502:AvoidExcessiveComplexity")]
internal override OpenXmlElement ElementFactory(byte namespaceId, string name)
{
    if( 56 == namespaceId && "nvGrpSpPr" == name)
    return new GroupShapeNonVisualProperties();
    
if( 56 == namespaceId && "grpSpPr" == name)
    return new GroupShapeProperties();
    
if( 56 == namespaceId && "sp" == name)
    return new Shape();
    
if( 56 == namespaceId && "grpSp" == name)
    return new GroupShape();
    
if( 56 == namespaceId && "extLst" == name)
    return new OfficeArtExtensionList();
    

    return null;
}

        private static readonly string[] eleTagNames = { "nvGrpSpPr","grpSpPr","sp","grpSp","extLst" };
    private static readonly byte[] eleNamespaceIds = { 56,56,56,56,56 };
    
    internal override string[] ElementTagNames => eleTagNames;
    
    internal override byte[] ElementNamespaceIds => eleNamespaceIds;
    internal override OpenXmlCompositeType OpenXmlCompositeType => OpenXmlCompositeType.OneSequence;
    
        /// <summary>
    /// <para> GroupShapeNonVisualProperties.</para>
    /// <para> Represents the following element tag in the schema: dsp:nvGrpSpPr </para>
    /// </summary>
    /// <remark>
    /// xmlns:dsp = http://schemas.microsoft.com/office/drawing/2008/diagram
    /// </remark>
    public GroupShapeNonVisualProperties GroupShapeNonVisualProperties
    {
        get => GetElement<GroupShapeNonVisualProperties>(0);
        set => SetElement(0, value);
    }
    /// <summary>
    /// <para> GroupShapeProperties.</para>
    /// <para> Represents the following element tag in the schema: dsp:grpSpPr </para>
    /// </summary>
    /// <remark>
    /// xmlns:dsp = http://schemas.microsoft.com/office/drawing/2008/diagram
    /// </remark>
    public GroupShapeProperties GroupShapeProperties
    {
        get => GetElement<GroupShapeProperties>(1);
        set => SetElement(1, value);
    }


    
    
    /// <summary>
    /// Initializes a new instance of the GroupShapeType class.
    /// </summary>
    protected GroupShapeType(){}
    
        /// <summary>
    ///Initializes a new instance of the GroupShapeType class with the specified child elements.
    /// </summary>
    /// <param name="childElements">Specifies the child elements.</param>
    protected GroupShapeType(System.Collections.Generic.IEnumerable<OpenXmlElement> childElements)
        : base(childElements)
    { 
    }
    
    /// <summary>
    /// Initializes a new instance of the GroupShapeType class with the specified child elements.
    /// </summary>
    /// <param name="childElements">Specifies the child elements.</param>
    protected GroupShapeType(params OpenXmlElement[] childElements) : base(childElements)
    {
    }
    
    /// <summary>
    /// Initializes a new instance of the GroupShapeType class from outer XML.
    /// </summary>
    /// <param name="outerXml">Specifies the outer XML of the element.</param>
    protected GroupShapeType(string outerXml)
        : base(outerXml)
    {
    }

    
}
}
 
 <|MERGE_RESOLUTION|>--- conflicted
+++ resolved
@@ -34,23 +34,7 @@
     
     internal override int ElementTypeId => ElementTypeIdConst;
    
-<<<<<<< HEAD
-    /// <summary>
-    /// Whether this element is available in a specific version of Office Application.
-    /// </summary>
-    /// <param name="version">The Office file format version.</param>
-    /// <returns>Returns true if the element is defined in the specified version.</returns>
-    internal override bool IsInVersion(FileFormatVersions version)
-    {
-		if((15 & (int)version) > 0)
-		{
-			return true;
-		}
-		return false;
-    }
-=======
     internal override bool IsInVersion(FileFormatVersions version) => version.AtLeast(FileFormatVersions.Office2007);
->>>>>>> 97dfc39d
     
 
     
@@ -173,23 +157,7 @@
     
     internal override int ElementTypeId => ElementTypeIdConst;
    
-<<<<<<< HEAD
-    /// <summary>
-    /// Whether this element is available in a specific version of Office Application.
-    /// </summary>
-    /// <param name="version">The Office file format version.</param>
-    /// <returns>Returns true if the element is defined in the specified version.</returns>
-    internal override bool IsInVersion(FileFormatVersions version)
-    {
-		if((15 & (int)version) > 0)
-		{
-			return true;
-		}
-		return false;
-    }
-=======
     internal override bool IsInVersion(FileFormatVersions version) => version.AtLeast(FileFormatVersions.Office2007);
->>>>>>> 97dfc39d
     
 
     	private static readonly string[] attributeTagNames = { "relId","minVer" };
@@ -280,23 +248,7 @@
     
     internal override int ElementTypeId => ElementTypeIdConst;
    
-<<<<<<< HEAD
-    /// <summary>
-    /// Whether this element is available in a specific version of Office Application.
-    /// </summary>
-    /// <param name="version">The Office file format version.</param>
-    /// <returns>Returns true if the element is defined in the specified version.</returns>
-    internal override bool IsInVersion(FileFormatVersions version)
-    {
-		if((15 & (int)version) > 0)
-		{
-			return true;
-		}
-		return false;
-    }
-=======
     internal override bool IsInVersion(FileFormatVersions version) => version.AtLeast(FileFormatVersions.Office2007);
->>>>>>> 97dfc39d
     
 
     	private static readonly string[] attributeTagNames = { "id","name","descr","hidden","title" };
@@ -512,23 +464,7 @@
     
     internal override int ElementTypeId => ElementTypeIdConst;
    
-<<<<<<< HEAD
-    /// <summary>
-    /// Whether this element is available in a specific version of Office Application.
-    /// </summary>
-    /// <param name="version">The Office file format version.</param>
-    /// <returns>Returns true if the element is defined in the specified version.</returns>
-    internal override bool IsInVersion(FileFormatVersions version)
-    {
-		if((15 & (int)version) > 0)
-		{
-			return true;
-		}
-		return false;
-    }
-=======
     internal override bool IsInVersion(FileFormatVersions version) => version.AtLeast(FileFormatVersions.Office2007);
->>>>>>> 97dfc39d
     
 
     	private static readonly string[] attributeTagNames = { "txBox" };
@@ -673,23 +609,7 @@
     
     internal override int ElementTypeId => ElementTypeIdConst;
    
-<<<<<<< HEAD
-    /// <summary>
-    /// Whether this element is available in a specific version of Office Application.
-    /// </summary>
-    /// <param name="version">The Office file format version.</param>
-    /// <returns>Returns true if the element is defined in the specified version.</returns>
-    internal override bool IsInVersion(FileFormatVersions version)
-    {
-		if((15 & (int)version) > 0)
-		{
-			return true;
-		}
-		return false;
-    }
-=======
     internal override bool IsInVersion(FileFormatVersions version) => version.AtLeast(FileFormatVersions.Office2007);
->>>>>>> 97dfc39d
     
 
     
@@ -833,23 +753,7 @@
     
     internal override int ElementTypeId => ElementTypeIdConst;
    
-<<<<<<< HEAD
-    /// <summary>
-    /// Whether this element is available in a specific version of Office Application.
-    /// </summary>
-    /// <param name="version">The Office file format version.</param>
-    /// <returns>Returns true if the element is defined in the specified version.</returns>
-    internal override bool IsInVersion(FileFormatVersions version)
-    {
-		if((15 & (int)version) > 0)
-		{
-			return true;
-		}
-		return false;
-    }
-=======
     internal override bool IsInVersion(FileFormatVersions version) => version.AtLeast(FileFormatVersions.Office2007);
->>>>>>> 97dfc39d
     
 
     	private static readonly string[] attributeTagNames = { "bwMode" };
@@ -1025,23 +929,7 @@
     
     internal override int ElementTypeId => ElementTypeIdConst;
    
-<<<<<<< HEAD
-    /// <summary>
-    /// Whether this element is available in a specific version of Office Application.
-    /// </summary>
-    /// <param name="version">The Office file format version.</param>
-    /// <returns>Returns true if the element is defined in the specified version.</returns>
-    internal override bool IsInVersion(FileFormatVersions version)
-    {
-		if((15 & (int)version) > 0)
-		{
-			return true;
-		}
-		return false;
-    }
-=======
     internal override bool IsInVersion(FileFormatVersions version) => version.AtLeast(FileFormatVersions.Office2007);
->>>>>>> 97dfc39d
     
 
     
@@ -1191,23 +1079,7 @@
     
     internal override int ElementTypeId => ElementTypeIdConst;
    
-<<<<<<< HEAD
-    /// <summary>
-    /// Whether this element is available in a specific version of Office Application.
-    /// </summary>
-    /// <param name="version">The Office file format version.</param>
-    /// <returns>Returns true if the element is defined in the specified version.</returns>
-    internal override bool IsInVersion(FileFormatVersions version)
-    {
-		if((15 & (int)version) > 0)
-		{
-			return true;
-		}
-		return false;
-    }
-=======
     internal override bool IsInVersion(FileFormatVersions version) => version.AtLeast(FileFormatVersions.Office2007);
->>>>>>> 97dfc39d
     
 
     
@@ -1328,23 +1200,7 @@
     
     internal override int ElementTypeId => ElementTypeIdConst;
    
-<<<<<<< HEAD
-    /// <summary>
-    /// Whether this element is available in a specific version of Office Application.
-    /// </summary>
-    /// <param name="version">The Office file format version.</param>
-    /// <returns>Returns true if the element is defined in the specified version.</returns>
-    internal override bool IsInVersion(FileFormatVersions version)
-    {
-		if((15 & (int)version) > 0)
-		{
-			return true;
-		}
-		return false;
-    }
-=======
     internal override bool IsInVersion(FileFormatVersions version) => version.AtLeast(FileFormatVersions.Office2007);
->>>>>>> 97dfc39d
     
 
     	private static readonly string[] attributeTagNames = { "rot","flipH","flipV" };
@@ -1515,23 +1371,7 @@
     
     internal override int ElementTypeId => ElementTypeIdConst;
    
-<<<<<<< HEAD
-    /// <summary>
-    /// Whether this element is available in a specific version of Office Application.
-    /// </summary>
-    /// <param name="version">The Office file format version.</param>
-    /// <returns>Returns true if the element is defined in the specified version.</returns>
-    internal override bool IsInVersion(FileFormatVersions version)
-    {
-		if((15 & (int)version) > 0)
-		{
-			return true;
-		}
-		return false;
-    }
-=======
     internal override bool IsInVersion(FileFormatVersions version) => version.AtLeast(FileFormatVersions.Office2007);
->>>>>>> 97dfc39d
     
 
     
@@ -1613,23 +1453,7 @@
     
     internal override int ElementTypeId => ElementTypeIdConst;
    
-<<<<<<< HEAD
-    /// <summary>
-    /// Whether this element is available in a specific version of Office Application.
-    /// </summary>
-    /// <param name="version">The Office file format version.</param>
-    /// <returns>Returns true if the element is defined in the specified version.</returns>
-    internal override bool IsInVersion(FileFormatVersions version)
-    {
-		if((15 & (int)version) > 0)
-		{
-			return true;
-		}
-		return false;
-    }
-=======
     internal override bool IsInVersion(FileFormatVersions version) => version.AtLeast(FileFormatVersions.Office2007);
->>>>>>> 97dfc39d
     
 
     
@@ -1747,23 +1571,7 @@
     
     internal override int ElementTypeId => ElementTypeIdConst;
    
-<<<<<<< HEAD
-    /// <summary>
-    /// Whether this element is available in a specific version of Office Application.
-    /// </summary>
-    /// <param name="version">The Office file format version.</param>
-    /// <returns>Returns true if the element is defined in the specified version.</returns>
-    internal override bool IsInVersion(FileFormatVersions version)
-    {
-		if((15 & (int)version) > 0)
-		{
-			return true;
-		}
-		return false;
-    }
-=======
     internal override bool IsInVersion(FileFormatVersions version) => version.AtLeast(FileFormatVersions.Office2007);
->>>>>>> 97dfc39d
     
 
     
@@ -1899,23 +1707,7 @@
     
     internal override int ElementTypeId => ElementTypeIdConst;
    
-<<<<<<< HEAD
-    /// <summary>
-    /// Whether this element is available in a specific version of Office Application.
-    /// </summary>
-    /// <param name="version">The Office file format version.</param>
-    /// <returns>Returns true if the element is defined in the specified version.</returns>
-    internal override bool IsInVersion(FileFormatVersions version)
-    {
-		if((15 & (int)version) > 0)
-		{
-			return true;
-		}
-		return false;
-    }
-=======
     internal override bool IsInVersion(FileFormatVersions version) => version.AtLeast(FileFormatVersions.Office2007);
->>>>>>> 97dfc39d
     
 
     	private static readonly string[] attributeTagNames = { "bwMode" };
@@ -2083,23 +1875,7 @@
     
     internal override int ElementTypeId => ElementTypeIdConst;
    
-<<<<<<< HEAD
-    /// <summary>
-    /// Whether this element is available in a specific version of Office Application.
-    /// </summary>
-    /// <param name="version">The Office file format version.</param>
-    /// <returns>Returns true if the element is defined in the specified version.</returns>
-    internal override bool IsInVersion(FileFormatVersions version)
-    {
-		if((15 & (int)version) > 0)
-		{
-			return true;
-		}
-		return false;
-    }
-=======
     internal override bool IsInVersion(FileFormatVersions version) => version.AtLeast(FileFormatVersions.Office2007);
->>>>>>> 97dfc39d
     
 
     	private static readonly string[] attributeTagNames = { "modelId" };
@@ -2305,23 +2081,7 @@
     
     internal override int ElementTypeId => ElementTypeIdConst;
    
-<<<<<<< HEAD
-    /// <summary>
-    /// Whether this element is available in a specific version of Office Application.
-    /// </summary>
-    /// <param name="version">The Office file format version.</param>
-    /// <returns>Returns true if the element is defined in the specified version.</returns>
-    internal override bool IsInVersion(FileFormatVersions version)
-    {
-		if((15 & (int)version) > 0)
-		{
-			return true;
-		}
-		return false;
-    }
-=======
     internal override bool IsInVersion(FileFormatVersions version) => version.AtLeast(FileFormatVersions.Office2007);
->>>>>>> 97dfc39d
     
 
     /// <summary>
@@ -2387,23 +2147,7 @@
     
     internal override int ElementTypeId => ElementTypeIdConst;
    
-<<<<<<< HEAD
-    /// <summary>
-    /// Whether this element is available in a specific version of Office Application.
-    /// </summary>
-    /// <param name="version">The Office file format version.</param>
-    /// <returns>Returns true if the element is defined in the specified version.</returns>
-    internal override bool IsInVersion(FileFormatVersions version)
-    {
-		if((15 & (int)version) > 0)
-		{
-			return true;
-		}
-		return false;
-    }
-=======
     internal override bool IsInVersion(FileFormatVersions version) => version.AtLeast(FileFormatVersions.Office2007);
->>>>>>> 97dfc39d
     
 
     /// <summary>
