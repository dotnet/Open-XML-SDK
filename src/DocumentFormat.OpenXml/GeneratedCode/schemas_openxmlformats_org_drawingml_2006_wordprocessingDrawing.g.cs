﻿// Copyright (c) Microsoft. All rights reserved.
// Licensed under the MIT license. See LICENSE file in the project root for full license information.
using System;
using System.Collections.Generic;
using System.IO.Packaging;
using DocumentFormat.OpenXml.Packaging;
using DocumentFormat.OpenXml;
using DocumentFormat.OpenXml.Office2010.Word.Drawing;
using DocumentFormat.OpenXml.Drawing;

namespace DocumentFormat.OpenXml.Drawing.Wordprocessing
{
/// <summary>
/// <para>No Text Wrapping.</para>
/// <para>This class is available in Office 2007 or above.</para>
/// <para> When the object is serialized out as xml, its qualified name is wp:wrapNone.</para>
/// </summary>

[System.CodeDom.Compiler.GeneratedCode("DomGen", "3.0")]
[OfficeAvailability(FileFormatVersions.Office2007)]
public partial class WrapNone : OpenXmlLeafElement
{
    internal const int ElementTypeIdConst = 10760;
    /// <inheritdoc/>
    public override string LocalName => "wrapNone";
    
    internal override byte NamespaceId => 16;
    
    internal override int ElementTypeId => ElementTypeIdConst;
   
<<<<<<< HEAD
    /// <summary>
    /// Whether this element is available in a specific version of Office Application.
    /// </summary>
    /// <param name="version">The Office file format version.</param>
    /// <returns>Returns true if the element is defined in the specified version.</returns>
    internal override bool IsInVersion(FileFormatVersions version)
    {
		if((15 & (int)version) > 0)
		{
			return true;
		}
		return false;
    }
=======
    internal override bool IsInVersion(FileFormatVersions version) => version.AtLeast(FileFormatVersions.Office2007);
>>>>>>> 97dfc39d
    

    
    
    
    /// <summary>
    /// Initializes a new instance of the WrapNone class.
    /// </summary>
    public WrapNone():base(){}
    
      
     
    
    
    
    
    /// <inheritdoc/>
    public override OpenXmlElement CloneNode(bool deep) => CloneImp<WrapNone>(deep);

}
/// <summary>
/// <para>Square Wrapping.</para>
/// <para>This class is available in Office 2007 or above.</para>
/// <para> When the object is serialized out as xml, its qualified name is wp:wrapSquare.</para>
/// </summary>
/// <remarks>
/// The following table lists the possible child types:
/// <list type="bullet">
///<item><description>EffectExtent &lt;wp:effectExtent></description></item>
/// </list>
/// </remarks>

    [ChildElementInfo(typeof(EffectExtent))]
[System.CodeDom.Compiler.GeneratedCode("DomGen", "3.0")]
[OfficeAvailability(FileFormatVersions.Office2007)]
public partial class WrapSquare : OpenXmlCompositeElement
{
    internal const int ElementTypeIdConst = 10761;
    /// <inheritdoc/>
    public override string LocalName => "wrapSquare";
    
    internal override byte NamespaceId => 16;
    
    internal override int ElementTypeId => ElementTypeIdConst;
   
<<<<<<< HEAD
    /// <summary>
    /// Whether this element is available in a specific version of Office Application.
    /// </summary>
    /// <param name="version">The Office file format version.</param>
    /// <returns>Returns true if the element is defined in the specified version.</returns>
    internal override bool IsInVersion(FileFormatVersions version)
    {
		if((15 & (int)version) > 0)
		{
			return true;
		}
		return false;
    }
=======
    internal override bool IsInVersion(FileFormatVersions version) => version.AtLeast(FileFormatVersions.Office2007);
>>>>>>> 97dfc39d
    

    	private static readonly string[] attributeTagNames = { "wrapText","distT","distB","distL","distR" };
    private static readonly byte[] attributeNamespaceIds = { 0,0,0,0,0 };
    
    internal override string[] AttributeTagNames => attributeTagNames;
    
    internal override byte[] AttributeNamespaceIds => attributeNamespaceIds;
    

    
        /// <summary>
    /// <para> Text Wrapping Location.</para>
    /// <para>Represents the following attribute in the schema: wrapText </para>
    /// </summary>
    [SchemaAttr(0, "wrapText")]
    public EnumValue<DocumentFormat.OpenXml.Drawing.Wordprocessing.WrapTextValues> WrapText
    {
        get { return (EnumValue<DocumentFormat.OpenXml.Drawing.Wordprocessing.WrapTextValues>)Attributes[0]; }
        set { Attributes[0] = value; }
    }
    
    /// <summary>
    /// <para> Distance From Text (Top).</para>
    /// <para>Represents the following attribute in the schema: distT </para>
    /// </summary>
    [SchemaAttr(0, "distT")]
    public UInt32Value DistanceFromTop
    {
        get { return (UInt32Value)Attributes[1]; }
        set { Attributes[1] = value; }
    }
    
    /// <summary>
    /// <para> Distance From Text on Bottom Edge.</para>
    /// <para>Represents the following attribute in the schema: distB </para>
    /// </summary>
    [SchemaAttr(0, "distB")]
    public UInt32Value DistanceFromBottom
    {
        get { return (UInt32Value)Attributes[2]; }
        set { Attributes[2] = value; }
    }
    
    /// <summary>
    /// <para> Distance From Text on Left Edge.</para>
    /// <para>Represents the following attribute in the schema: distL </para>
    /// </summary>
    [SchemaAttr(0, "distL")]
    public UInt32Value DistanceFromLeft
    {
        get { return (UInt32Value)Attributes[3]; }
        set { Attributes[3] = value; }
    }
    
    /// <summary>
    /// <para> Distance From Text on Right Edge.</para>
    /// <para>Represents the following attribute in the schema: distR </para>
    /// </summary>
    [SchemaAttr(0, "distR")]
    public UInt32Value DistanceFromRight
    {
        get { return (UInt32Value)Attributes[4]; }
        set { Attributes[4] = value; }
    }
    

    /// <summary>
    /// Initializes a new instance of the WrapSquare class.
    /// </summary>
    public WrapSquare():base(){}
    
        /// <summary>
    ///Initializes a new instance of the WrapSquare class with the specified child elements.
    /// </summary>
    /// <param name="childElements">Specifies the child elements.</param>
    public WrapSquare(System.Collections.Generic.IEnumerable<OpenXmlElement> childElements)
        : base(childElements)
    { 
    }
    
    /// <summary>
    /// Initializes a new instance of the WrapSquare class with the specified child elements.
    /// </summary>
    /// <param name="childElements">Specifies the child elements.</param>
    public WrapSquare(params OpenXmlElement[] childElements) : base(childElements)
    {
    }
    
    /// <summary>
    /// Initializes a new instance of the WrapSquare class from outer XML.
    /// </summary>
    /// <param name="outerXml">Specifies the outer XML of the element.</param>
    public WrapSquare(string outerXml)
        : base(outerXml)
    {
    }
  
     
    
    [System.Diagnostics.CodeAnalysis.SuppressMessage("Microsoft.Maintainability", "CA1502:AvoidExcessiveComplexity")]
internal override OpenXmlElement ElementFactory(byte namespaceId, string name)
{
    if( 16 == namespaceId && "effectExtent" == name)
    return new EffectExtent();
    

    return null;
}

        private static readonly string[] eleTagNames = { "effectExtent" };
    private static readonly byte[] eleNamespaceIds = { 16 };
    
    internal override string[] ElementTagNames => eleTagNames;
    
    internal override byte[] ElementNamespaceIds => eleNamespaceIds;
    internal override OpenXmlCompositeType OpenXmlCompositeType => OpenXmlCompositeType.OneSequence;
    
        /// <summary>
    /// <para> Object Extents Including Effects.</para>
    /// <para> Represents the following element tag in the schema: wp:effectExtent </para>
    /// </summary>
    /// <remark>
    /// xmlns:wp = http://schemas.openxmlformats.org/drawingml/2006/wordprocessingDrawing
    /// </remark>
    public EffectExtent EffectExtent
    {
        get => GetElement<EffectExtent>(0);
        set => SetElement(0, value);
    }


    internal override OpenXmlSimpleType AttributeFactory(byte namespaceId, string name)
{
    if( 0 == namespaceId && "wrapText" == name)
    return new EnumValue<DocumentFormat.OpenXml.Drawing.Wordprocessing.WrapTextValues>();
    
if( 0 == namespaceId && "distT" == name)
    return new UInt32Value();
    
if( 0 == namespaceId && "distB" == name)
    return new UInt32Value();
    
if( 0 == namespaceId && "distL" == name)
    return new UInt32Value();
    
if( 0 == namespaceId && "distR" == name)
    return new UInt32Value();
    

    
    return base.AttributeFactory(namespaceId, name);
}

    /// <inheritdoc/>
    public override OpenXmlElement CloneNode(bool deep) => CloneImp<WrapSquare>(deep);

}
/// <summary>
/// <para>Tight Wrapping.</para>
/// <para>This class is available in Office 2007 or above.</para>
/// <para> When the object is serialized out as xml, its qualified name is wp:wrapTight.</para>
/// </summary>
/// <remarks>
/// The following table lists the possible child types:
/// <list type="bullet">
///<item><description>WrapPolygon &lt;wp:wrapPolygon></description></item>
/// </list>
/// </remarks>

    [ChildElementInfo(typeof(WrapPolygon))]
[System.CodeDom.Compiler.GeneratedCode("DomGen", "3.0")]
[OfficeAvailability(FileFormatVersions.Office2007)]
public partial class WrapTight : OpenXmlCompositeElement
{
    internal const int ElementTypeIdConst = 10762;
    /// <inheritdoc/>
    public override string LocalName => "wrapTight";
    
    internal override byte NamespaceId => 16;
    
    internal override int ElementTypeId => ElementTypeIdConst;
   
<<<<<<< HEAD
    /// <summary>
    /// Whether this element is available in a specific version of Office Application.
    /// </summary>
    /// <param name="version">The Office file format version.</param>
    /// <returns>Returns true if the element is defined in the specified version.</returns>
    internal override bool IsInVersion(FileFormatVersions version)
    {
		if((15 & (int)version) > 0)
		{
			return true;
		}
		return false;
    }
=======
    internal override bool IsInVersion(FileFormatVersions version) => version.AtLeast(FileFormatVersions.Office2007);
>>>>>>> 97dfc39d
    

    	private static readonly string[] attributeTagNames = { "wrapText","distL","distR" };
    private static readonly byte[] attributeNamespaceIds = { 0,0,0 };
    
    internal override string[] AttributeTagNames => attributeTagNames;
    
    internal override byte[] AttributeNamespaceIds => attributeNamespaceIds;
    

    
        /// <summary>
    /// <para> Text Wrapping Location.</para>
    /// <para>Represents the following attribute in the schema: wrapText </para>
    /// </summary>
    [SchemaAttr(0, "wrapText")]
    public EnumValue<DocumentFormat.OpenXml.Drawing.Wordprocessing.WrapTextValues> WrapText
    {
        get { return (EnumValue<DocumentFormat.OpenXml.Drawing.Wordprocessing.WrapTextValues>)Attributes[0]; }
        set { Attributes[0] = value; }
    }
    
    /// <summary>
    /// <para> Distance From Test on Left Edge.</para>
    /// <para>Represents the following attribute in the schema: distL </para>
    /// </summary>
    [SchemaAttr(0, "distL")]
    public UInt32Value DistanceFromLeft
    {
        get { return (UInt32Value)Attributes[1]; }
        set { Attributes[1] = value; }
    }
    
    /// <summary>
    /// <para> Distance From Text on Right Edge.</para>
    /// <para>Represents the following attribute in the schema: distR </para>
    /// </summary>
    [SchemaAttr(0, "distR")]
    public UInt32Value DistanceFromRight
    {
        get { return (UInt32Value)Attributes[2]; }
        set { Attributes[2] = value; }
    }
    

    /// <summary>
    /// Initializes a new instance of the WrapTight class.
    /// </summary>
    public WrapTight():base(){}
    
        /// <summary>
    ///Initializes a new instance of the WrapTight class with the specified child elements.
    /// </summary>
    /// <param name="childElements">Specifies the child elements.</param>
    public WrapTight(System.Collections.Generic.IEnumerable<OpenXmlElement> childElements)
        : base(childElements)
    { 
    }
    
    /// <summary>
    /// Initializes a new instance of the WrapTight class with the specified child elements.
    /// </summary>
    /// <param name="childElements">Specifies the child elements.</param>
    public WrapTight(params OpenXmlElement[] childElements) : base(childElements)
    {
    }
    
    /// <summary>
    /// Initializes a new instance of the WrapTight class from outer XML.
    /// </summary>
    /// <param name="outerXml">Specifies the outer XML of the element.</param>
    public WrapTight(string outerXml)
        : base(outerXml)
    {
    }
  
     
    
    [System.Diagnostics.CodeAnalysis.SuppressMessage("Microsoft.Maintainability", "CA1502:AvoidExcessiveComplexity")]
internal override OpenXmlElement ElementFactory(byte namespaceId, string name)
{
    if( 16 == namespaceId && "wrapPolygon" == name)
    return new WrapPolygon();
    

    return null;
}

        private static readonly string[] eleTagNames = { "wrapPolygon" };
    private static readonly byte[] eleNamespaceIds = { 16 };
    
    internal override string[] ElementTagNames => eleTagNames;
    
    internal override byte[] ElementNamespaceIds => eleNamespaceIds;
    internal override OpenXmlCompositeType OpenXmlCompositeType => OpenXmlCompositeType.OneSequence;
    
        /// <summary>
    /// <para> Tight Wrapping Extents Polygon.</para>
    /// <para> Represents the following element tag in the schema: wp:wrapPolygon </para>
    /// </summary>
    /// <remark>
    /// xmlns:wp = http://schemas.openxmlformats.org/drawingml/2006/wordprocessingDrawing
    /// </remark>
    public WrapPolygon WrapPolygon
    {
        get => GetElement<WrapPolygon>(0);
        set => SetElement(0, value);
    }


    internal override OpenXmlSimpleType AttributeFactory(byte namespaceId, string name)
{
    if( 0 == namespaceId && "wrapText" == name)
    return new EnumValue<DocumentFormat.OpenXml.Drawing.Wordprocessing.WrapTextValues>();
    
if( 0 == namespaceId && "distL" == name)
    return new UInt32Value();
    
if( 0 == namespaceId && "distR" == name)
    return new UInt32Value();
    

    
    return base.AttributeFactory(namespaceId, name);
}

    /// <inheritdoc/>
    public override OpenXmlElement CloneNode(bool deep) => CloneImp<WrapTight>(deep);

}
/// <summary>
/// <para>Through Wrapping.</para>
/// <para>This class is available in Office 2007 or above.</para>
/// <para> When the object is serialized out as xml, its qualified name is wp:wrapThrough.</para>
/// </summary>
/// <remarks>
/// The following table lists the possible child types:
/// <list type="bullet">
///<item><description>WrapPolygon &lt;wp:wrapPolygon></description></item>
/// </list>
/// </remarks>

    [ChildElementInfo(typeof(WrapPolygon))]
[System.CodeDom.Compiler.GeneratedCode("DomGen", "3.0")]
[OfficeAvailability(FileFormatVersions.Office2007)]
public partial class WrapThrough : OpenXmlCompositeElement
{
    internal const int ElementTypeIdConst = 10763;
    /// <inheritdoc/>
    public override string LocalName => "wrapThrough";
    
    internal override byte NamespaceId => 16;
    
    internal override int ElementTypeId => ElementTypeIdConst;
   
<<<<<<< HEAD
    /// <summary>
    /// Whether this element is available in a specific version of Office Application.
    /// </summary>
    /// <param name="version">The Office file format version.</param>
    /// <returns>Returns true if the element is defined in the specified version.</returns>
    internal override bool IsInVersion(FileFormatVersions version)
    {
		if((15 & (int)version) > 0)
		{
			return true;
		}
		return false;
    }
=======
    internal override bool IsInVersion(FileFormatVersions version) => version.AtLeast(FileFormatVersions.Office2007);
>>>>>>> 97dfc39d
    

    	private static readonly string[] attributeTagNames = { "wrapText","distL","distR" };
    private static readonly byte[] attributeNamespaceIds = { 0,0,0 };
    
    internal override string[] AttributeTagNames => attributeTagNames;
    
    internal override byte[] AttributeNamespaceIds => attributeNamespaceIds;
    

    
        /// <summary>
    /// <para> Text Wrapping Location.</para>
    /// <para>Represents the following attribute in the schema: wrapText </para>
    /// </summary>
    [SchemaAttr(0, "wrapText")]
    public EnumValue<DocumentFormat.OpenXml.Drawing.Wordprocessing.WrapTextValues> WrapText
    {
        get { return (EnumValue<DocumentFormat.OpenXml.Drawing.Wordprocessing.WrapTextValues>)Attributes[0]; }
        set { Attributes[0] = value; }
    }
    
    /// <summary>
    /// <para> Distance From Text on Left Edge.</para>
    /// <para>Represents the following attribute in the schema: distL </para>
    /// </summary>
    [SchemaAttr(0, "distL")]
    public UInt32Value DistanceFromLeft
    {
        get { return (UInt32Value)Attributes[1]; }
        set { Attributes[1] = value; }
    }
    
    /// <summary>
    /// <para> Distance From Text on Right Edge.</para>
    /// <para>Represents the following attribute in the schema: distR </para>
    /// </summary>
    [SchemaAttr(0, "distR")]
    public UInt32Value DistanceFromRight
    {
        get { return (UInt32Value)Attributes[2]; }
        set { Attributes[2] = value; }
    }
    

    /// <summary>
    /// Initializes a new instance of the WrapThrough class.
    /// </summary>
    public WrapThrough():base(){}
    
        /// <summary>
    ///Initializes a new instance of the WrapThrough class with the specified child elements.
    /// </summary>
    /// <param name="childElements">Specifies the child elements.</param>
    public WrapThrough(System.Collections.Generic.IEnumerable<OpenXmlElement> childElements)
        : base(childElements)
    { 
    }
    
    /// <summary>
    /// Initializes a new instance of the WrapThrough class with the specified child elements.
    /// </summary>
    /// <param name="childElements">Specifies the child elements.</param>
    public WrapThrough(params OpenXmlElement[] childElements) : base(childElements)
    {
    }
    
    /// <summary>
    /// Initializes a new instance of the WrapThrough class from outer XML.
    /// </summary>
    /// <param name="outerXml">Specifies the outer XML of the element.</param>
    public WrapThrough(string outerXml)
        : base(outerXml)
    {
    }
  
     
    
    [System.Diagnostics.CodeAnalysis.SuppressMessage("Microsoft.Maintainability", "CA1502:AvoidExcessiveComplexity")]
internal override OpenXmlElement ElementFactory(byte namespaceId, string name)
{
    if( 16 == namespaceId && "wrapPolygon" == name)
    return new WrapPolygon();
    

    return null;
}

        private static readonly string[] eleTagNames = { "wrapPolygon" };
    private static readonly byte[] eleNamespaceIds = { 16 };
    
    internal override string[] ElementTagNames => eleTagNames;
    
    internal override byte[] ElementNamespaceIds => eleNamespaceIds;
    internal override OpenXmlCompositeType OpenXmlCompositeType => OpenXmlCompositeType.OneSequence;
    
        /// <summary>
    /// <para> Wrapping Polygon.</para>
    /// <para> Represents the following element tag in the schema: wp:wrapPolygon </para>
    /// </summary>
    /// <remark>
    /// xmlns:wp = http://schemas.openxmlformats.org/drawingml/2006/wordprocessingDrawing
    /// </remark>
    public WrapPolygon WrapPolygon
    {
        get => GetElement<WrapPolygon>(0);
        set => SetElement(0, value);
    }


    internal override OpenXmlSimpleType AttributeFactory(byte namespaceId, string name)
{
    if( 0 == namespaceId && "wrapText" == name)
    return new EnumValue<DocumentFormat.OpenXml.Drawing.Wordprocessing.WrapTextValues>();
    
if( 0 == namespaceId && "distL" == name)
    return new UInt32Value();
    
if( 0 == namespaceId && "distR" == name)
    return new UInt32Value();
    

    
    return base.AttributeFactory(namespaceId, name);
}

    /// <inheritdoc/>
    public override OpenXmlElement CloneNode(bool deep) => CloneImp<WrapThrough>(deep);

}
/// <summary>
/// <para>Top and Bottom Wrapping.</para>
/// <para>This class is available in Office 2007 or above.</para>
/// <para> When the object is serialized out as xml, its qualified name is wp:wrapTopAndBottom.</para>
/// </summary>
/// <remarks>
/// The following table lists the possible child types:
/// <list type="bullet">
///<item><description>EffectExtent &lt;wp:effectExtent></description></item>
/// </list>
/// </remarks>

    [ChildElementInfo(typeof(EffectExtent))]
[System.CodeDom.Compiler.GeneratedCode("DomGen", "3.0")]
[OfficeAvailability(FileFormatVersions.Office2007)]
public partial class WrapTopBottom : OpenXmlCompositeElement
{
    internal const int ElementTypeIdConst = 10764;
    /// <inheritdoc/>
    public override string LocalName => "wrapTopAndBottom";
    
    internal override byte NamespaceId => 16;
    
    internal override int ElementTypeId => ElementTypeIdConst;
   
<<<<<<< HEAD
    /// <summary>
    /// Whether this element is available in a specific version of Office Application.
    /// </summary>
    /// <param name="version">The Office file format version.</param>
    /// <returns>Returns true if the element is defined in the specified version.</returns>
    internal override bool IsInVersion(FileFormatVersions version)
    {
		if((15 & (int)version) > 0)
		{
			return true;
		}
		return false;
    }
=======
    internal override bool IsInVersion(FileFormatVersions version) => version.AtLeast(FileFormatVersions.Office2007);
>>>>>>> 97dfc39d
    

    	private static readonly string[] attributeTagNames = { "distT","distB" };
    private static readonly byte[] attributeNamespaceIds = { 0,0 };
    
    internal override string[] AttributeTagNames => attributeTagNames;
    
    internal override byte[] AttributeNamespaceIds => attributeNamespaceIds;
    

    
        /// <summary>
    /// <para> Distance From Text on Top Edge.</para>
    /// <para>Represents the following attribute in the schema: distT </para>
    /// </summary>
    [SchemaAttr(0, "distT")]
    public UInt32Value DistanceFromTop
    {
        get { return (UInt32Value)Attributes[0]; }
        set { Attributes[0] = value; }
    }
    
    /// <summary>
    /// <para> Distance From Text on Bottom Edge.</para>
    /// <para>Represents the following attribute in the schema: distB </para>
    /// </summary>
    [SchemaAttr(0, "distB")]
    public UInt32Value DistanceFromBottom
    {
        get { return (UInt32Value)Attributes[1]; }
        set { Attributes[1] = value; }
    }
    

    /// <summary>
    /// Initializes a new instance of the WrapTopBottom class.
    /// </summary>
    public WrapTopBottom():base(){}
    
        /// <summary>
    ///Initializes a new instance of the WrapTopBottom class with the specified child elements.
    /// </summary>
    /// <param name="childElements">Specifies the child elements.</param>
    public WrapTopBottom(System.Collections.Generic.IEnumerable<OpenXmlElement> childElements)
        : base(childElements)
    { 
    }
    
    /// <summary>
    /// Initializes a new instance of the WrapTopBottom class with the specified child elements.
    /// </summary>
    /// <param name="childElements">Specifies the child elements.</param>
    public WrapTopBottom(params OpenXmlElement[] childElements) : base(childElements)
    {
    }
    
    /// <summary>
    /// Initializes a new instance of the WrapTopBottom class from outer XML.
    /// </summary>
    /// <param name="outerXml">Specifies the outer XML of the element.</param>
    public WrapTopBottom(string outerXml)
        : base(outerXml)
    {
    }
  
     
    
    [System.Diagnostics.CodeAnalysis.SuppressMessage("Microsoft.Maintainability", "CA1502:AvoidExcessiveComplexity")]
internal override OpenXmlElement ElementFactory(byte namespaceId, string name)
{
    if( 16 == namespaceId && "effectExtent" == name)
    return new EffectExtent();
    

    return null;
}

        private static readonly string[] eleTagNames = { "effectExtent" };
    private static readonly byte[] eleNamespaceIds = { 16 };
    
    internal override string[] ElementTagNames => eleTagNames;
    
    internal override byte[] ElementNamespaceIds => eleNamespaceIds;
    internal override OpenXmlCompositeType OpenXmlCompositeType => OpenXmlCompositeType.OneSequence;
    
        /// <summary>
    /// <para> Wrapping Boundaries.</para>
    /// <para> Represents the following element tag in the schema: wp:effectExtent </para>
    /// </summary>
    /// <remark>
    /// xmlns:wp = http://schemas.openxmlformats.org/drawingml/2006/wordprocessingDrawing
    /// </remark>
    public EffectExtent EffectExtent
    {
        get => GetElement<EffectExtent>(0);
        set => SetElement(0, value);
    }


    internal override OpenXmlSimpleType AttributeFactory(byte namespaceId, string name)
{
    if( 0 == namespaceId && "distT" == name)
    return new UInt32Value();
    
if( 0 == namespaceId && "distB" == name)
    return new UInt32Value();
    

    
    return base.AttributeFactory(namespaceId, name);
}

    /// <inheritdoc/>
    public override OpenXmlElement CloneNode(bool deep) => CloneImp<WrapTopBottom>(deep);

}
/// <summary>
/// <para>Inline DrawingML Object.</para>
/// <para>This class is available in Office 2007 or above.</para>
/// <para> When the object is serialized out as xml, its qualified name is wp:inline.</para>
/// </summary>
/// <remarks>
/// The following table lists the possible child types:
/// <list type="bullet">
///<item><description>Extent &lt;wp:extent></description></item>
///<item><description>EffectExtent &lt;wp:effectExtent></description></item>
///<item><description>DocProperties &lt;wp:docPr></description></item>
///<item><description>NonVisualGraphicFrameDrawingProperties &lt;wp:cNvGraphicFramePr></description></item>
///<item><description>DocumentFormat.OpenXml.Drawing.Graphic &lt;a:graphic></description></item>
/// </list>
/// </remarks>

    [ChildElementInfo(typeof(Extent))]
    [ChildElementInfo(typeof(EffectExtent))]
    [ChildElementInfo(typeof(DocProperties))]
    [ChildElementInfo(typeof(NonVisualGraphicFrameDrawingProperties))]
    [ChildElementInfo(typeof(DocumentFormat.OpenXml.Drawing.Graphic))]
[System.CodeDom.Compiler.GeneratedCode("DomGen", "3.0")]
[OfficeAvailability(FileFormatVersions.Office2007)]
public partial class Inline : OpenXmlCompositeElement
{
    internal const int ElementTypeIdConst = 10765;
    /// <inheritdoc/>
    public override string LocalName => "inline";
    
    internal override byte NamespaceId => 16;
    
    internal override int ElementTypeId => ElementTypeIdConst;
   
<<<<<<< HEAD
    /// <summary>
    /// Whether this element is available in a specific version of Office Application.
    /// </summary>
    /// <param name="version">The Office file format version.</param>
    /// <returns>Returns true if the element is defined in the specified version.</returns>
    internal override bool IsInVersion(FileFormatVersions version)
    {
		if((15 & (int)version) > 0)
		{
			return true;
		}
		return false;
    }
=======
    internal override bool IsInVersion(FileFormatVersions version) => version.AtLeast(FileFormatVersions.Office2007);
>>>>>>> 97dfc39d
    

    	private static readonly string[] attributeTagNames = { "distT","distB","distL","distR","anchorId","editId" };
    private static readonly byte[] attributeNamespaceIds = { 0,0,0,0,51,51 };
    
    internal override string[] AttributeTagNames => attributeTagNames;
    
    internal override byte[] AttributeNamespaceIds => attributeNamespaceIds;
    

    
        /// <summary>
    /// <para> Distance From Text on Top Edge.</para>
    /// <para>Represents the following attribute in the schema: distT </para>
    /// </summary>
    [SchemaAttr(0, "distT")]
    public UInt32Value DistanceFromTop
    {
        get { return (UInt32Value)Attributes[0]; }
        set { Attributes[0] = value; }
    }
    
    /// <summary>
    /// <para> Distance From Text on Bottom Edge.</para>
    /// <para>Represents the following attribute in the schema: distB </para>
    /// </summary>
    [SchemaAttr(0, "distB")]
    public UInt32Value DistanceFromBottom
    {
        get { return (UInt32Value)Attributes[1]; }
        set { Attributes[1] = value; }
    }
    
    /// <summary>
    /// <para> Distance From Text on Left Edge.</para>
    /// <para>Represents the following attribute in the schema: distL </para>
    /// </summary>
    [SchemaAttr(0, "distL")]
    public UInt32Value DistanceFromLeft
    {
        get { return (UInt32Value)Attributes[2]; }
        set { Attributes[2] = value; }
    }
    
    /// <summary>
    /// <para> Distance From Text on Right Edge.</para>
    /// <para>Represents the following attribute in the schema: distR </para>
    /// </summary>
    [SchemaAttr(0, "distR")]
    public UInt32Value DistanceFromRight
    {
        get { return (UInt32Value)Attributes[3]; }
        set { Attributes[3] = value; }
    }
    
    /// <summary>
    /// <para> anchorId.</para>
    /// <para>Represents the following attribute in the schema: wp14:anchorId </para>
    /// </summary>
///<remark> xmlns:wp14=http://schemas.microsoft.com/office/word/2010/wordprocessingDrawing
///</remark>
    [SchemaAttr(51, "anchorId")]
    public HexBinaryValue AnchorId
    {
        get { return (HexBinaryValue)Attributes[4]; }
        set { Attributes[4] = value; }
    }
    
    /// <summary>
    /// <para> editId.</para>
    /// <para>Represents the following attribute in the schema: wp14:editId </para>
    /// </summary>
///<remark> xmlns:wp14=http://schemas.microsoft.com/office/word/2010/wordprocessingDrawing
///</remark>
    [SchemaAttr(51, "editId")]
    public HexBinaryValue EditId
    {
        get { return (HexBinaryValue)Attributes[5]; }
        set { Attributes[5] = value; }
    }
    

    /// <summary>
    /// Initializes a new instance of the Inline class.
    /// </summary>
    public Inline():base(){}
    
        /// <summary>
    ///Initializes a new instance of the Inline class with the specified child elements.
    /// </summary>
    /// <param name="childElements">Specifies the child elements.</param>
    public Inline(System.Collections.Generic.IEnumerable<OpenXmlElement> childElements)
        : base(childElements)
    { 
    }
    
    /// <summary>
    /// Initializes a new instance of the Inline class with the specified child elements.
    /// </summary>
    /// <param name="childElements">Specifies the child elements.</param>
    public Inline(params OpenXmlElement[] childElements) : base(childElements)
    {
    }
    
    /// <summary>
    /// Initializes a new instance of the Inline class from outer XML.
    /// </summary>
    /// <param name="outerXml">Specifies the outer XML of the element.</param>
    public Inline(string outerXml)
        : base(outerXml)
    {
    }
  
     
    
    [System.Diagnostics.CodeAnalysis.SuppressMessage("Microsoft.Maintainability", "CA1502:AvoidExcessiveComplexity")]
internal override OpenXmlElement ElementFactory(byte namespaceId, string name)
{
    if( 16 == namespaceId && "extent" == name)
    return new Extent();
    
if( 16 == namespaceId && "effectExtent" == name)
    return new EffectExtent();
    
if( 16 == namespaceId && "docPr" == name)
    return new DocProperties();
    
if( 16 == namespaceId && "cNvGraphicFramePr" == name)
    return new NonVisualGraphicFrameDrawingProperties();
    
if( 10 == namespaceId && "graphic" == name)
    return new DocumentFormat.OpenXml.Drawing.Graphic();
    

    return null;
}

        private static readonly string[] eleTagNames = { "extent","effectExtent","docPr","cNvGraphicFramePr","graphic" };
    private static readonly byte[] eleNamespaceIds = { 16,16,16,16,10 };
    
    internal override string[] ElementTagNames => eleTagNames;
    
    internal override byte[] ElementNamespaceIds => eleNamespaceIds;
    internal override OpenXmlCompositeType OpenXmlCompositeType => OpenXmlCompositeType.OneSequence;
    
        /// <summary>
    /// <para> Drawing Object Size.</para>
    /// <para> Represents the following element tag in the schema: wp:extent </para>
    /// </summary>
    /// <remark>
    /// xmlns:wp = http://schemas.openxmlformats.org/drawingml/2006/wordprocessingDrawing
    /// </remark>
    public Extent Extent
    {
        get => GetElement<Extent>(0);
        set => SetElement(0, value);
    }
    /// <summary>
    /// <para> Inline Wrapping Extent.</para>
    /// <para> Represents the following element tag in the schema: wp:effectExtent </para>
    /// </summary>
    /// <remark>
    /// xmlns:wp = http://schemas.openxmlformats.org/drawingml/2006/wordprocessingDrawing
    /// </remark>
    public EffectExtent EffectExtent
    {
        get => GetElement<EffectExtent>(1);
        set => SetElement(1, value);
    }
    /// <summary>
    /// <para> Drawing Object Non-Visual Properties.</para>
    /// <para> Represents the following element tag in the schema: wp:docPr </para>
    /// </summary>
    /// <remark>
    /// xmlns:wp = http://schemas.openxmlformats.org/drawingml/2006/wordprocessingDrawing
    /// </remark>
    public DocProperties DocProperties
    {
        get => GetElement<DocProperties>(2);
        set => SetElement(2, value);
    }
    /// <summary>
    /// <para> Common DrawingML Non-Visual Properties.</para>
    /// <para> Represents the following element tag in the schema: wp:cNvGraphicFramePr </para>
    /// </summary>
    /// <remark>
    /// xmlns:wp = http://schemas.openxmlformats.org/drawingml/2006/wordprocessingDrawing
    /// </remark>
    public NonVisualGraphicFrameDrawingProperties NonVisualGraphicFrameDrawingProperties
    {
        get => GetElement<NonVisualGraphicFrameDrawingProperties>(3);
        set => SetElement(3, value);
    }
    /// <summary>
    /// <para> Graphic.</para>
    /// <para> Represents the following element tag in the schema: a:graphic </para>
    /// </summary>
    /// <remark>
    /// xmlns:a = http://schemas.openxmlformats.org/drawingml/2006/main
    /// </remark>
    public DocumentFormat.OpenXml.Drawing.Graphic Graphic
    {
        get => GetElement<DocumentFormat.OpenXml.Drawing.Graphic>(4);
        set => SetElement(4, value);
    }


    internal override OpenXmlSimpleType AttributeFactory(byte namespaceId, string name)
{
    if( 0 == namespaceId && "distT" == name)
    return new UInt32Value();
    
if( 0 == namespaceId && "distB" == name)
    return new UInt32Value();
    
if( 0 == namespaceId && "distL" == name)
    return new UInt32Value();
    
if( 0 == namespaceId && "distR" == name)
    return new UInt32Value();
    
if( 51 == namespaceId && "anchorId" == name)
    return new HexBinaryValue();
    
if( 51 == namespaceId && "editId" == name)
    return new HexBinaryValue();
    

    
    return base.AttributeFactory(namespaceId, name);
}

    /// <inheritdoc/>
    public override OpenXmlElement CloneNode(bool deep) => CloneImp<Inline>(deep);

}
/// <summary>
/// <para>Anchor for Floating DrawingML Object.</para>
/// <para>This class is available in Office 2007 or above.</para>
/// <para> When the object is serialized out as xml, its qualified name is wp:anchor.</para>
/// </summary>
/// <remarks>
/// The following table lists the possible child types:
/// <list type="bullet">
///<item><description>SimplePosition &lt;wp:simplePos></description></item>
///<item><description>HorizontalPosition &lt;wp:positionH></description></item>
///<item><description>VerticalPosition &lt;wp:positionV></description></item>
///<item><description>Extent &lt;wp:extent></description></item>
///<item><description>EffectExtent &lt;wp:effectExtent></description></item>
///<item><description>WrapNone &lt;wp:wrapNone></description></item>
///<item><description>WrapSquare &lt;wp:wrapSquare></description></item>
///<item><description>WrapTight &lt;wp:wrapTight></description></item>
///<item><description>WrapThrough &lt;wp:wrapThrough></description></item>
///<item><description>WrapTopBottom &lt;wp:wrapTopAndBottom></description></item>
///<item><description>DocProperties &lt;wp:docPr></description></item>
///<item><description>NonVisualGraphicFrameDrawingProperties &lt;wp:cNvGraphicFramePr></description></item>
///<item><description>DocumentFormat.OpenXml.Drawing.Graphic &lt;a:graphic></description></item>
///<item><description>DocumentFormat.OpenXml.Office2010.Word.Drawing.RelativeWidth &lt;wp14:sizeRelH></description></item>
///<item><description>DocumentFormat.OpenXml.Office2010.Word.Drawing.RelativeHeight &lt;wp14:sizeRelV></description></item>
/// </list>
/// </remarks>

    [ChildElementInfo(typeof(SimplePosition))]
    [ChildElementInfo(typeof(HorizontalPosition))]
    [ChildElementInfo(typeof(VerticalPosition))]
    [ChildElementInfo(typeof(Extent))]
    [ChildElementInfo(typeof(EffectExtent))]
    [ChildElementInfo(typeof(WrapNone))]
    [ChildElementInfo(typeof(WrapSquare))]
    [ChildElementInfo(typeof(WrapTight))]
    [ChildElementInfo(typeof(WrapThrough))]
    [ChildElementInfo(typeof(WrapTopBottom))]
    [ChildElementInfo(typeof(DocProperties))]
    [ChildElementInfo(typeof(NonVisualGraphicFrameDrawingProperties))]
    [ChildElementInfo(typeof(DocumentFormat.OpenXml.Drawing.Graphic))]
<<<<<<< HEAD
    [ChildElementInfo(typeof(DocumentFormat.OpenXml.Office2010.Word.Drawing.RelativeWidth),(FileFormatVersions)14)]
    [ChildElementInfo(typeof(DocumentFormat.OpenXml.Office2010.Word.Drawing.RelativeHeight),(FileFormatVersions)14)]
[System.CodeDom.Compiler.GeneratedCode("DomGen", "2.0")]
=======
    [ChildElementInfo(typeof(DocumentFormat.OpenXml.Office2010.Word.Drawing.RelativeWidth), FileFormatVersions.Office2010)]
    [ChildElementInfo(typeof(DocumentFormat.OpenXml.Office2010.Word.Drawing.RelativeHeight), FileFormatVersions.Office2010)]
[System.CodeDom.Compiler.GeneratedCode("DomGen", "3.0")]
[OfficeAvailability(FileFormatVersions.Office2007)]
>>>>>>> 97dfc39d
public partial class Anchor : OpenXmlCompositeElement
{
    internal const int ElementTypeIdConst = 10766;
    /// <inheritdoc/>
    public override string LocalName => "anchor";
    
    internal override byte NamespaceId => 16;
    
    internal override int ElementTypeId => ElementTypeIdConst;
   
<<<<<<< HEAD
    /// <summary>
    /// Whether this element is available in a specific version of Office Application.
    /// </summary>
    /// <param name="version">The Office file format version.</param>
    /// <returns>Returns true if the element is defined in the specified version.</returns>
    internal override bool IsInVersion(FileFormatVersions version)
    {
		if((15 & (int)version) > 0)
		{
			return true;
		}
		return false;
    }
=======
    internal override bool IsInVersion(FileFormatVersions version) => version.AtLeast(FileFormatVersions.Office2007);
>>>>>>> 97dfc39d
    

    	private static readonly string[] attributeTagNames = { "distT","distB","distL","distR","simplePos","relativeHeight","behindDoc","locked","layoutInCell","hidden","allowOverlap","editId","anchorId" };
    private static readonly byte[] attributeNamespaceIds = { 0,0,0,0,0,0,0,0,0,0,0,51,51 };
    
    internal override string[] AttributeTagNames => attributeTagNames;
    
    internal override byte[] AttributeNamespaceIds => attributeNamespaceIds;
    

    
        /// <summary>
    /// <para> Distance From Text on Top Edge.</para>
    /// <para>Represents the following attribute in the schema: distT </para>
    /// </summary>
    [SchemaAttr(0, "distT")]
    public UInt32Value DistanceFromTop
    {
        get { return (UInt32Value)Attributes[0]; }
        set { Attributes[0] = value; }
    }
    
    /// <summary>
    /// <para> Distance From Text on Bottom Edge.</para>
    /// <para>Represents the following attribute in the schema: distB </para>
    /// </summary>
    [SchemaAttr(0, "distB")]
    public UInt32Value DistanceFromBottom
    {
        get { return (UInt32Value)Attributes[1]; }
        set { Attributes[1] = value; }
    }
    
    /// <summary>
    /// <para> Distance From Text on Left Edge.</para>
    /// <para>Represents the following attribute in the schema: distL </para>
    /// </summary>
    [SchemaAttr(0, "distL")]
    public UInt32Value DistanceFromLeft
    {
        get { return (UInt32Value)Attributes[2]; }
        set { Attributes[2] = value; }
    }
    
    /// <summary>
    /// <para> Distance From Text on Right Edge.</para>
    /// <para>Represents the following attribute in the schema: distR </para>
    /// </summary>
    [SchemaAttr(0, "distR")]
    public UInt32Value DistanceFromRight
    {
        get { return (UInt32Value)Attributes[3]; }
        set { Attributes[3] = value; }
    }
    
    /// <summary>
    /// <para> Page Positioning.</para>
    /// <para>Represents the following attribute in the schema: simplePos </para>
    /// </summary>
    [SchemaAttr(0, "simplePos")]
    public BooleanValue SimplePos
    {
        get { return (BooleanValue)Attributes[4]; }
        set { Attributes[4] = value; }
    }
    
    /// <summary>
    /// <para> Relative Z-Ordering Position.</para>
    /// <para>Represents the following attribute in the schema: relativeHeight </para>
    /// </summary>
    [SchemaAttr(0, "relativeHeight")]
    public UInt32Value RelativeHeight
    {
        get { return (UInt32Value)Attributes[5]; }
        set { Attributes[5] = value; }
    }
    
    /// <summary>
    /// <para> Display Behind Document Text.</para>
    /// <para>Represents the following attribute in the schema: behindDoc </para>
    /// </summary>
    [SchemaAttr(0, "behindDoc")]
    public BooleanValue BehindDoc
    {
        get { return (BooleanValue)Attributes[6]; }
        set { Attributes[6] = value; }
    }
    
    /// <summary>
    /// <para> Lock Anchor.</para>
    /// <para>Represents the following attribute in the schema: locked </para>
    /// </summary>
    [SchemaAttr(0, "locked")]
    public BooleanValue Locked
    {
        get { return (BooleanValue)Attributes[7]; }
        set { Attributes[7] = value; }
    }
    
    /// <summary>
    /// <para> Layout In Table Cell.</para>
    /// <para>Represents the following attribute in the schema: layoutInCell </para>
    /// </summary>
    [SchemaAttr(0, "layoutInCell")]
    public BooleanValue LayoutInCell
    {
        get { return (BooleanValue)Attributes[8]; }
        set { Attributes[8] = value; }
    }
    
    /// <summary>
    /// <para> Hidden.</para>
    /// <para>Represents the following attribute in the schema: hidden </para>
    /// </summary>
    [SchemaAttr(0, "hidden")]
    public BooleanValue Hidden
    {
        get { return (BooleanValue)Attributes[9]; }
        set { Attributes[9] = value; }
    }
    
    /// <summary>
    /// <para> Allow Objects to Overlap.</para>
    /// <para>Represents the following attribute in the schema: allowOverlap </para>
    /// </summary>
    [SchemaAttr(0, "allowOverlap")]
    public BooleanValue AllowOverlap
    {
        get { return (BooleanValue)Attributes[10]; }
        set { Attributes[10] = value; }
    }
    
    /// <summary>
    /// <para> editId.</para>
    /// <para>Represents the following attribute in the schema: wp14:editId </para>
    /// </summary>
///<remark> xmlns:wp14=http://schemas.microsoft.com/office/word/2010/wordprocessingDrawing
///</remark>
    [SchemaAttr(51, "editId")]
    public HexBinaryValue EditId
    {
        get { return (HexBinaryValue)Attributes[11]; }
        set { Attributes[11] = value; }
    }
    
    /// <summary>
    /// <para> anchorId.</para>
    /// <para>Represents the following attribute in the schema: wp14:anchorId </para>
    /// </summary>
///<remark> xmlns:wp14=http://schemas.microsoft.com/office/word/2010/wordprocessingDrawing
///</remark>
    [SchemaAttr(51, "anchorId")]
    public HexBinaryValue AnchorId
    {
        get { return (HexBinaryValue)Attributes[12]; }
        set { Attributes[12] = value; }
    }
    

    /// <summary>
    /// Initializes a new instance of the Anchor class.
    /// </summary>
    public Anchor():base(){}
    
        /// <summary>
    ///Initializes a new instance of the Anchor class with the specified child elements.
    /// </summary>
    /// <param name="childElements">Specifies the child elements.</param>
    public Anchor(System.Collections.Generic.IEnumerable<OpenXmlElement> childElements)
        : base(childElements)
    { 
    }
    
    /// <summary>
    /// Initializes a new instance of the Anchor class with the specified child elements.
    /// </summary>
    /// <param name="childElements">Specifies the child elements.</param>
    public Anchor(params OpenXmlElement[] childElements) : base(childElements)
    {
    }
    
    /// <summary>
    /// Initializes a new instance of the Anchor class from outer XML.
    /// </summary>
    /// <param name="outerXml">Specifies the outer XML of the element.</param>
    public Anchor(string outerXml)
        : base(outerXml)
    {
    }
  
     
    
    [System.Diagnostics.CodeAnalysis.SuppressMessage("Microsoft.Maintainability", "CA1502:AvoidExcessiveComplexity")]
internal override OpenXmlElement ElementFactory(byte namespaceId, string name)
{
    if( 16 == namespaceId && "simplePos" == name)
    return new SimplePosition();
    
if( 16 == namespaceId && "positionH" == name)
    return new HorizontalPosition();
    
if( 16 == namespaceId && "positionV" == name)
    return new VerticalPosition();
    
if( 16 == namespaceId && "extent" == name)
    return new Extent();
    
if( 16 == namespaceId && "effectExtent" == name)
    return new EffectExtent();
    
if( 16 == namespaceId && "wrapNone" == name)
    return new WrapNone();
    
if( 16 == namespaceId && "wrapSquare" == name)
    return new WrapSquare();
    
if( 16 == namespaceId && "wrapTight" == name)
    return new WrapTight();
    
if( 16 == namespaceId && "wrapThrough" == name)
    return new WrapThrough();
    
if( 16 == namespaceId && "wrapTopAndBottom" == name)
    return new WrapTopBottom();
    
if( 16 == namespaceId && "docPr" == name)
    return new DocProperties();
    
if( 16 == namespaceId && "cNvGraphicFramePr" == name)
    return new NonVisualGraphicFrameDrawingProperties();
    
if( 10 == namespaceId && "graphic" == name)
    return new DocumentFormat.OpenXml.Drawing.Graphic();
    
if( 51 == namespaceId && "sizeRelH" == name)
    return new DocumentFormat.OpenXml.Office2010.Word.Drawing.RelativeWidth();
    
if( 51 == namespaceId && "sizeRelV" == name)
    return new DocumentFormat.OpenXml.Office2010.Word.Drawing.RelativeHeight();
    

    return null;
}

        private static readonly string[] eleTagNames = { "simplePos","positionH","positionV","extent","effectExtent","wrapNone","wrapSquare","wrapTight","wrapThrough","wrapTopAndBottom","docPr","cNvGraphicFramePr","graphic","sizeRelH","sizeRelV" };
    private static readonly byte[] eleNamespaceIds = { 16,16,16,16,16,16,16,16,16,16,16,16,10,51,51 };
    
    internal override string[] ElementTagNames => eleTagNames;
    
    internal override byte[] ElementNamespaceIds => eleNamespaceIds;
    internal override OpenXmlCompositeType OpenXmlCompositeType => OpenXmlCompositeType.OneSequence;
    
        /// <summary>
    /// <para> Simple Positioning Coordinates.</para>
    /// <para> Represents the following element tag in the schema: wp:simplePos </para>
    /// </summary>
    /// <remark>
    /// xmlns:wp = http://schemas.openxmlformats.org/drawingml/2006/wordprocessingDrawing
    /// </remark>
    public SimplePosition SimplePosition
    {
        get => GetElement<SimplePosition>(0);
        set => SetElement(0, value);
    }
    /// <summary>
    /// <para> Horizontal Positioning.</para>
    /// <para> Represents the following element tag in the schema: wp:positionH </para>
    /// </summary>
    /// <remark>
    /// xmlns:wp = http://schemas.openxmlformats.org/drawingml/2006/wordprocessingDrawing
    /// </remark>
    public HorizontalPosition HorizontalPosition
    {
        get => GetElement<HorizontalPosition>(1);
        set => SetElement(1, value);
    }
    /// <summary>
    /// <para> Vertical Positioning.</para>
    /// <para> Represents the following element tag in the schema: wp:positionV </para>
    /// </summary>
    /// <remark>
    /// xmlns:wp = http://schemas.openxmlformats.org/drawingml/2006/wordprocessingDrawing
    /// </remark>
    public VerticalPosition VerticalPosition
    {
        get => GetElement<VerticalPosition>(2);
        set => SetElement(2, value);
    }
    /// <summary>
    /// <para> Inline Drawing Object Extents.</para>
    /// <para> Represents the following element tag in the schema: wp:extent </para>
    /// </summary>
    /// <remark>
    /// xmlns:wp = http://schemas.openxmlformats.org/drawingml/2006/wordprocessingDrawing
    /// </remark>
    public Extent Extent
    {
        get => GetElement<Extent>(3);
        set => SetElement(3, value);
    }
    /// <summary>
    /// <para> EffectExtent.</para>
    /// <para> Represents the following element tag in the schema: wp:effectExtent </para>
    /// </summary>
    /// <remark>
    /// xmlns:wp = http://schemas.openxmlformats.org/drawingml/2006/wordprocessingDrawing
    /// </remark>
    public EffectExtent EffectExtent
    {
        get => GetElement<EffectExtent>(4);
        set => SetElement(4, value);
    }


    internal override OpenXmlSimpleType AttributeFactory(byte namespaceId, string name)
{
    if( 0 == namespaceId && "distT" == name)
    return new UInt32Value();
    
if( 0 == namespaceId && "distB" == name)
    return new UInt32Value();
    
if( 0 == namespaceId && "distL" == name)
    return new UInt32Value();
    
if( 0 == namespaceId && "distR" == name)
    return new UInt32Value();
    
if( 0 == namespaceId && "simplePos" == name)
    return new BooleanValue();
    
if( 0 == namespaceId && "relativeHeight" == name)
    return new UInt32Value();
    
if( 0 == namespaceId && "behindDoc" == name)
    return new BooleanValue();
    
if( 0 == namespaceId && "locked" == name)
    return new BooleanValue();
    
if( 0 == namespaceId && "layoutInCell" == name)
    return new BooleanValue();
    
if( 0 == namespaceId && "hidden" == name)
    return new BooleanValue();
    
if( 0 == namespaceId && "allowOverlap" == name)
    return new BooleanValue();
    
if( 51 == namespaceId && "editId" == name)
    return new HexBinaryValue();
    
if( 51 == namespaceId && "anchorId" == name)
    return new HexBinaryValue();
    

    
    return base.AttributeFactory(namespaceId, name);
}

    /// <inheritdoc/>
    public override OpenXmlElement CloneNode(bool deep) => CloneImp<Anchor>(deep);

}
/// <summary>
/// <para>Wrapping Polygon Start.</para>
/// <para>This class is available in Office 2007 or above.</para>
/// <para> When the object is serialized out as xml, its qualified name is wp:start.</para>
/// </summary>
[System.Diagnostics.CodeAnalysis.SuppressMessage("Microsoft.Naming", "CA1710:IdentifiersShouldHaveCorrectSuffix")]
[System.CodeDom.Compiler.GeneratedCode("DomGen", "2.0")]
[OfficeAvailability(FileFormatVersions.Office2007)]
public partial class StartPoint : Point2DType
{
    internal const int ElementTypeIdConst = 10767;
    /// <inheritdoc/>
    public override string LocalName => "start";
    
    internal override byte NamespaceId => 16;
    
    internal override int ElementTypeId => ElementTypeIdConst;
   
<<<<<<< HEAD
    /// <summary>
    /// Whether this element is available in a specific version of Office Application.
    /// </summary>
    /// <param name="version">The Office file format version.</param>
    /// <returns>Returns true if the element is defined in the specified version.</returns>
    internal override bool IsInVersion(FileFormatVersions version)
    {
		if((15 & (int)version) > 0)
		{
			return true;
		}
		return false;
    }
=======
    internal override bool IsInVersion(FileFormatVersions version) => version.AtLeast(FileFormatVersions.Office2007);
>>>>>>> 97dfc39d
    

    /// <summary>
    /// Initializes a new instance of the StartPoint class.
    /// </summary>
    public StartPoint():base(){}
    
    
    /// <inheritdoc/>
    public override OpenXmlElement CloneNode(bool deep) => CloneImp<StartPoint>(deep);

}
/// <summary>
/// <para>Wrapping Polygon Line End Position.</para>
/// <para>This class is available in Office 2007 or above.</para>
/// <para> When the object is serialized out as xml, its qualified name is wp:lineTo.</para>
/// </summary>
[System.Diagnostics.CodeAnalysis.SuppressMessage("Microsoft.Naming", "CA1710:IdentifiersShouldHaveCorrectSuffix")]
[System.CodeDom.Compiler.GeneratedCode("DomGen", "2.0")]
[OfficeAvailability(FileFormatVersions.Office2007)]
public partial class LineTo : Point2DType
{
    internal const int ElementTypeIdConst = 10768;
    /// <inheritdoc/>
    public override string LocalName => "lineTo";
    
    internal override byte NamespaceId => 16;
    
    internal override int ElementTypeId => ElementTypeIdConst;
   
<<<<<<< HEAD
    /// <summary>
    /// Whether this element is available in a specific version of Office Application.
    /// </summary>
    /// <param name="version">The Office file format version.</param>
    /// <returns>Returns true if the element is defined in the specified version.</returns>
    internal override bool IsInVersion(FileFormatVersions version)
    {
		if((15 & (int)version) > 0)
		{
			return true;
		}
		return false;
    }
=======
    internal override bool IsInVersion(FileFormatVersions version) => version.AtLeast(FileFormatVersions.Office2007);
>>>>>>> 97dfc39d
    

    /// <summary>
    /// Initializes a new instance of the LineTo class.
    /// </summary>
    public LineTo():base(){}
    
    
    /// <inheritdoc/>
    public override OpenXmlElement CloneNode(bool deep) => CloneImp<LineTo>(deep);

}
/// <summary>
/// <para>Simple Positioning Coordinates.</para>
/// <para>This class is available in Office 2007 or above.</para>
/// <para> When the object is serialized out as xml, its qualified name is wp:simplePos.</para>
/// </summary>
[System.Diagnostics.CodeAnalysis.SuppressMessage("Microsoft.Naming", "CA1710:IdentifiersShouldHaveCorrectSuffix")]
[System.CodeDom.Compiler.GeneratedCode("DomGen", "2.0")]
[OfficeAvailability(FileFormatVersions.Office2007)]
public partial class SimplePosition : Point2DType
{
    internal const int ElementTypeIdConst = 10771;
    /// <inheritdoc/>
    public override string LocalName => "simplePos";
    
    internal override byte NamespaceId => 16;
    
    internal override int ElementTypeId => ElementTypeIdConst;
   
<<<<<<< HEAD
    /// <summary>
    /// Whether this element is available in a specific version of Office Application.
    /// </summary>
    /// <param name="version">The Office file format version.</param>
    /// <returns>Returns true if the element is defined in the specified version.</returns>
    internal override bool IsInVersion(FileFormatVersions version)
    {
		if((15 & (int)version) > 0)
		{
			return true;
		}
		return false;
    }
=======
    internal override bool IsInVersion(FileFormatVersions version) => version.AtLeast(FileFormatVersions.Office2007);
>>>>>>> 97dfc39d
    

    /// <summary>
    /// Initializes a new instance of the SimplePosition class.
    /// </summary>
    public SimplePosition():base(){}
    
    
    /// <inheritdoc/>
    public override OpenXmlElement CloneNode(bool deep) => CloneImp<SimplePosition>(deep);

}
/// <summary>
/// Defines the Point2DType class.
/// </summary>
[System.Diagnostics.CodeAnalysis.SuppressMessage("Microsoft.Naming", "CA1710:IdentifiersShouldHaveCorrectSuffix")]
[System.CodeDom.Compiler.GeneratedCode("DomGen", "2.0")]
public abstract partial class Point2DType : OpenXmlLeafElement
{
    	private static readonly string[] attributeTagNames = { "x","y" };
    private static readonly byte[] attributeNamespaceIds = { 0,0 };
    
    internal override string[] AttributeTagNames => attributeTagNames;
    
    internal override byte[] AttributeNamespaceIds => attributeNamespaceIds;
    
    
        /// <summary>
    /// <para> X-Axis Coordinate.</para>
    /// <para>Represents the following attribute in the schema: x </para>
    /// </summary>
    [SchemaAttr(0, "x")]
    public Int64Value X
    {
        get { return (Int64Value)Attributes[0]; }
        set { Attributes[0] = value; }
    }
    
    /// <summary>
    /// <para> Y-Axis Coordinate.</para>
    /// <para>Represents the following attribute in the schema: y </para>
    /// </summary>
    [SchemaAttr(0, "y")]
    public Int64Value Y
    {
        get { return (Int64Value)Attributes[1]; }
        set { Attributes[1] = value; }
    }
    

    
    
    internal override OpenXmlSimpleType AttributeFactory(byte namespaceId, string name)
{
    if( 0 == namespaceId && "x" == name)
    return new Int64Value();
    
if( 0 == namespaceId && "y" == name)
    return new Int64Value();
    

    
    return base.AttributeFactory(namespaceId, name);
}

    
    /// <summary>
    /// Initializes a new instance of the Point2DType class.
    /// </summary>
    protected Point2DType(){}
    
    
    
}
/// <summary>
/// <para>Object Extents Including Effects.</para>
/// <para>This class is available in Office 2007 or above.</para>
/// <para> When the object is serialized out as xml, its qualified name is wp:effectExtent.</para>
/// </summary>

[System.CodeDom.Compiler.GeneratedCode("DomGen", "3.0")]
[OfficeAvailability(FileFormatVersions.Office2007)]
public partial class EffectExtent : OpenXmlLeafElement
{
    internal const int ElementTypeIdConst = 10769;
    /// <inheritdoc/>
    public override string LocalName => "effectExtent";
    
    internal override byte NamespaceId => 16;
    
    internal override int ElementTypeId => ElementTypeIdConst;
   
<<<<<<< HEAD
    /// <summary>
    /// Whether this element is available in a specific version of Office Application.
    /// </summary>
    /// <param name="version">The Office file format version.</param>
    /// <returns>Returns true if the element is defined in the specified version.</returns>
    internal override bool IsInVersion(FileFormatVersions version)
    {
		if((15 & (int)version) > 0)
		{
			return true;
		}
		return false;
    }
=======
    internal override bool IsInVersion(FileFormatVersions version) => version.AtLeast(FileFormatVersions.Office2007);
>>>>>>> 97dfc39d
    

    	private static readonly string[] attributeTagNames = { "l","t","r","b" };
    private static readonly byte[] attributeNamespaceIds = { 0,0,0,0 };
    
    internal override string[] AttributeTagNames => attributeTagNames;
    
    internal override byte[] AttributeNamespaceIds => attributeNamespaceIds;
    

    
        /// <summary>
    /// <para> Additional Extent on Left Edge.</para>
    /// <para>Represents the following attribute in the schema: l </para>
    /// </summary>
    [SchemaAttr(0, "l")]
    public Int64Value LeftEdge
    {
        get { return (Int64Value)Attributes[0]; }
        set { Attributes[0] = value; }
    }
    
    /// <summary>
    /// <para> Additional Extent on Top Edge.</para>
    /// <para>Represents the following attribute in the schema: t </para>
    /// </summary>
    [SchemaAttr(0, "t")]
    public Int64Value TopEdge
    {
        get { return (Int64Value)Attributes[1]; }
        set { Attributes[1] = value; }
    }
    
    /// <summary>
    /// <para> Additional Extent on Right Edge.</para>
    /// <para>Represents the following attribute in the schema: r </para>
    /// </summary>
    [SchemaAttr(0, "r")]
    public Int64Value RightEdge
    {
        get { return (Int64Value)Attributes[2]; }
        set { Attributes[2] = value; }
    }
    
    /// <summary>
    /// <para> Additional Extent on Bottom Edge.</para>
    /// <para>Represents the following attribute in the schema: b </para>
    /// </summary>
    [SchemaAttr(0, "b")]
    public Int64Value BottomEdge
    {
        get { return (Int64Value)Attributes[3]; }
        set { Attributes[3] = value; }
    }
    

    /// <summary>
    /// Initializes a new instance of the EffectExtent class.
    /// </summary>
    public EffectExtent():base(){}
    
      
     
    
    
    
    internal override OpenXmlSimpleType AttributeFactory(byte namespaceId, string name)
{
    if( 0 == namespaceId && "l" == name)
    return new Int64Value();
    
if( 0 == namespaceId && "t" == name)
    return new Int64Value();
    
if( 0 == namespaceId && "r" == name)
    return new Int64Value();
    
if( 0 == namespaceId && "b" == name)
    return new Int64Value();
    

    
    return base.AttributeFactory(namespaceId, name);
}

    /// <inheritdoc/>
    public override OpenXmlElement CloneNode(bool deep) => CloneImp<EffectExtent>(deep);

}
/// <summary>
/// <para>Tight Wrapping Extents Polygon.</para>
/// <para>This class is available in Office 2007 or above.</para>
/// <para> When the object is serialized out as xml, its qualified name is wp:wrapPolygon.</para>
/// </summary>
/// <remarks>
/// The following table lists the possible child types:
/// <list type="bullet">
///<item><description>StartPoint &lt;wp:start></description></item>
///<item><description>LineTo &lt;wp:lineTo></description></item>
/// </list>
/// </remarks>

    [ChildElementInfo(typeof(StartPoint))]
    [ChildElementInfo(typeof(LineTo))]
[System.CodeDom.Compiler.GeneratedCode("DomGen", "3.0")]
[OfficeAvailability(FileFormatVersions.Office2007)]
public partial class WrapPolygon : OpenXmlCompositeElement
{
    internal const int ElementTypeIdConst = 10770;
    /// <inheritdoc/>
    public override string LocalName => "wrapPolygon";
    
    internal override byte NamespaceId => 16;
    
    internal override int ElementTypeId => ElementTypeIdConst;
   
<<<<<<< HEAD
    /// <summary>
    /// Whether this element is available in a specific version of Office Application.
    /// </summary>
    /// <param name="version">The Office file format version.</param>
    /// <returns>Returns true if the element is defined in the specified version.</returns>
    internal override bool IsInVersion(FileFormatVersions version)
    {
		if((15 & (int)version) > 0)
		{
			return true;
		}
		return false;
    }
=======
    internal override bool IsInVersion(FileFormatVersions version) => version.AtLeast(FileFormatVersions.Office2007);
>>>>>>> 97dfc39d
    

    	private static readonly string[] attributeTagNames = { "edited" };
    private static readonly byte[] attributeNamespaceIds = { 0 };
    
    internal override string[] AttributeTagNames => attributeTagNames;
    
    internal override byte[] AttributeNamespaceIds => attributeNamespaceIds;
    

    
        /// <summary>
    /// <para> Wrapping Points Modified.</para>
    /// <para>Represents the following attribute in the schema: edited </para>
    /// </summary>
    [SchemaAttr(0, "edited")]
    public BooleanValue Edited
    {
        get { return (BooleanValue)Attributes[0]; }
        set { Attributes[0] = value; }
    }
    

    /// <summary>
    /// Initializes a new instance of the WrapPolygon class.
    /// </summary>
    public WrapPolygon():base(){}
    
        /// <summary>
    ///Initializes a new instance of the WrapPolygon class with the specified child elements.
    /// </summary>
    /// <param name="childElements">Specifies the child elements.</param>
    public WrapPolygon(System.Collections.Generic.IEnumerable<OpenXmlElement> childElements)
        : base(childElements)
    { 
    }
    
    /// <summary>
    /// Initializes a new instance of the WrapPolygon class with the specified child elements.
    /// </summary>
    /// <param name="childElements">Specifies the child elements.</param>
    public WrapPolygon(params OpenXmlElement[] childElements) : base(childElements)
    {
    }
    
    /// <summary>
    /// Initializes a new instance of the WrapPolygon class from outer XML.
    /// </summary>
    /// <param name="outerXml">Specifies the outer XML of the element.</param>
    public WrapPolygon(string outerXml)
        : base(outerXml)
    {
    }
  
     
    
    [System.Diagnostics.CodeAnalysis.SuppressMessage("Microsoft.Maintainability", "CA1502:AvoidExcessiveComplexity")]
internal override OpenXmlElement ElementFactory(byte namespaceId, string name)
{
    if( 16 == namespaceId && "start" == name)
    return new StartPoint();
    
if( 16 == namespaceId && "lineTo" == name)
    return new LineTo();
    

    return null;
}

        private static readonly string[] eleTagNames = { "start","lineTo" };
    private static readonly byte[] eleNamespaceIds = { 16,16 };
    
    internal override string[] ElementTagNames => eleTagNames;
    
    internal override byte[] ElementNamespaceIds => eleNamespaceIds;
    internal override OpenXmlCompositeType OpenXmlCompositeType => OpenXmlCompositeType.OneSequence;
    
        /// <summary>
    /// <para> Wrapping Polygon Start.</para>
    /// <para> Represents the following element tag in the schema: wp:start </para>
    /// </summary>
    /// <remark>
    /// xmlns:wp = http://schemas.openxmlformats.org/drawingml/2006/wordprocessingDrawing
    /// </remark>
    public StartPoint StartPoint
    {
        get => GetElement<StartPoint>(0);
        set => SetElement(0, value);
    }


    internal override OpenXmlSimpleType AttributeFactory(byte namespaceId, string name)
{
    if( 0 == namespaceId && "edited" == name)
    return new BooleanValue();
    

    
    return base.AttributeFactory(namespaceId, name);
}

    /// <inheritdoc/>
    public override OpenXmlElement CloneNode(bool deep) => CloneImp<WrapPolygon>(deep);

}
/// <summary>
/// <para>Horizontal Positioning.</para>
/// <para>This class is available in Office 2007 or above.</para>
/// <para> When the object is serialized out as xml, its qualified name is wp:positionH.</para>
/// </summary>
/// <remarks>
/// The following table lists the possible child types:
/// <list type="bullet">
///<item><description>HorizontalAlignment &lt;wp:align></description></item>
///<item><description>PositionOffset &lt;wp:posOffset></description></item>
///<item><description>DocumentFormat.OpenXml.Office2010.Word.Drawing.PercentagePositionHeightOffset &lt;wp14:pctPosHOffset></description></item>
/// </list>
/// </remarks>

    [ChildElementInfo(typeof(HorizontalAlignment))]
    [ChildElementInfo(typeof(PositionOffset))]
<<<<<<< HEAD
    [ChildElementInfo(typeof(DocumentFormat.OpenXml.Office2010.Word.Drawing.PercentagePositionHeightOffset),(FileFormatVersions)14)]
[System.CodeDom.Compiler.GeneratedCode("DomGen", "2.0")]
=======
    [ChildElementInfo(typeof(DocumentFormat.OpenXml.Office2010.Word.Drawing.PercentagePositionHeightOffset), FileFormatVersions.Office2010)]
[System.CodeDom.Compiler.GeneratedCode("DomGen", "3.0")]
[OfficeAvailability(FileFormatVersions.Office2007)]
>>>>>>> 97dfc39d
public partial class HorizontalPosition : OpenXmlCompositeElement
{
    internal const int ElementTypeIdConst = 10772;
    /// <inheritdoc/>
    public override string LocalName => "positionH";
    
    internal override byte NamespaceId => 16;
    
    internal override int ElementTypeId => ElementTypeIdConst;
   
<<<<<<< HEAD
    /// <summary>
    /// Whether this element is available in a specific version of Office Application.
    /// </summary>
    /// <param name="version">The Office file format version.</param>
    /// <returns>Returns true if the element is defined in the specified version.</returns>
    internal override bool IsInVersion(FileFormatVersions version)
    {
		if((15 & (int)version) > 0)
		{
			return true;
		}
		return false;
    }
=======
    internal override bool IsInVersion(FileFormatVersions version) => version.AtLeast(FileFormatVersions.Office2007);
>>>>>>> 97dfc39d
    

    	private static readonly string[] attributeTagNames = { "relativeFrom" };
    private static readonly byte[] attributeNamespaceIds = { 0 };
    
    internal override string[] AttributeTagNames => attributeTagNames;
    
    internal override byte[] AttributeNamespaceIds => attributeNamespaceIds;
    

    
        /// <summary>
    /// <para> Horizontal Position Relative Base.</para>
    /// <para>Represents the following attribute in the schema: relativeFrom </para>
    /// </summary>
    [SchemaAttr(0, "relativeFrom")]
    public EnumValue<DocumentFormat.OpenXml.Drawing.Wordprocessing.HorizontalRelativePositionValues> RelativeFrom
    {
        get { return (EnumValue<DocumentFormat.OpenXml.Drawing.Wordprocessing.HorizontalRelativePositionValues>)Attributes[0]; }
        set { Attributes[0] = value; }
    }
    

    /// <summary>
    /// Initializes a new instance of the HorizontalPosition class.
    /// </summary>
    public HorizontalPosition():base(){}
    
        /// <summary>
    ///Initializes a new instance of the HorizontalPosition class with the specified child elements.
    /// </summary>
    /// <param name="childElements">Specifies the child elements.</param>
    public HorizontalPosition(System.Collections.Generic.IEnumerable<OpenXmlElement> childElements)
        : base(childElements)
    { 
    }
    
    /// <summary>
    /// Initializes a new instance of the HorizontalPosition class with the specified child elements.
    /// </summary>
    /// <param name="childElements">Specifies the child elements.</param>
    public HorizontalPosition(params OpenXmlElement[] childElements) : base(childElements)
    {
    }
    
    /// <summary>
    /// Initializes a new instance of the HorizontalPosition class from outer XML.
    /// </summary>
    /// <param name="outerXml">Specifies the outer XML of the element.</param>
    public HorizontalPosition(string outerXml)
        : base(outerXml)
    {
    }
  
     
    
    [System.Diagnostics.CodeAnalysis.SuppressMessage("Microsoft.Maintainability", "CA1502:AvoidExcessiveComplexity")]
internal override OpenXmlElement ElementFactory(byte namespaceId, string name)
{
    if( 16 == namespaceId && "align" == name)
    return new HorizontalAlignment();
    
if( 16 == namespaceId && "posOffset" == name)
    return new PositionOffset();
    
if( 51 == namespaceId && "pctPosHOffset" == name)
    return new DocumentFormat.OpenXml.Office2010.Word.Drawing.PercentagePositionHeightOffset();
    

    return null;
}

        private static readonly string[] eleTagNames = { "align","posOffset","pctPosHOffset" };
    private static readonly byte[] eleNamespaceIds = { 16,16,51 };
    
    internal override string[] ElementTagNames => eleTagNames;
    
    internal override byte[] ElementNamespaceIds => eleNamespaceIds;
    internal override OpenXmlCompositeType OpenXmlCompositeType => OpenXmlCompositeType.OneChoice;
    
        /// <summary>
    /// <para> Relative Horizontal Alignment.</para>
    /// <para> Represents the following element tag in the schema: wp:align </para>
    /// </summary>
    /// <remark>
    /// xmlns:wp = http://schemas.openxmlformats.org/drawingml/2006/wordprocessingDrawing
    /// </remark>
    public HorizontalAlignment HorizontalAlignment
    {
        get => GetElement<HorizontalAlignment>(0);
        set => SetElement(0, value);
    }
    /// <summary>
    /// <para> Absolute Position Offset.</para>
    /// <para> Represents the following element tag in the schema: wp:posOffset </para>
    /// </summary>
    /// <remark>
    /// xmlns:wp = http://schemas.openxmlformats.org/drawingml/2006/wordprocessingDrawing
    /// </remark>
    public PositionOffset PositionOffset
    {
        get => GetElement<PositionOffset>(1);
        set => SetElement(1, value);
    }
    /// <summary>
    /// <para> PercentagePositionHeightOffset.</para>
    /// <para> Represents the following element tag in the schema: wp14:pctPosHOffset </para>
    /// </summary>
    /// <remark>
    /// xmlns:wp14 = http://schemas.microsoft.com/office/word/2010/wordprocessingDrawing
    /// </remark>
    public DocumentFormat.OpenXml.Office2010.Word.Drawing.PercentagePositionHeightOffset PercentagePositionHeightOffset
    {
        get => GetElement<DocumentFormat.OpenXml.Office2010.Word.Drawing.PercentagePositionHeightOffset>(2);
        set => SetElement(2, value);
    }


    internal override OpenXmlSimpleType AttributeFactory(byte namespaceId, string name)
{
    if( 0 == namespaceId && "relativeFrom" == name)
    return new EnumValue<DocumentFormat.OpenXml.Drawing.Wordprocessing.HorizontalRelativePositionValues>();
    

    
    return base.AttributeFactory(namespaceId, name);
}

    /// <inheritdoc/>
    public override OpenXmlElement CloneNode(bool deep) => CloneImp<HorizontalPosition>(deep);

}
/// <summary>
/// <para>Vertical Positioning.</para>
/// <para>This class is available in Office 2007 or above.</para>
/// <para> When the object is serialized out as xml, its qualified name is wp:positionV.</para>
/// </summary>
/// <remarks>
/// The following table lists the possible child types:
/// <list type="bullet">
///<item><description>VerticalAlignment &lt;wp:align></description></item>
///<item><description>PositionOffset &lt;wp:posOffset></description></item>
///<item><description>DocumentFormat.OpenXml.Office2010.Word.Drawing.PercentagePositionVerticalOffset &lt;wp14:pctPosVOffset></description></item>
/// </list>
/// </remarks>

    [ChildElementInfo(typeof(VerticalAlignment))]
    [ChildElementInfo(typeof(PositionOffset))]
<<<<<<< HEAD
    [ChildElementInfo(typeof(DocumentFormat.OpenXml.Office2010.Word.Drawing.PercentagePositionVerticalOffset),(FileFormatVersions)14)]
[System.CodeDom.Compiler.GeneratedCode("DomGen", "2.0")]
=======
    [ChildElementInfo(typeof(DocumentFormat.OpenXml.Office2010.Word.Drawing.PercentagePositionVerticalOffset), FileFormatVersions.Office2010)]
[System.CodeDom.Compiler.GeneratedCode("DomGen", "3.0")]
[OfficeAvailability(FileFormatVersions.Office2007)]
>>>>>>> 97dfc39d
public partial class VerticalPosition : OpenXmlCompositeElement
{
    internal const int ElementTypeIdConst = 10773;
    /// <inheritdoc/>
    public override string LocalName => "positionV";
    
    internal override byte NamespaceId => 16;
    
    internal override int ElementTypeId => ElementTypeIdConst;
   
<<<<<<< HEAD
    /// <summary>
    /// Whether this element is available in a specific version of Office Application.
    /// </summary>
    /// <param name="version">The Office file format version.</param>
    /// <returns>Returns true if the element is defined in the specified version.</returns>
    internal override bool IsInVersion(FileFormatVersions version)
    {
		if((15 & (int)version) > 0)
		{
			return true;
		}
		return false;
    }
=======
    internal override bool IsInVersion(FileFormatVersions version) => version.AtLeast(FileFormatVersions.Office2007);
>>>>>>> 97dfc39d
    

    	private static readonly string[] attributeTagNames = { "relativeFrom" };
    private static readonly byte[] attributeNamespaceIds = { 0 };
    
    internal override string[] AttributeTagNames => attributeTagNames;
    
    internal override byte[] AttributeNamespaceIds => attributeNamespaceIds;
    

    
        /// <summary>
    /// <para> Vertical Position Relative Base.</para>
    /// <para>Represents the following attribute in the schema: relativeFrom </para>
    /// </summary>
    [SchemaAttr(0, "relativeFrom")]
    public EnumValue<DocumentFormat.OpenXml.Drawing.Wordprocessing.VerticalRelativePositionValues> RelativeFrom
    {
        get { return (EnumValue<DocumentFormat.OpenXml.Drawing.Wordprocessing.VerticalRelativePositionValues>)Attributes[0]; }
        set { Attributes[0] = value; }
    }
    

    /// <summary>
    /// Initializes a new instance of the VerticalPosition class.
    /// </summary>
    public VerticalPosition():base(){}
    
        /// <summary>
    ///Initializes a new instance of the VerticalPosition class with the specified child elements.
    /// </summary>
    /// <param name="childElements">Specifies the child elements.</param>
    public VerticalPosition(System.Collections.Generic.IEnumerable<OpenXmlElement> childElements)
        : base(childElements)
    { 
    }
    
    /// <summary>
    /// Initializes a new instance of the VerticalPosition class with the specified child elements.
    /// </summary>
    /// <param name="childElements">Specifies the child elements.</param>
    public VerticalPosition(params OpenXmlElement[] childElements) : base(childElements)
    {
    }
    
    /// <summary>
    /// Initializes a new instance of the VerticalPosition class from outer XML.
    /// </summary>
    /// <param name="outerXml">Specifies the outer XML of the element.</param>
    public VerticalPosition(string outerXml)
        : base(outerXml)
    {
    }
  
     
    
    [System.Diagnostics.CodeAnalysis.SuppressMessage("Microsoft.Maintainability", "CA1502:AvoidExcessiveComplexity")]
internal override OpenXmlElement ElementFactory(byte namespaceId, string name)
{
    if( 16 == namespaceId && "align" == name)
    return new VerticalAlignment();
    
if( 16 == namespaceId && "posOffset" == name)
    return new PositionOffset();
    
if( 51 == namespaceId && "pctPosVOffset" == name)
    return new DocumentFormat.OpenXml.Office2010.Word.Drawing.PercentagePositionVerticalOffset();
    

    return null;
}

        private static readonly string[] eleTagNames = { "align","posOffset","pctPosVOffset" };
    private static readonly byte[] eleNamespaceIds = { 16,16,51 };
    
    internal override string[] ElementTagNames => eleTagNames;
    
    internal override byte[] ElementNamespaceIds => eleNamespaceIds;
    internal override OpenXmlCompositeType OpenXmlCompositeType => OpenXmlCompositeType.OneChoice;
    
        /// <summary>
    /// <para> Relative Vertical Alignment.</para>
    /// <para> Represents the following element tag in the schema: wp:align </para>
    /// </summary>
    /// <remark>
    /// xmlns:wp = http://schemas.openxmlformats.org/drawingml/2006/wordprocessingDrawing
    /// </remark>
    public VerticalAlignment VerticalAlignment
    {
        get => GetElement<VerticalAlignment>(0);
        set => SetElement(0, value);
    }
    /// <summary>
    /// <para> PositionOffset.</para>
    /// <para> Represents the following element tag in the schema: wp:posOffset </para>
    /// </summary>
    /// <remark>
    /// xmlns:wp = http://schemas.openxmlformats.org/drawingml/2006/wordprocessingDrawing
    /// </remark>
    public PositionOffset PositionOffset
    {
        get => GetElement<PositionOffset>(1);
        set => SetElement(1, value);
    }
    /// <summary>
    /// <para> PercentagePositionVerticalOffset.</para>
    /// <para> Represents the following element tag in the schema: wp14:pctPosVOffset </para>
    /// </summary>
    /// <remark>
    /// xmlns:wp14 = http://schemas.microsoft.com/office/word/2010/wordprocessingDrawing
    /// </remark>
    public DocumentFormat.OpenXml.Office2010.Word.Drawing.PercentagePositionVerticalOffset PercentagePositionVerticalOffset
    {
        get => GetElement<DocumentFormat.OpenXml.Office2010.Word.Drawing.PercentagePositionVerticalOffset>(2);
        set => SetElement(2, value);
    }


    internal override OpenXmlSimpleType AttributeFactory(byte namespaceId, string name)
{
    if( 0 == namespaceId && "relativeFrom" == name)
    return new EnumValue<DocumentFormat.OpenXml.Drawing.Wordprocessing.VerticalRelativePositionValues>();
    

    
    return base.AttributeFactory(namespaceId, name);
}

    /// <inheritdoc/>
    public override OpenXmlElement CloneNode(bool deep) => CloneImp<VerticalPosition>(deep);

}
/// <summary>
/// <para>Inline Drawing Object Extents.</para>
/// <para>This class is available in Office 2007 or above.</para>
/// <para> When the object is serialized out as xml, its qualified name is wp:extent.</para>
/// </summary>

[System.CodeDom.Compiler.GeneratedCode("DomGen", "3.0")]
[OfficeAvailability(FileFormatVersions.Office2007)]
public partial class Extent : OpenXmlLeafElement
{
    internal const int ElementTypeIdConst = 10774;
    /// <inheritdoc/>
    public override string LocalName => "extent";
    
    internal override byte NamespaceId => 16;
    
    internal override int ElementTypeId => ElementTypeIdConst;
   
<<<<<<< HEAD
    /// <summary>
    /// Whether this element is available in a specific version of Office Application.
    /// </summary>
    /// <param name="version">The Office file format version.</param>
    /// <returns>Returns true if the element is defined in the specified version.</returns>
    internal override bool IsInVersion(FileFormatVersions version)
    {
		if((15 & (int)version) > 0)
		{
			return true;
		}
		return false;
    }
=======
    internal override bool IsInVersion(FileFormatVersions version) => version.AtLeast(FileFormatVersions.Office2007);
>>>>>>> 97dfc39d
    

    	private static readonly string[] attributeTagNames = { "cx","cy" };
    private static readonly byte[] attributeNamespaceIds = { 0,0 };
    
    internal override string[] AttributeTagNames => attributeTagNames;
    
    internal override byte[] AttributeNamespaceIds => attributeNamespaceIds;
    

    
        /// <summary>
    /// <para> Extent Length.</para>
    /// <para>Represents the following attribute in the schema: cx </para>
    /// </summary>
    [SchemaAttr(0, "cx")]
    public Int64Value Cx
    {
        get { return (Int64Value)Attributes[0]; }
        set { Attributes[0] = value; }
    }
    
    /// <summary>
    /// <para> Extent Width.</para>
    /// <para>Represents the following attribute in the schema: cy </para>
    /// </summary>
    [SchemaAttr(0, "cy")]
    public Int64Value Cy
    {
        get { return (Int64Value)Attributes[1]; }
        set { Attributes[1] = value; }
    }
    

    /// <summary>
    /// Initializes a new instance of the Extent class.
    /// </summary>
    public Extent():base(){}
    
      
     
    
    
    
    internal override OpenXmlSimpleType AttributeFactory(byte namespaceId, string name)
{
    if( 0 == namespaceId && "cx" == name)
    return new Int64Value();
    
if( 0 == namespaceId && "cy" == name)
    return new Int64Value();
    

    
    return base.AttributeFactory(namespaceId, name);
}

    /// <inheritdoc/>
    public override OpenXmlElement CloneNode(bool deep) => CloneImp<Extent>(deep);

}
/// <summary>
/// <para>Drawing Object Non-Visual Properties.</para>
/// <para>This class is available in Office 2007 or above.</para>
/// <para> When the object is serialized out as xml, its qualified name is wp:docPr.</para>
/// </summary>
/// <remarks>
/// The following table lists the possible child types:
/// <list type="bullet">
///<item><description>DocumentFormat.OpenXml.Drawing.HyperlinkOnClick &lt;a:hlinkClick></description></item>
///<item><description>DocumentFormat.OpenXml.Drawing.HyperlinkOnHover &lt;a:hlinkHover></description></item>
///<item><description>DocumentFormat.OpenXml.Drawing.NonVisualDrawingPropertiesExtensionList &lt;a:extLst></description></item>
/// </list>
/// </remarks>

    [ChildElementInfo(typeof(DocumentFormat.OpenXml.Drawing.HyperlinkOnClick))]
    [ChildElementInfo(typeof(DocumentFormat.OpenXml.Drawing.HyperlinkOnHover))]
    [ChildElementInfo(typeof(DocumentFormat.OpenXml.Drawing.NonVisualDrawingPropertiesExtensionList))]
[System.CodeDom.Compiler.GeneratedCode("DomGen", "3.0")]
[OfficeAvailability(FileFormatVersions.Office2007)]
public partial class DocProperties : OpenXmlCompositeElement
{
    internal const int ElementTypeIdConst = 10775;
    /// <inheritdoc/>
    public override string LocalName => "docPr";
    
    internal override byte NamespaceId => 16;
    
    internal override int ElementTypeId => ElementTypeIdConst;
   
<<<<<<< HEAD
    /// <summary>
    /// Whether this element is available in a specific version of Office Application.
    /// </summary>
    /// <param name="version">The Office file format version.</param>
    /// <returns>Returns true if the element is defined in the specified version.</returns>
    internal override bool IsInVersion(FileFormatVersions version)
    {
		if((15 & (int)version) > 0)
		{
			return true;
		}
		return false;
    }
=======
    internal override bool IsInVersion(FileFormatVersions version) => version.AtLeast(FileFormatVersions.Office2007);
>>>>>>> 97dfc39d
    

    	private static readonly string[] attributeTagNames = { "id","name","descr","hidden","title" };
    private static readonly byte[] attributeNamespaceIds = { 0,0,0,0,0 };
    
    internal override string[] AttributeTagNames => attributeTagNames;
    
    internal override byte[] AttributeNamespaceIds => attributeNamespaceIds;
    

    
        /// <summary>
    /// <para> id.</para>
    /// <para>Represents the following attribute in the schema: id </para>
    /// </summary>
    [SchemaAttr(0, "id")]
    public UInt32Value Id
    {
        get { return (UInt32Value)Attributes[0]; }
        set { Attributes[0] = value; }
    }
    
    /// <summary>
    /// <para> name.</para>
    /// <para>Represents the following attribute in the schema: name </para>
    /// </summary>
    [SchemaAttr(0, "name")]
    public StringValue Name
    {
        get { return (StringValue)Attributes[1]; }
        set { Attributes[1] = value; }
    }
    
    /// <summary>
    /// <para> descr.</para>
    /// <para>Represents the following attribute in the schema: descr </para>
    /// </summary>
    [SchemaAttr(0, "descr")]
    public StringValue Description
    {
        get { return (StringValue)Attributes[2]; }
        set { Attributes[2] = value; }
    }
    
    /// <summary>
    /// <para> hidden.</para>
    /// <para>Represents the following attribute in the schema: hidden </para>
    /// </summary>
    [SchemaAttr(0, "hidden")]
    public BooleanValue Hidden
    {
        get { return (BooleanValue)Attributes[3]; }
        set { Attributes[3] = value; }
    }
    
    /// <summary>
    /// <para> title.</para>
    /// <para>Represents the following attribute in the schema: title </para>
    /// </summary>
    [SchemaAttr(0, "title")]
    public StringValue Title
    {
        get { return (StringValue)Attributes[4]; }
        set { Attributes[4] = value; }
    }
    

    /// <summary>
    /// Initializes a new instance of the DocProperties class.
    /// </summary>
    public DocProperties():base(){}
    
        /// <summary>
    ///Initializes a new instance of the DocProperties class with the specified child elements.
    /// </summary>
    /// <param name="childElements">Specifies the child elements.</param>
    public DocProperties(System.Collections.Generic.IEnumerable<OpenXmlElement> childElements)
        : base(childElements)
    { 
    }
    
    /// <summary>
    /// Initializes a new instance of the DocProperties class with the specified child elements.
    /// </summary>
    /// <param name="childElements">Specifies the child elements.</param>
    public DocProperties(params OpenXmlElement[] childElements) : base(childElements)
    {
    }
    
    /// <summary>
    /// Initializes a new instance of the DocProperties class from outer XML.
    /// </summary>
    /// <param name="outerXml">Specifies the outer XML of the element.</param>
    public DocProperties(string outerXml)
        : base(outerXml)
    {
    }
  
     
    
    [System.Diagnostics.CodeAnalysis.SuppressMessage("Microsoft.Maintainability", "CA1502:AvoidExcessiveComplexity")]
internal override OpenXmlElement ElementFactory(byte namespaceId, string name)
{
    if( 10 == namespaceId && "hlinkClick" == name)
    return new DocumentFormat.OpenXml.Drawing.HyperlinkOnClick();
    
if( 10 == namespaceId && "hlinkHover" == name)
    return new DocumentFormat.OpenXml.Drawing.HyperlinkOnHover();
    
if( 10 == namespaceId && "extLst" == name)
    return new DocumentFormat.OpenXml.Drawing.NonVisualDrawingPropertiesExtensionList();
    

    return null;
}

        private static readonly string[] eleTagNames = { "hlinkClick","hlinkHover","extLst" };
    private static readonly byte[] eleNamespaceIds = { 10,10,10 };
    
    internal override string[] ElementTagNames => eleTagNames;
    
    internal override byte[] ElementNamespaceIds => eleNamespaceIds;
    internal override OpenXmlCompositeType OpenXmlCompositeType => OpenXmlCompositeType.OneSequence;
    
        /// <summary>
    /// <para> HyperlinkOnClick.</para>
    /// <para> Represents the following element tag in the schema: a:hlinkClick </para>
    /// </summary>
    /// <remark>
    /// xmlns:a = http://schemas.openxmlformats.org/drawingml/2006/main
    /// </remark>
    public DocumentFormat.OpenXml.Drawing.HyperlinkOnClick HyperlinkOnClick
    {
        get => GetElement<DocumentFormat.OpenXml.Drawing.HyperlinkOnClick>(0);
        set => SetElement(0, value);
    }
    /// <summary>
    /// <para> HyperlinkOnHover.</para>
    /// <para> Represents the following element tag in the schema: a:hlinkHover </para>
    /// </summary>
    /// <remark>
    /// xmlns:a = http://schemas.openxmlformats.org/drawingml/2006/main
    /// </remark>
    public DocumentFormat.OpenXml.Drawing.HyperlinkOnHover HyperlinkOnHover
    {
        get => GetElement<DocumentFormat.OpenXml.Drawing.HyperlinkOnHover>(1);
        set => SetElement(1, value);
    }
    /// <summary>
    /// <para> NonVisualDrawingPropertiesExtensionList.</para>
    /// <para> Represents the following element tag in the schema: a:extLst </para>
    /// </summary>
    /// <remark>
    /// xmlns:a = http://schemas.openxmlformats.org/drawingml/2006/main
    /// </remark>
    public DocumentFormat.OpenXml.Drawing.NonVisualDrawingPropertiesExtensionList NonVisualDrawingPropertiesExtensionList
    {
        get => GetElement<DocumentFormat.OpenXml.Drawing.NonVisualDrawingPropertiesExtensionList>(2);
        set => SetElement(2, value);
    }


    internal override OpenXmlSimpleType AttributeFactory(byte namespaceId, string name)
{
    if( 0 == namespaceId && "id" == name)
    return new UInt32Value();
    
if( 0 == namespaceId && "name" == name)
    return new StringValue();
    
if( 0 == namespaceId && "descr" == name)
    return new StringValue();
    
if( 0 == namespaceId && "hidden" == name)
    return new BooleanValue();
    
if( 0 == namespaceId && "title" == name)
    return new StringValue();
    

    
    return base.AttributeFactory(namespaceId, name);
}

    /// <inheritdoc/>
    public override OpenXmlElement CloneNode(bool deep) => CloneImp<DocProperties>(deep);

}
/// <summary>
/// <para>Defines the NonVisualGraphicFrameDrawingProperties Class.</para>
/// <para>This class is available in Office 2007 or above.</para>
/// <para> When the object is serialized out as xml, its qualified name is wp:cNvGraphicFramePr.</para>
/// </summary>
/// <remarks>
/// The following table lists the possible child types:
/// <list type="bullet">
///<item><description>DocumentFormat.OpenXml.Drawing.GraphicFrameLocks &lt;a:graphicFrameLocks></description></item>
///<item><description>DocumentFormat.OpenXml.Drawing.ExtensionList &lt;a:extLst></description></item>
/// </list>
/// </remarks>

    [ChildElementInfo(typeof(DocumentFormat.OpenXml.Drawing.GraphicFrameLocks))]
    [ChildElementInfo(typeof(DocumentFormat.OpenXml.Drawing.ExtensionList))]
[System.CodeDom.Compiler.GeneratedCode("DomGen", "3.0")]
[OfficeAvailability(FileFormatVersions.Office2007)]
public partial class NonVisualGraphicFrameDrawingProperties : OpenXmlCompositeElement
{
    internal const int ElementTypeIdConst = 10776;
    /// <inheritdoc/>
    public override string LocalName => "cNvGraphicFramePr";
    
    internal override byte NamespaceId => 16;
    
    internal override int ElementTypeId => ElementTypeIdConst;
   
<<<<<<< HEAD
    /// <summary>
    /// Whether this element is available in a specific version of Office Application.
    /// </summary>
    /// <param name="version">The Office file format version.</param>
    /// <returns>Returns true if the element is defined in the specified version.</returns>
    internal override bool IsInVersion(FileFormatVersions version)
    {
		if((15 & (int)version) > 0)
		{
			return true;
		}
		return false;
    }
=======
    internal override bool IsInVersion(FileFormatVersions version) => version.AtLeast(FileFormatVersions.Office2007);
>>>>>>> 97dfc39d
    

    
    
    
    /// <summary>
    /// Initializes a new instance of the NonVisualGraphicFrameDrawingProperties class.
    /// </summary>
    public NonVisualGraphicFrameDrawingProperties():base(){}
    
        /// <summary>
    ///Initializes a new instance of the NonVisualGraphicFrameDrawingProperties class with the specified child elements.
    /// </summary>
    /// <param name="childElements">Specifies the child elements.</param>
    public NonVisualGraphicFrameDrawingProperties(System.Collections.Generic.IEnumerable<OpenXmlElement> childElements)
        : base(childElements)
    { 
    }
    
    /// <summary>
    /// Initializes a new instance of the NonVisualGraphicFrameDrawingProperties class with the specified child elements.
    /// </summary>
    /// <param name="childElements">Specifies the child elements.</param>
    public NonVisualGraphicFrameDrawingProperties(params OpenXmlElement[] childElements) : base(childElements)
    {
    }
    
    /// <summary>
    /// Initializes a new instance of the NonVisualGraphicFrameDrawingProperties class from outer XML.
    /// </summary>
    /// <param name="outerXml">Specifies the outer XML of the element.</param>
    public NonVisualGraphicFrameDrawingProperties(string outerXml)
        : base(outerXml)
    {
    }
  
     
    
    [System.Diagnostics.CodeAnalysis.SuppressMessage("Microsoft.Maintainability", "CA1502:AvoidExcessiveComplexity")]
internal override OpenXmlElement ElementFactory(byte namespaceId, string name)
{
    if( 10 == namespaceId && "graphicFrameLocks" == name)
    return new DocumentFormat.OpenXml.Drawing.GraphicFrameLocks();
    
if( 10 == namespaceId && "extLst" == name)
    return new DocumentFormat.OpenXml.Drawing.ExtensionList();
    

    return null;
}

        private static readonly string[] eleTagNames = { "graphicFrameLocks","extLst" };
    private static readonly byte[] eleNamespaceIds = { 10,10 };
    
    internal override string[] ElementTagNames => eleTagNames;
    
    internal override byte[] ElementNamespaceIds => eleNamespaceIds;
    internal override OpenXmlCompositeType OpenXmlCompositeType => OpenXmlCompositeType.OneSequence;
    
        /// <summary>
    /// <para> Graphic Frame Locks.</para>
    /// <para> Represents the following element tag in the schema: a:graphicFrameLocks </para>
    /// </summary>
    /// <remark>
    /// xmlns:a = http://schemas.openxmlformats.org/drawingml/2006/main
    /// </remark>
    public DocumentFormat.OpenXml.Drawing.GraphicFrameLocks GraphicFrameLocks
    {
        get => GetElement<DocumentFormat.OpenXml.Drawing.GraphicFrameLocks>(0);
        set => SetElement(0, value);
    }
    /// <summary>
    /// <para> ExtensionList.</para>
    /// <para> Represents the following element tag in the schema: a:extLst </para>
    /// </summary>
    /// <remark>
    /// xmlns:a = http://schemas.openxmlformats.org/drawingml/2006/main
    /// </remark>
    public DocumentFormat.OpenXml.Drawing.ExtensionList ExtensionList
    {
        get => GetElement<DocumentFormat.OpenXml.Drawing.ExtensionList>(1);
        set => SetElement(1, value);
    }


    
    /// <inheritdoc/>
    public override OpenXmlElement CloneNode(bool deep) => CloneImp<NonVisualGraphicFrameDrawingProperties>(deep);

}
/// <summary>
/// <para>Relative Vertical Alignment.</para>
/// <para>This class is available in Office 2007 or above.</para>
/// <para> When the object is serialized out as xml, its qualified name is wp:align.</para>
/// </summary>

[System.CodeDom.Compiler.GeneratedCode("DomGen", "3.0")]
[OfficeAvailability(FileFormatVersions.Office2007)]
public partial class VerticalAlignment : OpenXmlLeafTextElement
{
    internal const int ElementTypeIdConst = 10777;
    /// <inheritdoc/>
    public override string LocalName => "align";
    
    internal override byte NamespaceId => 16;
    
    internal override int ElementTypeId => ElementTypeIdConst;
   
<<<<<<< HEAD
    /// <summary>
    /// Whether this element is available in a specific version of Office Application.
    /// </summary>
    /// <param name="version">The Office file format version.</param>
    /// <returns>Returns true if the element is defined in the specified version.</returns>
    internal override bool IsInVersion(FileFormatVersions version)
    {
		if((15 & (int)version) > 0)
		{
			return true;
		}
		return false;
    }
=======
    internal override bool IsInVersion(FileFormatVersions version) => version.AtLeast(FileFormatVersions.Office2007);
>>>>>>> 97dfc39d
    

    
    
    
    /// <summary>
    /// Initializes a new instance of the VerticalAlignment class.
    /// </summary>
    public VerticalAlignment():base(){}
    
      
        /// <summary>
    /// Initializes a new instance of the VerticalAlignment class with the specified text content.
    /// </summary>
    /// <param name="text">Specifies the text content of the element.</param>
    public VerticalAlignment(string text):base(text)
    {
    }
    
    internal override OpenXmlSimpleType InnerTextToValue(string text)
    {
		return new EnumValue<DocumentFormat.OpenXml.Drawing.Wordprocessing.VerticalAlignmentValues>(){ InnerText = text };
    }
    
 
    
    
    
    
    /// <inheritdoc/>
    public override OpenXmlElement CloneNode(bool deep) => CloneImp<VerticalAlignment>(deep);

}
/// <summary>
/// <para>Defines the PositionOffset Class.</para>
/// <para>This class is available in Office 2007 or above.</para>
/// <para> When the object is serialized out as xml, its qualified name is wp:posOffset.</para>
/// </summary>

[System.CodeDom.Compiler.GeneratedCode("DomGen", "3.0")]
[OfficeAvailability(FileFormatVersions.Office2007)]
public partial class PositionOffset : OpenXmlLeafTextElement
{
    internal const int ElementTypeIdConst = 10778;
    /// <inheritdoc/>
    public override string LocalName => "posOffset";
    
    internal override byte NamespaceId => 16;
    
    internal override int ElementTypeId => ElementTypeIdConst;
   
<<<<<<< HEAD
    /// <summary>
    /// Whether this element is available in a specific version of Office Application.
    /// </summary>
    /// <param name="version">The Office file format version.</param>
    /// <returns>Returns true if the element is defined in the specified version.</returns>
    internal override bool IsInVersion(FileFormatVersions version)
    {
		if((15 & (int)version) > 0)
		{
			return true;
		}
		return false;
    }
=======
    internal override bool IsInVersion(FileFormatVersions version) => version.AtLeast(FileFormatVersions.Office2007);
>>>>>>> 97dfc39d
    

    
    
    
    /// <summary>
    /// Initializes a new instance of the PositionOffset class.
    /// </summary>
    public PositionOffset():base(){}
    
      
        /// <summary>
    /// Initializes a new instance of the PositionOffset class with the specified text content.
    /// </summary>
    /// <param name="text">Specifies the text content of the element.</param>
    public PositionOffset(string text):base(text)
    {
    }
    
    internal override OpenXmlSimpleType InnerTextToValue(string text)
    {
		return new Int32Value(){ InnerText = text };
    }
    
 
    
    
    
    
    /// <inheritdoc/>
    public override OpenXmlElement CloneNode(bool deep) => CloneImp<PositionOffset>(deep);

}
/// <summary>
/// <para>Relative Horizontal Alignment.</para>
/// <para>This class is available in Office 2007 or above.</para>
/// <para> When the object is serialized out as xml, its qualified name is wp:align.</para>
/// </summary>

[System.CodeDom.Compiler.GeneratedCode("DomGen", "3.0")]
[OfficeAvailability(FileFormatVersions.Office2007)]
public partial class HorizontalAlignment : OpenXmlLeafTextElement
{
    internal const int ElementTypeIdConst = 10779;
    /// <inheritdoc/>
    public override string LocalName => "align";
    
    internal override byte NamespaceId => 16;
    
    internal override int ElementTypeId => ElementTypeIdConst;
   
<<<<<<< HEAD
    /// <summary>
    /// Whether this element is available in a specific version of Office Application.
    /// </summary>
    /// <param name="version">The Office file format version.</param>
    /// <returns>Returns true if the element is defined in the specified version.</returns>
    internal override bool IsInVersion(FileFormatVersions version)
    {
		if((15 & (int)version) > 0)
		{
			return true;
		}
		return false;
    }
=======
    internal override bool IsInVersion(FileFormatVersions version) => version.AtLeast(FileFormatVersions.Office2007);
>>>>>>> 97dfc39d
    

    
    
    
    /// <summary>
    /// Initializes a new instance of the HorizontalAlignment class.
    /// </summary>
    public HorizontalAlignment():base(){}
    
      
        /// <summary>
    /// Initializes a new instance of the HorizontalAlignment class with the specified text content.
    /// </summary>
    /// <param name="text">Specifies the text content of the element.</param>
    public HorizontalAlignment(string text):base(text)
    {
    }
    
    internal override OpenXmlSimpleType InnerTextToValue(string text)
    {
		return new EnumValue<DocumentFormat.OpenXml.Drawing.Wordprocessing.HorizontalAlignmentValues>(){ InnerText = text };
    }
    
 
    
    
    
    
    /// <inheritdoc/>
    public override OpenXmlElement CloneNode(bool deep) => CloneImp<HorizontalAlignment>(deep);

}
/// <summary>
/// Text Wrapping Location 
/// </summary> 
[System.CodeDom.Compiler.GeneratedCode("DomGen", "2.0")]
public enum WrapTextValues
{  
	///<summary>
///Both Sides.
///<para>When the item is serialized out as xml, its value is "bothSides".</para>
///</summary>
[EnumString("bothSides")]
BothSides,
///<summary>
///Left Side Only.
///<para>When the item is serialized out as xml, its value is "left".</para>
///</summary>
[EnumString("left")]
Left,
///<summary>
///Right Side Only.
///<para>When the item is serialized out as xml, its value is "right".</para>
///</summary>
[EnumString("right")]
Right,
///<summary>
///Largest Side Only.
///<para>When the item is serialized out as xml, its value is "largest".</para>
///</summary>
[EnumString("largest")]
Largest,
 
}
/// <summary>
/// Relative Horizontal Alignment Positions 
/// </summary> 
[System.CodeDom.Compiler.GeneratedCode("DomGen", "2.0")]
public enum HorizontalAlignmentValues
{  
	///<summary>
///Left Alignment.
///<para>When the item is serialized out as xml, its value is "left".</para>
///</summary>
[EnumString("left")]
Left,
///<summary>
///Right Alignment.
///<para>When the item is serialized out as xml, its value is "right".</para>
///</summary>
[EnumString("right")]
Right,
///<summary>
///Center Alignment.
///<para>When the item is serialized out as xml, its value is "center".</para>
///</summary>
[EnumString("center")]
Center,
///<summary>
///Inside.
///<para>When the item is serialized out as xml, its value is "inside".</para>
///</summary>
[EnumString("inside")]
Inside,
///<summary>
///Outside.
///<para>When the item is serialized out as xml, its value is "outside".</para>
///</summary>
[EnumString("outside")]
Outside,
 
}
/// <summary>
/// Horizontal Relative Positioning 
/// </summary> 
[System.CodeDom.Compiler.GeneratedCode("DomGen", "2.0")]
public enum HorizontalRelativePositionValues
{  
	///<summary>
///Page Margin.
///<para>When the item is serialized out as xml, its value is "margin".</para>
///</summary>
[EnumString("margin")]
Margin,
///<summary>
///Page Edge.
///<para>When the item is serialized out as xml, its value is "page".</para>
///</summary>
[EnumString("page")]
Page,
///<summary>
///Column.
///<para>When the item is serialized out as xml, its value is "column".</para>
///</summary>
[EnumString("column")]
Column,
///<summary>
///Character.
///<para>When the item is serialized out as xml, its value is "character".</para>
///</summary>
[EnumString("character")]
Character,
///<summary>
///Left Margin.
///<para>When the item is serialized out as xml, its value is "leftMargin".</para>
///</summary>
[EnumString("leftMargin")]
LeftMargin,
///<summary>
///Right Margin.
///<para>When the item is serialized out as xml, its value is "rightMargin".</para>
///</summary>
[EnumString("rightMargin")]
RightMargin,
///<summary>
///Inside Margin.
///<para>When the item is serialized out as xml, its value is "insideMargin".</para>
///</summary>
[EnumString("insideMargin")]
InsideMargin,
///<summary>
///Outside Margin.
///<para>When the item is serialized out as xml, its value is "outsideMargin".</para>
///</summary>
[EnumString("outsideMargin")]
OutsideMargin,
 
}
/// <summary>
/// Vertical Alignment Definition 
/// </summary> 
[System.CodeDom.Compiler.GeneratedCode("DomGen", "2.0")]
public enum VerticalAlignmentValues
{  
	///<summary>
///Top.
///<para>When the item is serialized out as xml, its value is "top".</para>
///</summary>
[EnumString("top")]
Top,
///<summary>
///Bottom.
///<para>When the item is serialized out as xml, its value is "bottom".</para>
///</summary>
[EnumString("bottom")]
Bottom,
///<summary>
///Center Alignment.
///<para>When the item is serialized out as xml, its value is "center".</para>
///</summary>
[EnumString("center")]
Center,
///<summary>
///Inside.
///<para>When the item is serialized out as xml, its value is "inside".</para>
///</summary>
[EnumString("inside")]
Inside,
///<summary>
///Outside.
///<para>When the item is serialized out as xml, its value is "outside".</para>
///</summary>
[EnumString("outside")]
Outside,
 
}
/// <summary>
/// Vertical Relative Positioning 
/// </summary> 
[System.CodeDom.Compiler.GeneratedCode("DomGen", "2.0")]
public enum VerticalRelativePositionValues
{  
	///<summary>
///Page Margin.
///<para>When the item is serialized out as xml, its value is "margin".</para>
///</summary>
[EnumString("margin")]
Margin,
///<summary>
///Page Edge.
///<para>When the item is serialized out as xml, its value is "page".</para>
///</summary>
[EnumString("page")]
Page,
///<summary>
///Paragraph.
///<para>When the item is serialized out as xml, its value is "paragraph".</para>
///</summary>
[EnumString("paragraph")]
Paragraph,
///<summary>
///Line.
///<para>When the item is serialized out as xml, its value is "line".</para>
///</summary>
[EnumString("line")]
Line,
///<summary>
///Top Margin.
///<para>When the item is serialized out as xml, its value is "topMargin".</para>
///</summary>
[EnumString("topMargin")]
TopMargin,
///<summary>
///Bottom Margin.
///<para>When the item is serialized out as xml, its value is "bottomMargin".</para>
///</summary>
[EnumString("bottomMargin")]
BottomMargin,
///<summary>
///Inside Margin.
///<para>When the item is serialized out as xml, its value is "insideMargin".</para>
///</summary>
[EnumString("insideMargin")]
InsideMargin,
///<summary>
///Outside Margin.
///<para>When the item is serialized out as xml, its value is "outsideMargin".</para>
///</summary>
[EnumString("outsideMargin")]
OutsideMargin,
 
}
}
 
 <|MERGE_RESOLUTION|>--- conflicted
+++ resolved
@@ -28,23 +28,7 @@
     
     internal override int ElementTypeId => ElementTypeIdConst;
    
-<<<<<<< HEAD
-    /// <summary>
-    /// Whether this element is available in a specific version of Office Application.
-    /// </summary>
-    /// <param name="version">The Office file format version.</param>
-    /// <returns>Returns true if the element is defined in the specified version.</returns>
-    internal override bool IsInVersion(FileFormatVersions version)
-    {
-		if((15 & (int)version) > 0)
-		{
-			return true;
-		}
-		return false;
-    }
-=======
     internal override bool IsInVersion(FileFormatVersions version) => version.AtLeast(FileFormatVersions.Office2007);
->>>>>>> 97dfc39d
     
 
     
@@ -90,23 +74,7 @@
     
     internal override int ElementTypeId => ElementTypeIdConst;
    
-<<<<<<< HEAD
-    /// <summary>
-    /// Whether this element is available in a specific version of Office Application.
-    /// </summary>
-    /// <param name="version">The Office file format version.</param>
-    /// <returns>Returns true if the element is defined in the specified version.</returns>
-    internal override bool IsInVersion(FileFormatVersions version)
-    {
-		if((15 & (int)version) > 0)
-		{
-			return true;
-		}
-		return false;
-    }
-=======
     internal override bool IsInVersion(FileFormatVersions version) => version.AtLeast(FileFormatVersions.Office2007);
->>>>>>> 97dfc39d
     
 
     	private static readonly string[] attributeTagNames = { "wrapText","distT","distB","distL","distR" };
@@ -290,23 +258,7 @@
     
     internal override int ElementTypeId => ElementTypeIdConst;
    
-<<<<<<< HEAD
-    /// <summary>
-    /// Whether this element is available in a specific version of Office Application.
-    /// </summary>
-    /// <param name="version">The Office file format version.</param>
-    /// <returns>Returns true if the element is defined in the specified version.</returns>
-    internal override bool IsInVersion(FileFormatVersions version)
-    {
-		if((15 & (int)version) > 0)
-		{
-			return true;
-		}
-		return false;
-    }
-=======
     internal override bool IsInVersion(FileFormatVersions version) => version.AtLeast(FileFormatVersions.Office2007);
->>>>>>> 97dfc39d
     
 
     	private static readonly string[] attributeTagNames = { "wrapText","distL","distR" };
@@ -462,23 +414,7 @@
     
     internal override int ElementTypeId => ElementTypeIdConst;
    
-<<<<<<< HEAD
-    /// <summary>
-    /// Whether this element is available in a specific version of Office Application.
-    /// </summary>
-    /// <param name="version">The Office file format version.</param>
-    /// <returns>Returns true if the element is defined in the specified version.</returns>
-    internal override bool IsInVersion(FileFormatVersions version)
-    {
-		if((15 & (int)version) > 0)
-		{
-			return true;
-		}
-		return false;
-    }
-=======
     internal override bool IsInVersion(FileFormatVersions version) => version.AtLeast(FileFormatVersions.Office2007);
->>>>>>> 97dfc39d
     
 
     	private static readonly string[] attributeTagNames = { "wrapText","distL","distR" };
@@ -634,23 +570,7 @@
     
     internal override int ElementTypeId => ElementTypeIdConst;
    
-<<<<<<< HEAD
-    /// <summary>
-    /// Whether this element is available in a specific version of Office Application.
-    /// </summary>
-    /// <param name="version">The Office file format version.</param>
-    /// <returns>Returns true if the element is defined in the specified version.</returns>
-    internal override bool IsInVersion(FileFormatVersions version)
-    {
-		if((15 & (int)version) > 0)
-		{
-			return true;
-		}
-		return false;
-    }
-=======
     internal override bool IsInVersion(FileFormatVersions version) => version.AtLeast(FileFormatVersions.Office2007);
->>>>>>> 97dfc39d
     
 
     	private static readonly string[] attributeTagNames = { "distT","distB" };
@@ -800,23 +720,7 @@
     
     internal override int ElementTypeId => ElementTypeIdConst;
    
-<<<<<<< HEAD
-    /// <summary>
-    /// Whether this element is available in a specific version of Office Application.
-    /// </summary>
-    /// <param name="version">The Office file format version.</param>
-    /// <returns>Returns true if the element is defined in the specified version.</returns>
-    internal override bool IsInVersion(FileFormatVersions version)
-    {
-		if((15 & (int)version) > 0)
-		{
-			return true;
-		}
-		return false;
-    }
-=======
     internal override bool IsInVersion(FileFormatVersions version) => version.AtLeast(FileFormatVersions.Office2007);
->>>>>>> 97dfc39d
     
 
     	private static readonly string[] attributeTagNames = { "distT","distB","distL","distR","anchorId","editId" };
@@ -1092,16 +996,10 @@
     [ChildElementInfo(typeof(DocProperties))]
     [ChildElementInfo(typeof(NonVisualGraphicFrameDrawingProperties))]
     [ChildElementInfo(typeof(DocumentFormat.OpenXml.Drawing.Graphic))]
-<<<<<<< HEAD
-    [ChildElementInfo(typeof(DocumentFormat.OpenXml.Office2010.Word.Drawing.RelativeWidth),(FileFormatVersions)14)]
-    [ChildElementInfo(typeof(DocumentFormat.OpenXml.Office2010.Word.Drawing.RelativeHeight),(FileFormatVersions)14)]
-[System.CodeDom.Compiler.GeneratedCode("DomGen", "2.0")]
-=======
     [ChildElementInfo(typeof(DocumentFormat.OpenXml.Office2010.Word.Drawing.RelativeWidth), FileFormatVersions.Office2010)]
     [ChildElementInfo(typeof(DocumentFormat.OpenXml.Office2010.Word.Drawing.RelativeHeight), FileFormatVersions.Office2010)]
 [System.CodeDom.Compiler.GeneratedCode("DomGen", "3.0")]
 [OfficeAvailability(FileFormatVersions.Office2007)]
->>>>>>> 97dfc39d
 public partial class Anchor : OpenXmlCompositeElement
 {
     internal const int ElementTypeIdConst = 10766;
@@ -1112,23 +1010,7 @@
     
     internal override int ElementTypeId => ElementTypeIdConst;
    
-<<<<<<< HEAD
-    /// <summary>
-    /// Whether this element is available in a specific version of Office Application.
-    /// </summary>
-    /// <param name="version">The Office file format version.</param>
-    /// <returns>Returns true if the element is defined in the specified version.</returns>
-    internal override bool IsInVersion(FileFormatVersions version)
-    {
-		if((15 & (int)version) > 0)
-		{
-			return true;
-		}
-		return false;
-    }
-=======
     internal override bool IsInVersion(FileFormatVersions version) => version.AtLeast(FileFormatVersions.Office2007);
->>>>>>> 97dfc39d
     
 
     	private static readonly string[] attributeTagNames = { "distT","distB","distL","distR","simplePos","relativeHeight","behindDoc","locked","layoutInCell","hidden","allowOverlap","editId","anchorId" };
@@ -1511,23 +1393,7 @@
     
     internal override int ElementTypeId => ElementTypeIdConst;
    
-<<<<<<< HEAD
-    /// <summary>
-    /// Whether this element is available in a specific version of Office Application.
-    /// </summary>
-    /// <param name="version">The Office file format version.</param>
-    /// <returns>Returns true if the element is defined in the specified version.</returns>
-    internal override bool IsInVersion(FileFormatVersions version)
-    {
-		if((15 & (int)version) > 0)
-		{
-			return true;
-		}
-		return false;
-    }
-=======
     internal override bool IsInVersion(FileFormatVersions version) => version.AtLeast(FileFormatVersions.Office2007);
->>>>>>> 97dfc39d
     
 
     /// <summary>
@@ -1558,23 +1424,7 @@
     
     internal override int ElementTypeId => ElementTypeIdConst;
    
-<<<<<<< HEAD
-    /// <summary>
-    /// Whether this element is available in a specific version of Office Application.
-    /// </summary>
-    /// <param name="version">The Office file format version.</param>
-    /// <returns>Returns true if the element is defined in the specified version.</returns>
-    internal override bool IsInVersion(FileFormatVersions version)
-    {
-		if((15 & (int)version) > 0)
-		{
-			return true;
-		}
-		return false;
-    }
-=======
     internal override bool IsInVersion(FileFormatVersions version) => version.AtLeast(FileFormatVersions.Office2007);
->>>>>>> 97dfc39d
     
 
     /// <summary>
@@ -1605,23 +1455,7 @@
     
     internal override int ElementTypeId => ElementTypeIdConst;
    
-<<<<<<< HEAD
-    /// <summary>
-    /// Whether this element is available in a specific version of Office Application.
-    /// </summary>
-    /// <param name="version">The Office file format version.</param>
-    /// <returns>Returns true if the element is defined in the specified version.</returns>
-    internal override bool IsInVersion(FileFormatVersions version)
-    {
-		if((15 & (int)version) > 0)
-		{
-			return true;
-		}
-		return false;
-    }
-=======
     internal override bool IsInVersion(FileFormatVersions version) => version.AtLeast(FileFormatVersions.Office2007);
->>>>>>> 97dfc39d
     
 
     /// <summary>
@@ -1714,23 +1548,7 @@
     
     internal override int ElementTypeId => ElementTypeIdConst;
    
-<<<<<<< HEAD
-    /// <summary>
-    /// Whether this element is available in a specific version of Office Application.
-    /// </summary>
-    /// <param name="version">The Office file format version.</param>
-    /// <returns>Returns true if the element is defined in the specified version.</returns>
-    internal override bool IsInVersion(FileFormatVersions version)
-    {
-		if((15 & (int)version) > 0)
-		{
-			return true;
-		}
-		return false;
-    }
-=======
     internal override bool IsInVersion(FileFormatVersions version) => version.AtLeast(FileFormatVersions.Office2007);
->>>>>>> 97dfc39d
     
 
     	private static readonly string[] attributeTagNames = { "l","t","r","b" };
@@ -1847,23 +1665,7 @@
     
     internal override int ElementTypeId => ElementTypeIdConst;
    
-<<<<<<< HEAD
-    /// <summary>
-    /// Whether this element is available in a specific version of Office Application.
-    /// </summary>
-    /// <param name="version">The Office file format version.</param>
-    /// <returns>Returns true if the element is defined in the specified version.</returns>
-    internal override bool IsInVersion(FileFormatVersions version)
-    {
-		if((15 & (int)version) > 0)
-		{
-			return true;
-		}
-		return false;
-    }
-=======
     internal override bool IsInVersion(FileFormatVersions version) => version.AtLeast(FileFormatVersions.Office2007);
->>>>>>> 97dfc39d
     
 
     	private static readonly string[] attributeTagNames = { "edited" };
@@ -1985,14 +1787,9 @@
 
     [ChildElementInfo(typeof(HorizontalAlignment))]
     [ChildElementInfo(typeof(PositionOffset))]
-<<<<<<< HEAD
-    [ChildElementInfo(typeof(DocumentFormat.OpenXml.Office2010.Word.Drawing.PercentagePositionHeightOffset),(FileFormatVersions)14)]
-[System.CodeDom.Compiler.GeneratedCode("DomGen", "2.0")]
-=======
     [ChildElementInfo(typeof(DocumentFormat.OpenXml.Office2010.Word.Drawing.PercentagePositionHeightOffset), FileFormatVersions.Office2010)]
 [System.CodeDom.Compiler.GeneratedCode("DomGen", "3.0")]
 [OfficeAvailability(FileFormatVersions.Office2007)]
->>>>>>> 97dfc39d
 public partial class HorizontalPosition : OpenXmlCompositeElement
 {
     internal const int ElementTypeIdConst = 10772;
@@ -2003,23 +1800,7 @@
     
     internal override int ElementTypeId => ElementTypeIdConst;
    
-<<<<<<< HEAD
-    /// <summary>
-    /// Whether this element is available in a specific version of Office Application.
-    /// </summary>
-    /// <param name="version">The Office file format version.</param>
-    /// <returns>Returns true if the element is defined in the specified version.</returns>
-    internal override bool IsInVersion(FileFormatVersions version)
-    {
-		if((15 & (int)version) > 0)
-		{
-			return true;
-		}
-		return false;
-    }
-=======
     internal override bool IsInVersion(FileFormatVersions version) => version.AtLeast(FileFormatVersions.Office2007);
->>>>>>> 97dfc39d
     
 
     	private static readonly string[] attributeTagNames = { "relativeFrom" };
@@ -2168,14 +1949,9 @@
 
     [ChildElementInfo(typeof(VerticalAlignment))]
     [ChildElementInfo(typeof(PositionOffset))]
-<<<<<<< HEAD
-    [ChildElementInfo(typeof(DocumentFormat.OpenXml.Office2010.Word.Drawing.PercentagePositionVerticalOffset),(FileFormatVersions)14)]
-[System.CodeDom.Compiler.GeneratedCode("DomGen", "2.0")]
-=======
     [ChildElementInfo(typeof(DocumentFormat.OpenXml.Office2010.Word.Drawing.PercentagePositionVerticalOffset), FileFormatVersions.Office2010)]
 [System.CodeDom.Compiler.GeneratedCode("DomGen", "3.0")]
 [OfficeAvailability(FileFormatVersions.Office2007)]
->>>>>>> 97dfc39d
 public partial class VerticalPosition : OpenXmlCompositeElement
 {
     internal const int ElementTypeIdConst = 10773;
@@ -2186,23 +1962,7 @@
     
     internal override int ElementTypeId => ElementTypeIdConst;
    
-<<<<<<< HEAD
-    /// <summary>
-    /// Whether this element is available in a specific version of Office Application.
-    /// </summary>
-    /// <param name="version">The Office file format version.</param>
-    /// <returns>Returns true if the element is defined in the specified version.</returns>
-    internal override bool IsInVersion(FileFormatVersions version)
-    {
-		if((15 & (int)version) > 0)
-		{
-			return true;
-		}
-		return false;
-    }
-=======
     internal override bool IsInVersion(FileFormatVersions version) => version.AtLeast(FileFormatVersions.Office2007);
->>>>>>> 97dfc39d
     
 
     	private static readonly string[] attributeTagNames = { "relativeFrom" };
@@ -2353,23 +2113,7 @@
     
     internal override int ElementTypeId => ElementTypeIdConst;
    
-<<<<<<< HEAD
-    /// <summary>
-    /// Whether this element is available in a specific version of Office Application.
-    /// </summary>
-    /// <param name="version">The Office file format version.</param>
-    /// <returns>Returns true if the element is defined in the specified version.</returns>
-    internal override bool IsInVersion(FileFormatVersions version)
-    {
-		if((15 & (int)version) > 0)
-		{
-			return true;
-		}
-		return false;
-    }
-=======
     internal override bool IsInVersion(FileFormatVersions version) => version.AtLeast(FileFormatVersions.Office2007);
->>>>>>> 97dfc39d
     
 
     	private static readonly string[] attributeTagNames = { "cx","cy" };
@@ -2460,23 +2204,7 @@
     
     internal override int ElementTypeId => ElementTypeIdConst;
    
-<<<<<<< HEAD
-    /// <summary>
-    /// Whether this element is available in a specific version of Office Application.
-    /// </summary>
-    /// <param name="version">The Office file format version.</param>
-    /// <returns>Returns true if the element is defined in the specified version.</returns>
-    internal override bool IsInVersion(FileFormatVersions version)
-    {
-		if((15 & (int)version) > 0)
-		{
-			return true;
-		}
-		return false;
-    }
-=======
     internal override bool IsInVersion(FileFormatVersions version) => version.AtLeast(FileFormatVersions.Office2007);
->>>>>>> 97dfc39d
     
 
     	private static readonly string[] attributeTagNames = { "id","name","descr","hidden","title" };
@@ -2692,23 +2420,7 @@
     
     internal override int ElementTypeId => ElementTypeIdConst;
    
-<<<<<<< HEAD
-    /// <summary>
-    /// Whether this element is available in a specific version of Office Application.
-    /// </summary>
-    /// <param name="version">The Office file format version.</param>
-    /// <returns>Returns true if the element is defined in the specified version.</returns>
-    internal override bool IsInVersion(FileFormatVersions version)
-    {
-		if((15 & (int)version) > 0)
-		{
-			return true;
-		}
-		return false;
-    }
-=======
     internal override bool IsInVersion(FileFormatVersions version) => version.AtLeast(FileFormatVersions.Office2007);
->>>>>>> 97dfc39d
     
 
     
@@ -2817,23 +2529,7 @@
     
     internal override int ElementTypeId => ElementTypeIdConst;
    
-<<<<<<< HEAD
-    /// <summary>
-    /// Whether this element is available in a specific version of Office Application.
-    /// </summary>
-    /// <param name="version">The Office file format version.</param>
-    /// <returns>Returns true if the element is defined in the specified version.</returns>
-    internal override bool IsInVersion(FileFormatVersions version)
-    {
-		if((15 & (int)version) > 0)
-		{
-			return true;
-		}
-		return false;
-    }
-=======
     internal override bool IsInVersion(FileFormatVersions version) => version.AtLeast(FileFormatVersions.Office2007);
->>>>>>> 97dfc39d
     
 
     
@@ -2885,23 +2581,7 @@
     
     internal override int ElementTypeId => ElementTypeIdConst;
    
-<<<<<<< HEAD
-    /// <summary>
-    /// Whether this element is available in a specific version of Office Application.
-    /// </summary>
-    /// <param name="version">The Office file format version.</param>
-    /// <returns>Returns true if the element is defined in the specified version.</returns>
-    internal override bool IsInVersion(FileFormatVersions version)
-    {
-		if((15 & (int)version) > 0)
-		{
-			return true;
-		}
-		return false;
-    }
-=======
     internal override bool IsInVersion(FileFormatVersions version) => version.AtLeast(FileFormatVersions.Office2007);
->>>>>>> 97dfc39d
     
 
     
@@ -2953,23 +2633,7 @@
     
     internal override int ElementTypeId => ElementTypeIdConst;
    
-<<<<<<< HEAD
-    /// <summary>
-    /// Whether this element is available in a specific version of Office Application.
-    /// </summary>
-    /// <param name="version">The Office file format version.</param>
-    /// <returns>Returns true if the element is defined in the specified version.</returns>
-    internal override bool IsInVersion(FileFormatVersions version)
-    {
-		if((15 & (int)version) > 0)
-		{
-			return true;
-		}
-		return false;
-    }
-=======
     internal override bool IsInVersion(FileFormatVersions version) => version.AtLeast(FileFormatVersions.Office2007);
->>>>>>> 97dfc39d
     
 
     
