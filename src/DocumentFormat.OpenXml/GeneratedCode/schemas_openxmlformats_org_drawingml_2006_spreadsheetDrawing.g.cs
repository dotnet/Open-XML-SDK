﻿// Copyright (c) Microsoft. All rights reserved.
// Licensed under the MIT license. See LICENSE file in the project root for full license information.
using System;
using System.Collections.Generic;
using System.IO.Packaging;
using DocumentFormat.OpenXml.Packaging;
using DocumentFormat.OpenXml;
using DocumentFormat.OpenXml.Office2010.Excel.Drawing;
using DocumentFormat.OpenXml.Drawing;

namespace DocumentFormat.OpenXml.Drawing.Spreadsheet
{
/// <summary>
/// <para>Two Cell Anchor Shape Size.</para>
/// <para>This class is available in Office 2007 or above.</para>
/// <para> When the object is serialized out as xml, its qualified name is xdr:twoCellAnchor.</para>
/// </summary>
/// <remarks>
/// The following table lists the possible child types:
/// <list type="bullet">
///<item><description>FromMarker &lt;xdr:from></description></item>
///<item><description>ToMarker &lt;xdr:to></description></item>
///<item><description>Shape &lt;xdr:sp></description></item>
///<item><description>GroupShape &lt;xdr:grpSp></description></item>
///<item><description>GraphicFrame &lt;xdr:graphicFrame></description></item>
///<item><description>ConnectionShape &lt;xdr:cxnSp></description></item>
///<item><description>Picture &lt;xdr:pic></description></item>
///<item><description>ContentPart &lt;xdr:contentPart></description></item>
///<item><description>ClientData &lt;xdr:clientData></description></item>
/// </list>
/// </remarks>

    [ChildElementInfo(typeof(FromMarker))]
    [ChildElementInfo(typeof(ToMarker))]
    [ChildElementInfo(typeof(Shape))]
    [ChildElementInfo(typeof(GroupShape))]
    [ChildElementInfo(typeof(GraphicFrame))]
    [ChildElementInfo(typeof(ConnectionShape))]
    [ChildElementInfo(typeof(Picture))]
<<<<<<< HEAD
    [ChildElementInfo(typeof(ContentPart),(FileFormatVersions)14)]
=======
    [ChildElementInfo(typeof(ContentPart), FileFormatVersions.Office2010)]
>>>>>>> 97dfc39d
    [ChildElementInfo(typeof(ClientData))]
[System.CodeDom.Compiler.GeneratedCode("DomGen", "3.0")]
[OfficeAvailability(FileFormatVersions.Office2007)]
public partial class TwoCellAnchor : OpenXmlCompositeElement
{
    internal const int ElementTypeIdConst = 10786;
    /// <inheritdoc/>
    public override string LocalName => "twoCellAnchor";
    
    internal override byte NamespaceId => 18;
    
    internal override int ElementTypeId => ElementTypeIdConst;
   
<<<<<<< HEAD
    /// <summary>
    /// Whether this element is available in a specific version of Office Application.
    /// </summary>
    /// <param name="version">The Office file format version.</param>
    /// <returns>Returns true if the element is defined in the specified version.</returns>
    internal override bool IsInVersion(FileFormatVersions version)
    {
		if((15 & (int)version) > 0)
		{
			return true;
		}
		return false;
    }
=======
    internal override bool IsInVersion(FileFormatVersions version) => version.AtLeast(FileFormatVersions.Office2007);
>>>>>>> 97dfc39d
    

    	private static readonly string[] attributeTagNames = { "editAs" };
    private static readonly byte[] attributeNamespaceIds = { 0 };
    
    internal override string[] AttributeTagNames => attributeTagNames;
    
    internal override byte[] AttributeNamespaceIds => attributeNamespaceIds;
    

    
        /// <summary>
    /// <para> Positioning and Resizing Behaviors.</para>
    /// <para>Represents the following attribute in the schema: editAs </para>
    /// </summary>
    [SchemaAttr(0, "editAs")]
    public EnumValue<DocumentFormat.OpenXml.Drawing.Spreadsheet.EditAsValues> EditAs
    {
        get { return (EnumValue<DocumentFormat.OpenXml.Drawing.Spreadsheet.EditAsValues>)Attributes[0]; }
        set { Attributes[0] = value; }
    }
    

    /// <summary>
    /// Initializes a new instance of the TwoCellAnchor class.
    /// </summary>
    public TwoCellAnchor():base(){}
    
        /// <summary>
    ///Initializes a new instance of the TwoCellAnchor class with the specified child elements.
    /// </summary>
    /// <param name="childElements">Specifies the child elements.</param>
    public TwoCellAnchor(System.Collections.Generic.IEnumerable<OpenXmlElement> childElements)
        : base(childElements)
    { 
    }
    
    /// <summary>
    /// Initializes a new instance of the TwoCellAnchor class with the specified child elements.
    /// </summary>
    /// <param name="childElements">Specifies the child elements.</param>
    public TwoCellAnchor(params OpenXmlElement[] childElements) : base(childElements)
    {
    }
    
    /// <summary>
    /// Initializes a new instance of the TwoCellAnchor class from outer XML.
    /// </summary>
    /// <param name="outerXml">Specifies the outer XML of the element.</param>
    public TwoCellAnchor(string outerXml)
        : base(outerXml)
    {
    }
  
     
    
    [System.Diagnostics.CodeAnalysis.SuppressMessage("Microsoft.Maintainability", "CA1502:AvoidExcessiveComplexity")]
internal override OpenXmlElement ElementFactory(byte namespaceId, string name)
{
    if( 18 == namespaceId && "from" == name)
    return new FromMarker();
    
if( 18 == namespaceId && "to" == name)
    return new ToMarker();
    
if( 18 == namespaceId && "sp" == name)
    return new Shape();
    
if( 18 == namespaceId && "grpSp" == name)
    return new GroupShape();
    
if( 18 == namespaceId && "graphicFrame" == name)
    return new GraphicFrame();
    
if( 18 == namespaceId && "cxnSp" == name)
    return new ConnectionShape();
    
if( 18 == namespaceId && "pic" == name)
    return new Picture();
    
if( 18 == namespaceId && "contentPart" == name)
    return new ContentPart();
    
if( 18 == namespaceId && "clientData" == name)
    return new ClientData();
    

    return null;
}

        private static readonly string[] eleTagNames = { "from","to","sp","grpSp","graphicFrame","cxnSp","pic","contentPart","clientData" };
    private static readonly byte[] eleNamespaceIds = { 18,18,18,18,18,18,18,18,18 };
    
    internal override string[] ElementTagNames => eleTagNames;
    
    internal override byte[] ElementNamespaceIds => eleNamespaceIds;
    internal override OpenXmlCompositeType OpenXmlCompositeType => OpenXmlCompositeType.OneSequence;
    
        /// <summary>
    /// <para> Starting Anchor Point.</para>
    /// <para> Represents the following element tag in the schema: xdr:from </para>
    /// </summary>
    /// <remark>
    /// xmlns:xdr = http://schemas.openxmlformats.org/drawingml/2006/spreadsheetDrawing
    /// </remark>
    public FromMarker FromMarker
    {
        get => GetElement<FromMarker>(0);
        set => SetElement(0, value);
    }
    /// <summary>
    /// <para> Ending Anchor Point.</para>
    /// <para> Represents the following element tag in the schema: xdr:to </para>
    /// </summary>
    /// <remark>
    /// xmlns:xdr = http://schemas.openxmlformats.org/drawingml/2006/spreadsheetDrawing
    /// </remark>
    public ToMarker ToMarker
    {
        get => GetElement<ToMarker>(1);
        set => SetElement(1, value);
    }


    internal override OpenXmlSimpleType AttributeFactory(byte namespaceId, string name)
{
    if( 0 == namespaceId && "editAs" == name)
    return new EnumValue<DocumentFormat.OpenXml.Drawing.Spreadsheet.EditAsValues>();
    

    
    return base.AttributeFactory(namespaceId, name);
}

    /// <inheritdoc/>
    public override OpenXmlElement CloneNode(bool deep) => CloneImp<TwoCellAnchor>(deep);

}
/// <summary>
/// <para>One Cell Anchor Shape Size.</para>
/// <para>This class is available in Office 2007 or above.</para>
/// <para> When the object is serialized out as xml, its qualified name is xdr:oneCellAnchor.</para>
/// </summary>
/// <remarks>
/// The following table lists the possible child types:
/// <list type="bullet">
///<item><description>FromMarker &lt;xdr:from></description></item>
///<item><description>Extent &lt;xdr:ext></description></item>
///<item><description>Shape &lt;xdr:sp></description></item>
///<item><description>GroupShape &lt;xdr:grpSp></description></item>
///<item><description>GraphicFrame &lt;xdr:graphicFrame></description></item>
///<item><description>ConnectionShape &lt;xdr:cxnSp></description></item>
///<item><description>Picture &lt;xdr:pic></description></item>
///<item><description>ContentPart &lt;xdr:contentPart></description></item>
///<item><description>ClientData &lt;xdr:clientData></description></item>
/// </list>
/// </remarks>

    [ChildElementInfo(typeof(FromMarker))]
    [ChildElementInfo(typeof(Extent))]
    [ChildElementInfo(typeof(Shape))]
    [ChildElementInfo(typeof(GroupShape))]
    [ChildElementInfo(typeof(GraphicFrame))]
    [ChildElementInfo(typeof(ConnectionShape))]
    [ChildElementInfo(typeof(Picture))]
<<<<<<< HEAD
    [ChildElementInfo(typeof(ContentPart),(FileFormatVersions)14)]
=======
    [ChildElementInfo(typeof(ContentPart), FileFormatVersions.Office2010)]
>>>>>>> 97dfc39d
    [ChildElementInfo(typeof(ClientData))]
[System.CodeDom.Compiler.GeneratedCode("DomGen", "3.0")]
[OfficeAvailability(FileFormatVersions.Office2007)]
public partial class OneCellAnchor : OpenXmlCompositeElement
{
    internal const int ElementTypeIdConst = 10787;
    /// <inheritdoc/>
    public override string LocalName => "oneCellAnchor";
    
    internal override byte NamespaceId => 18;
    
    internal override int ElementTypeId => ElementTypeIdConst;
   
<<<<<<< HEAD
    /// <summary>
    /// Whether this element is available in a specific version of Office Application.
    /// </summary>
    /// <param name="version">The Office file format version.</param>
    /// <returns>Returns true if the element is defined in the specified version.</returns>
    internal override bool IsInVersion(FileFormatVersions version)
    {
		if((15 & (int)version) > 0)
		{
			return true;
		}
		return false;
    }
=======
    internal override bool IsInVersion(FileFormatVersions version) => version.AtLeast(FileFormatVersions.Office2007);
>>>>>>> 97dfc39d
    

    
    
    
    /// <summary>
    /// Initializes a new instance of the OneCellAnchor class.
    /// </summary>
    public OneCellAnchor():base(){}
    
        /// <summary>
    ///Initializes a new instance of the OneCellAnchor class with the specified child elements.
    /// </summary>
    /// <param name="childElements">Specifies the child elements.</param>
    public OneCellAnchor(System.Collections.Generic.IEnumerable<OpenXmlElement> childElements)
        : base(childElements)
    { 
    }
    
    /// <summary>
    /// Initializes a new instance of the OneCellAnchor class with the specified child elements.
    /// </summary>
    /// <param name="childElements">Specifies the child elements.</param>
    public OneCellAnchor(params OpenXmlElement[] childElements) : base(childElements)
    {
    }
    
    /// <summary>
    /// Initializes a new instance of the OneCellAnchor class from outer XML.
    /// </summary>
    /// <param name="outerXml">Specifies the outer XML of the element.</param>
    public OneCellAnchor(string outerXml)
        : base(outerXml)
    {
    }
  
     
    
    [System.Diagnostics.CodeAnalysis.SuppressMessage("Microsoft.Maintainability", "CA1502:AvoidExcessiveComplexity")]
internal override OpenXmlElement ElementFactory(byte namespaceId, string name)
{
    if( 18 == namespaceId && "from" == name)
    return new FromMarker();
    
if( 18 == namespaceId && "ext" == name)
    return new Extent();
    
if( 18 == namespaceId && "sp" == name)
    return new Shape();
    
if( 18 == namespaceId && "grpSp" == name)
    return new GroupShape();
    
if( 18 == namespaceId && "graphicFrame" == name)
    return new GraphicFrame();
    
if( 18 == namespaceId && "cxnSp" == name)
    return new ConnectionShape();
    
if( 18 == namespaceId && "pic" == name)
    return new Picture();
    
if( 18 == namespaceId && "contentPart" == name)
    return new ContentPart();
    
if( 18 == namespaceId && "clientData" == name)
    return new ClientData();
    

    return null;
}

        private static readonly string[] eleTagNames = { "from","ext","sp","grpSp","graphicFrame","cxnSp","pic","contentPart","clientData" };
    private static readonly byte[] eleNamespaceIds = { 18,18,18,18,18,18,18,18,18 };
    
    internal override string[] ElementTagNames => eleTagNames;
    
    internal override byte[] ElementNamespaceIds => eleNamespaceIds;
    internal override OpenXmlCompositeType OpenXmlCompositeType => OpenXmlCompositeType.OneSequence;
    
        /// <summary>
    /// <para> FromMarker.</para>
    /// <para> Represents the following element tag in the schema: xdr:from </para>
    /// </summary>
    /// <remark>
    /// xmlns:xdr = http://schemas.openxmlformats.org/drawingml/2006/spreadsheetDrawing
    /// </remark>
    public FromMarker FromMarker
    {
        get => GetElement<FromMarker>(0);
        set => SetElement(0, value);
    }
    /// <summary>
    /// <para> Extent.</para>
    /// <para> Represents the following element tag in the schema: xdr:ext </para>
    /// </summary>
    /// <remark>
    /// xmlns:xdr = http://schemas.openxmlformats.org/drawingml/2006/spreadsheetDrawing
    /// </remark>
    public Extent Extent
    {
        get => GetElement<Extent>(1);
        set => SetElement(1, value);
    }


    
    /// <inheritdoc/>
    public override OpenXmlElement CloneNode(bool deep) => CloneImp<OneCellAnchor>(deep);

}
/// <summary>
/// <para>Absolute Anchor Shape Size.</para>
/// <para>This class is available in Office 2007 or above.</para>
/// <para> When the object is serialized out as xml, its qualified name is xdr:absoluteAnchor.</para>
/// </summary>
/// <remarks>
/// The following table lists the possible child types:
/// <list type="bullet">
///<item><description>Position &lt;xdr:pos></description></item>
///<item><description>Extent &lt;xdr:ext></description></item>
///<item><description>Shape &lt;xdr:sp></description></item>
///<item><description>GroupShape &lt;xdr:grpSp></description></item>
///<item><description>GraphicFrame &lt;xdr:graphicFrame></description></item>
///<item><description>ConnectionShape &lt;xdr:cxnSp></description></item>
///<item><description>Picture &lt;xdr:pic></description></item>
///<item><description>ContentPart &lt;xdr:contentPart></description></item>
///<item><description>ClientData &lt;xdr:clientData></description></item>
/// </list>
/// </remarks>

    [ChildElementInfo(typeof(Position))]
    [ChildElementInfo(typeof(Extent))]
    [ChildElementInfo(typeof(Shape))]
    [ChildElementInfo(typeof(GroupShape))]
    [ChildElementInfo(typeof(GraphicFrame))]
    [ChildElementInfo(typeof(ConnectionShape))]
    [ChildElementInfo(typeof(Picture))]
<<<<<<< HEAD
    [ChildElementInfo(typeof(ContentPart),(FileFormatVersions)14)]
=======
    [ChildElementInfo(typeof(ContentPart), FileFormatVersions.Office2010)]
>>>>>>> 97dfc39d
    [ChildElementInfo(typeof(ClientData))]
[System.CodeDom.Compiler.GeneratedCode("DomGen", "3.0")]
[OfficeAvailability(FileFormatVersions.Office2007)]
public partial class AbsoluteAnchor : OpenXmlCompositeElement
{
    internal const int ElementTypeIdConst = 10788;
    /// <inheritdoc/>
    public override string LocalName => "absoluteAnchor";
    
    internal override byte NamespaceId => 18;
    
    internal override int ElementTypeId => ElementTypeIdConst;
   
<<<<<<< HEAD
    /// <summary>
    /// Whether this element is available in a specific version of Office Application.
    /// </summary>
    /// <param name="version">The Office file format version.</param>
    /// <returns>Returns true if the element is defined in the specified version.</returns>
    internal override bool IsInVersion(FileFormatVersions version)
    {
		if((15 & (int)version) > 0)
		{
			return true;
		}
		return false;
    }
=======
    internal override bool IsInVersion(FileFormatVersions version) => version.AtLeast(FileFormatVersions.Office2007);
>>>>>>> 97dfc39d
    

    
    
    
    /// <summary>
    /// Initializes a new instance of the AbsoluteAnchor class.
    /// </summary>
    public AbsoluteAnchor():base(){}
    
        /// <summary>
    ///Initializes a new instance of the AbsoluteAnchor class with the specified child elements.
    /// </summary>
    /// <param name="childElements">Specifies the child elements.</param>
    public AbsoluteAnchor(System.Collections.Generic.IEnumerable<OpenXmlElement> childElements)
        : base(childElements)
    { 
    }
    
    /// <summary>
    /// Initializes a new instance of the AbsoluteAnchor class with the specified child elements.
    /// </summary>
    /// <param name="childElements">Specifies the child elements.</param>
    public AbsoluteAnchor(params OpenXmlElement[] childElements) : base(childElements)
    {
    }
    
    /// <summary>
    /// Initializes a new instance of the AbsoluteAnchor class from outer XML.
    /// </summary>
    /// <param name="outerXml">Specifies the outer XML of the element.</param>
    public AbsoluteAnchor(string outerXml)
        : base(outerXml)
    {
    }
  
     
    
    [System.Diagnostics.CodeAnalysis.SuppressMessage("Microsoft.Maintainability", "CA1502:AvoidExcessiveComplexity")]
internal override OpenXmlElement ElementFactory(byte namespaceId, string name)
{
    if( 18 == namespaceId && "pos" == name)
    return new Position();
    
if( 18 == namespaceId && "ext" == name)
    return new Extent();
    
if( 18 == namespaceId && "sp" == name)
    return new Shape();
    
if( 18 == namespaceId && "grpSp" == name)
    return new GroupShape();
    
if( 18 == namespaceId && "graphicFrame" == name)
    return new GraphicFrame();
    
if( 18 == namespaceId && "cxnSp" == name)
    return new ConnectionShape();
    
if( 18 == namespaceId && "pic" == name)
    return new Picture();
    
if( 18 == namespaceId && "contentPart" == name)
    return new ContentPart();
    
if( 18 == namespaceId && "clientData" == name)
    return new ClientData();
    

    return null;
}

        private static readonly string[] eleTagNames = { "pos","ext","sp","grpSp","graphicFrame","cxnSp","pic","contentPart","clientData" };
    private static readonly byte[] eleNamespaceIds = { 18,18,18,18,18,18,18,18,18 };
    
    internal override string[] ElementTagNames => eleTagNames;
    
    internal override byte[] ElementNamespaceIds => eleNamespaceIds;
    internal override OpenXmlCompositeType OpenXmlCompositeType => OpenXmlCompositeType.OneSequence;
    
        /// <summary>
    /// <para> Position.</para>
    /// <para> Represents the following element tag in the schema: xdr:pos </para>
    /// </summary>
    /// <remark>
    /// xmlns:xdr = http://schemas.openxmlformats.org/drawingml/2006/spreadsheetDrawing
    /// </remark>
    public Position Position
    {
        get => GetElement<Position>(0);
        set => SetElement(0, value);
    }
    /// <summary>
    /// <para> Shape Extent.</para>
    /// <para> Represents the following element tag in the schema: xdr:ext </para>
    /// </summary>
    /// <remark>
    /// xmlns:xdr = http://schemas.openxmlformats.org/drawingml/2006/spreadsheetDrawing
    /// </remark>
    public Extent Extent
    {
        get => GetElement<Extent>(1);
        set => SetElement(1, value);
    }


    
    /// <inheritdoc/>
    public override OpenXmlElement CloneNode(bool deep) => CloneImp<AbsoluteAnchor>(deep);

}
/// <summary>
/// <para>Shape.</para>
/// <para>This class is available in Office 2007 or above.</para>
/// <para> When the object is serialized out as xml, its qualified name is xdr:sp.</para>
/// </summary>
/// <remarks>
/// The following table lists the possible child types:
/// <list type="bullet">
///<item><description>NonVisualShapeProperties &lt;xdr:nvSpPr></description></item>
///<item><description>ShapeProperties &lt;xdr:spPr></description></item>
///<item><description>ShapeStyle &lt;xdr:style></description></item>
///<item><description>TextBody &lt;xdr:txBody></description></item>
/// </list>
/// </remarks>

    [ChildElementInfo(typeof(NonVisualShapeProperties))]
    [ChildElementInfo(typeof(ShapeProperties))]
    [ChildElementInfo(typeof(ShapeStyle))]
    [ChildElementInfo(typeof(TextBody))]
[System.CodeDom.Compiler.GeneratedCode("DomGen", "3.0")]
[OfficeAvailability(FileFormatVersions.Office2007)]
public partial class Shape : OpenXmlCompositeElement
{
    internal const int ElementTypeIdConst = 10789;
    /// <inheritdoc/>
    public override string LocalName => "sp";
    
    internal override byte NamespaceId => 18;
    
    internal override int ElementTypeId => ElementTypeIdConst;
   
<<<<<<< HEAD
    /// <summary>
    /// Whether this element is available in a specific version of Office Application.
    /// </summary>
    /// <param name="version">The Office file format version.</param>
    /// <returns>Returns true if the element is defined in the specified version.</returns>
    internal override bool IsInVersion(FileFormatVersions version)
    {
		if((15 & (int)version) > 0)
		{
			return true;
		}
		return false;
    }
=======
    internal override bool IsInVersion(FileFormatVersions version) => version.AtLeast(FileFormatVersions.Office2007);
>>>>>>> 97dfc39d
    

    	private static readonly string[] attributeTagNames = { "macro","textlink","fLocksText","fPublished" };
    private static readonly byte[] attributeNamespaceIds = { 0,0,0,0 };
    
    internal override string[] AttributeTagNames => attributeTagNames;
    
    internal override byte[] AttributeNamespaceIds => attributeNamespaceIds;
    

    
        /// <summary>
    /// <para> Reference to Custom Function.</para>
    /// <para>Represents the following attribute in the schema: macro </para>
    /// </summary>
    [SchemaAttr(0, "macro")]
    public StringValue Macro
    {
        get { return (StringValue)Attributes[0]; }
        set { Attributes[0] = value; }
    }
    
    /// <summary>
    /// <para> Text Link.</para>
    /// <para>Represents the following attribute in the schema: textlink </para>
    /// </summary>
    [SchemaAttr(0, "textlink")]
    public StringValue TextLink
    {
        get { return (StringValue)Attributes[1]; }
        set { Attributes[1] = value; }
    }
    
    /// <summary>
    /// <para> Lock Text Flag.</para>
    /// <para>Represents the following attribute in the schema: fLocksText </para>
    /// </summary>
    [SchemaAttr(0, "fLocksText")]
    public BooleanValue LockText
    {
        get { return (BooleanValue)Attributes[2]; }
        set { Attributes[2] = value; }
    }
    
    /// <summary>
    /// <para> Publish to Server Flag.</para>
    /// <para>Represents the following attribute in the schema: fPublished </para>
    /// </summary>
    [SchemaAttr(0, "fPublished")]
    public BooleanValue Published
    {
        get { return (BooleanValue)Attributes[3]; }
        set { Attributes[3] = value; }
    }
    

    /// <summary>
    /// Initializes a new instance of the Shape class.
    /// </summary>
    public Shape():base(){}
    
        /// <summary>
    ///Initializes a new instance of the Shape class with the specified child elements.
    /// </summary>
    /// <param name="childElements">Specifies the child elements.</param>
    public Shape(System.Collections.Generic.IEnumerable<OpenXmlElement> childElements)
        : base(childElements)
    { 
    }
    
    /// <summary>
    /// Initializes a new instance of the Shape class with the specified child elements.
    /// </summary>
    /// <param name="childElements">Specifies the child elements.</param>
    public Shape(params OpenXmlElement[] childElements) : base(childElements)
    {
    }
    
    /// <summary>
    /// Initializes a new instance of the Shape class from outer XML.
    /// </summary>
    /// <param name="outerXml">Specifies the outer XML of the element.</param>
    public Shape(string outerXml)
        : base(outerXml)
    {
    }
  
     
    
    [System.Diagnostics.CodeAnalysis.SuppressMessage("Microsoft.Maintainability", "CA1502:AvoidExcessiveComplexity")]
internal override OpenXmlElement ElementFactory(byte namespaceId, string name)
{
    if( 18 == namespaceId && "nvSpPr" == name)
    return new NonVisualShapeProperties();
    
if( 18 == namespaceId && "spPr" == name)
    return new ShapeProperties();
    
if( 18 == namespaceId && "style" == name)
    return new ShapeStyle();
    
if( 18 == namespaceId && "txBody" == name)
    return new TextBody();
    

    return null;
}

        private static readonly string[] eleTagNames = { "nvSpPr","spPr","style","txBody" };
    private static readonly byte[] eleNamespaceIds = { 18,18,18,18 };
    
    internal override string[] ElementTagNames => eleTagNames;
    
    internal override byte[] ElementNamespaceIds => eleNamespaceIds;
    internal override OpenXmlCompositeType OpenXmlCompositeType => OpenXmlCompositeType.OneSequence;
    
        /// <summary>
    /// <para> Non-Visual Properties for a Shape.</para>
    /// <para> Represents the following element tag in the schema: xdr:nvSpPr </para>
    /// </summary>
    /// <remark>
    /// xmlns:xdr = http://schemas.openxmlformats.org/drawingml/2006/spreadsheetDrawing
    /// </remark>
    public NonVisualShapeProperties NonVisualShapeProperties
    {
        get => GetElement<NonVisualShapeProperties>(0);
        set => SetElement(0, value);
    }
    /// <summary>
    /// <para> Shape Properties.</para>
    /// <para> Represents the following element tag in the schema: xdr:spPr </para>
    /// </summary>
    /// <remark>
    /// xmlns:xdr = http://schemas.openxmlformats.org/drawingml/2006/spreadsheetDrawing
    /// </remark>
    public ShapeProperties ShapeProperties
    {
        get => GetElement<ShapeProperties>(1);
        set => SetElement(1, value);
    }
    /// <summary>
    /// <para> ShapeStyle.</para>
    /// <para> Represents the following element tag in the schema: xdr:style </para>
    /// </summary>
    /// <remark>
    /// xmlns:xdr = http://schemas.openxmlformats.org/drawingml/2006/spreadsheetDrawing
    /// </remark>
    public ShapeStyle ShapeStyle
    {
        get => GetElement<ShapeStyle>(2);
        set => SetElement(2, value);
    }
    /// <summary>
    /// <para> Shape Text Body.</para>
    /// <para> Represents the following element tag in the schema: xdr:txBody </para>
    /// </summary>
    /// <remark>
    /// xmlns:xdr = http://schemas.openxmlformats.org/drawingml/2006/spreadsheetDrawing
    /// </remark>
    public TextBody TextBody
    {
        get => GetElement<TextBody>(3);
        set => SetElement(3, value);
    }


    internal override OpenXmlSimpleType AttributeFactory(byte namespaceId, string name)
{
    if( 0 == namespaceId && "macro" == name)
    return new StringValue();
    
if( 0 == namespaceId && "textlink" == name)
    return new StringValue();
    
if( 0 == namespaceId && "fLocksText" == name)
    return new BooleanValue();
    
if( 0 == namespaceId && "fPublished" == name)
    return new BooleanValue();
    

    
    return base.AttributeFactory(namespaceId, name);
}

    /// <inheritdoc/>
    public override OpenXmlElement CloneNode(bool deep) => CloneImp<Shape>(deep);

}
/// <summary>
/// <para>Group Shape.</para>
/// <para>This class is available in Office 2007 or above.</para>
/// <para> When the object is serialized out as xml, its qualified name is xdr:grpSp.</para>
/// </summary>
/// <remarks>
/// The following table lists the possible child types:
/// <list type="bullet">
///<item><description>NonVisualGroupShapeProperties &lt;xdr:nvGrpSpPr></description></item>
///<item><description>GroupShapeProperties &lt;xdr:grpSpPr></description></item>
///<item><description>Shape &lt;xdr:sp></description></item>
///<item><description>GroupShape &lt;xdr:grpSp></description></item>
///<item><description>GraphicFrame &lt;xdr:graphicFrame></description></item>
///<item><description>ConnectionShape &lt;xdr:cxnSp></description></item>
///<item><description>Picture &lt;xdr:pic></description></item>
///<item><description>DocumentFormat.OpenXml.Office2010.Excel.Drawing.ContentPart &lt;xdr14:contentPart></description></item>
/// </list>
/// </remarks>

    [ChildElementInfo(typeof(NonVisualGroupShapeProperties))]
    [ChildElementInfo(typeof(GroupShapeProperties))]
    [ChildElementInfo(typeof(Shape))]
    [ChildElementInfo(typeof(GroupShape))]
    [ChildElementInfo(typeof(GraphicFrame))]
    [ChildElementInfo(typeof(ConnectionShape))]
    [ChildElementInfo(typeof(Picture))]
<<<<<<< HEAD
    [ChildElementInfo(typeof(DocumentFormat.OpenXml.Office2010.Excel.Drawing.ContentPart),(FileFormatVersions)14)]
[System.CodeDom.Compiler.GeneratedCode("DomGen", "2.0")]
=======
    [ChildElementInfo(typeof(DocumentFormat.OpenXml.Office2010.Excel.Drawing.ContentPart), FileFormatVersions.Office2010)]
[System.CodeDom.Compiler.GeneratedCode("DomGen", "3.0")]
[OfficeAvailability(FileFormatVersions.Office2007)]
>>>>>>> 97dfc39d
public partial class GroupShape : OpenXmlCompositeElement
{
    internal const int ElementTypeIdConst = 10790;
    /// <inheritdoc/>
    public override string LocalName => "grpSp";
    
    internal override byte NamespaceId => 18;
    
    internal override int ElementTypeId => ElementTypeIdConst;
   
<<<<<<< HEAD
    /// <summary>
    /// Whether this element is available in a specific version of Office Application.
    /// </summary>
    /// <param name="version">The Office file format version.</param>
    /// <returns>Returns true if the element is defined in the specified version.</returns>
    internal override bool IsInVersion(FileFormatVersions version)
    {
		if((15 & (int)version) > 0)
		{
			return true;
		}
		return false;
    }
=======
    internal override bool IsInVersion(FileFormatVersions version) => version.AtLeast(FileFormatVersions.Office2007);
>>>>>>> 97dfc39d
    

    
    
    
    /// <summary>
    /// Initializes a new instance of the GroupShape class.
    /// </summary>
    public GroupShape():base(){}
    
        /// <summary>
    ///Initializes a new instance of the GroupShape class with the specified child elements.
    /// </summary>
    /// <param name="childElements">Specifies the child elements.</param>
    public GroupShape(System.Collections.Generic.IEnumerable<OpenXmlElement> childElements)
        : base(childElements)
    { 
    }
    
    /// <summary>
    /// Initializes a new instance of the GroupShape class with the specified child elements.
    /// </summary>
    /// <param name="childElements">Specifies the child elements.</param>
    public GroupShape(params OpenXmlElement[] childElements) : base(childElements)
    {
    }
    
    /// <summary>
    /// Initializes a new instance of the GroupShape class from outer XML.
    /// </summary>
    /// <param name="outerXml">Specifies the outer XML of the element.</param>
    public GroupShape(string outerXml)
        : base(outerXml)
    {
    }
  
     
    
    [System.Diagnostics.CodeAnalysis.SuppressMessage("Microsoft.Maintainability", "CA1502:AvoidExcessiveComplexity")]
internal override OpenXmlElement ElementFactory(byte namespaceId, string name)
{
    if( 18 == namespaceId && "nvGrpSpPr" == name)
    return new NonVisualGroupShapeProperties();
    
if( 18 == namespaceId && "grpSpPr" == name)
    return new GroupShapeProperties();
    
if( 18 == namespaceId && "sp" == name)
    return new Shape();
    
if( 18 == namespaceId && "grpSp" == name)
    return new GroupShape();
    
if( 18 == namespaceId && "graphicFrame" == name)
    return new GraphicFrame();
    
if( 18 == namespaceId && "cxnSp" == name)
    return new ConnectionShape();
    
if( 18 == namespaceId && "pic" == name)
    return new Picture();
    
if( 54 == namespaceId && "contentPart" == name)
    return new DocumentFormat.OpenXml.Office2010.Excel.Drawing.ContentPart();
    

    return null;
}

        private static readonly string[] eleTagNames = { "nvGrpSpPr","grpSpPr","sp","grpSp","graphicFrame","cxnSp","pic","contentPart" };
    private static readonly byte[] eleNamespaceIds = { 18,18,18,18,18,18,18,54 };
    
    internal override string[] ElementTagNames => eleTagNames;
    
    internal override byte[] ElementNamespaceIds => eleNamespaceIds;
    internal override OpenXmlCompositeType OpenXmlCompositeType => OpenXmlCompositeType.OneSequence;
    
        /// <summary>
    /// <para> Non-Visual Properties for a Group Shape.</para>
    /// <para> Represents the following element tag in the schema: xdr:nvGrpSpPr </para>
    /// </summary>
    /// <remark>
    /// xmlns:xdr = http://schemas.openxmlformats.org/drawingml/2006/spreadsheetDrawing
    /// </remark>
    public NonVisualGroupShapeProperties NonVisualGroupShapeProperties
    {
        get => GetElement<NonVisualGroupShapeProperties>(0);
        set => SetElement(0, value);
    }
    /// <summary>
    /// <para> Group Shape Properties.</para>
    /// <para> Represents the following element tag in the schema: xdr:grpSpPr </para>
    /// </summary>
    /// <remark>
    /// xmlns:xdr = http://schemas.openxmlformats.org/drawingml/2006/spreadsheetDrawing
    /// </remark>
    public GroupShapeProperties GroupShapeProperties
    {
        get => GetElement<GroupShapeProperties>(1);
        set => SetElement(1, value);
    }


    
    /// <inheritdoc/>
    public override OpenXmlElement CloneNode(bool deep) => CloneImp<GroupShape>(deep);

}
/// <summary>
/// <para>Graphic Frame.</para>
/// <para>This class is available in Office 2007 or above.</para>
/// <para> When the object is serialized out as xml, its qualified name is xdr:graphicFrame.</para>
/// </summary>
/// <remarks>
/// The following table lists the possible child types:
/// <list type="bullet">
///<item><description>NonVisualGraphicFrameProperties &lt;xdr:nvGraphicFramePr></description></item>
///<item><description>Transform &lt;xdr:xfrm></description></item>
///<item><description>DocumentFormat.OpenXml.Drawing.Graphic &lt;a:graphic></description></item>
/// </list>
/// </remarks>

    [ChildElementInfo(typeof(NonVisualGraphicFrameProperties))]
    [ChildElementInfo(typeof(Transform))]
    [ChildElementInfo(typeof(DocumentFormat.OpenXml.Drawing.Graphic))]
[System.CodeDom.Compiler.GeneratedCode("DomGen", "3.0")]
[OfficeAvailability(FileFormatVersions.Office2007)]
public partial class GraphicFrame : OpenXmlCompositeElement
{
    internal const int ElementTypeIdConst = 10791;
    /// <inheritdoc/>
    public override string LocalName => "graphicFrame";
    
    internal override byte NamespaceId => 18;
    
    internal override int ElementTypeId => ElementTypeIdConst;
   
<<<<<<< HEAD
    /// <summary>
    /// Whether this element is available in a specific version of Office Application.
    /// </summary>
    /// <param name="version">The Office file format version.</param>
    /// <returns>Returns true if the element is defined in the specified version.</returns>
    internal override bool IsInVersion(FileFormatVersions version)
    {
		if((15 & (int)version) > 0)
		{
			return true;
		}
		return false;
    }
=======
    internal override bool IsInVersion(FileFormatVersions version) => version.AtLeast(FileFormatVersions.Office2007);
>>>>>>> 97dfc39d
    

    	private static readonly string[] attributeTagNames = { "macro","fPublished" };
    private static readonly byte[] attributeNamespaceIds = { 0,0 };
    
    internal override string[] AttributeTagNames => attributeTagNames;
    
    internal override byte[] AttributeNamespaceIds => attributeNamespaceIds;
    

    
        /// <summary>
    /// <para> Reference To Custom Function.</para>
    /// <para>Represents the following attribute in the schema: macro </para>
    /// </summary>
    [SchemaAttr(0, "macro")]
    public StringValue Macro
    {
        get { return (StringValue)Attributes[0]; }
        set { Attributes[0] = value; }
    }
    
    /// <summary>
    /// <para> Publish to Server Flag.</para>
    /// <para>Represents the following attribute in the schema: fPublished </para>
    /// </summary>
    [SchemaAttr(0, "fPublished")]
    public BooleanValue Published
    {
        get { return (BooleanValue)Attributes[1]; }
        set { Attributes[1] = value; }
    }
    

    /// <summary>
    /// Initializes a new instance of the GraphicFrame class.
    /// </summary>
    public GraphicFrame():base(){}
    
        /// <summary>
    ///Initializes a new instance of the GraphicFrame class with the specified child elements.
    /// </summary>
    /// <param name="childElements">Specifies the child elements.</param>
    public GraphicFrame(System.Collections.Generic.IEnumerable<OpenXmlElement> childElements)
        : base(childElements)
    { 
    }
    
    /// <summary>
    /// Initializes a new instance of the GraphicFrame class with the specified child elements.
    /// </summary>
    /// <param name="childElements">Specifies the child elements.</param>
    public GraphicFrame(params OpenXmlElement[] childElements) : base(childElements)
    {
    }
    
    /// <summary>
    /// Initializes a new instance of the GraphicFrame class from outer XML.
    /// </summary>
    /// <param name="outerXml">Specifies the outer XML of the element.</param>
    public GraphicFrame(string outerXml)
        : base(outerXml)
    {
    }
  
     
    
    [System.Diagnostics.CodeAnalysis.SuppressMessage("Microsoft.Maintainability", "CA1502:AvoidExcessiveComplexity")]
internal override OpenXmlElement ElementFactory(byte namespaceId, string name)
{
    if( 18 == namespaceId && "nvGraphicFramePr" == name)
    return new NonVisualGraphicFrameProperties();
    
if( 18 == namespaceId && "xfrm" == name)
    return new Transform();
    
if( 10 == namespaceId && "graphic" == name)
    return new DocumentFormat.OpenXml.Drawing.Graphic();
    

    return null;
}

        private static readonly string[] eleTagNames = { "nvGraphicFramePr","xfrm","graphic" };
    private static readonly byte[] eleNamespaceIds = { 18,18,10 };
    
    internal override string[] ElementTagNames => eleTagNames;
    
    internal override byte[] ElementNamespaceIds => eleNamespaceIds;
    internal override OpenXmlCompositeType OpenXmlCompositeType => OpenXmlCompositeType.OneSequence;
    
        /// <summary>
    /// <para> Non-Visual Properties for a Graphic Frame.</para>
    /// <para> Represents the following element tag in the schema: xdr:nvGraphicFramePr </para>
    /// </summary>
    /// <remark>
    /// xmlns:xdr = http://schemas.openxmlformats.org/drawingml/2006/spreadsheetDrawing
    /// </remark>
    public NonVisualGraphicFrameProperties NonVisualGraphicFrameProperties
    {
        get => GetElement<NonVisualGraphicFrameProperties>(0);
        set => SetElement(0, value);
    }
    /// <summary>
    /// <para> 2D Transform for Graphic Frames.</para>
    /// <para> Represents the following element tag in the schema: xdr:xfrm </para>
    /// </summary>
    /// <remark>
    /// xmlns:xdr = http://schemas.openxmlformats.org/drawingml/2006/spreadsheetDrawing
    /// </remark>
    public Transform Transform
    {
        get => GetElement<Transform>(1);
        set => SetElement(1, value);
    }
    /// <summary>
    /// <para> Graphic.</para>
    /// <para> Represents the following element tag in the schema: a:graphic </para>
    /// </summary>
    /// <remark>
    /// xmlns:a = http://schemas.openxmlformats.org/drawingml/2006/main
    /// </remark>
    public DocumentFormat.OpenXml.Drawing.Graphic Graphic
    {
        get => GetElement<DocumentFormat.OpenXml.Drawing.Graphic>(2);
        set => SetElement(2, value);
    }


    internal override OpenXmlSimpleType AttributeFactory(byte namespaceId, string name)
{
    if( 0 == namespaceId && "macro" == name)
    return new StringValue();
    
if( 0 == namespaceId && "fPublished" == name)
    return new BooleanValue();
    

    
    return base.AttributeFactory(namespaceId, name);
}

    /// <inheritdoc/>
    public override OpenXmlElement CloneNode(bool deep) => CloneImp<GraphicFrame>(deep);

}
/// <summary>
/// <para>Connection Shape.</para>
/// <para>This class is available in Office 2007 or above.</para>
/// <para> When the object is serialized out as xml, its qualified name is xdr:cxnSp.</para>
/// </summary>
/// <remarks>
/// The following table lists the possible child types:
/// <list type="bullet">
///<item><description>NonVisualConnectionShapeProperties &lt;xdr:nvCxnSpPr></description></item>
///<item><description>ShapeProperties &lt;xdr:spPr></description></item>
///<item><description>ShapeStyle &lt;xdr:style></description></item>
/// </list>
/// </remarks>

    [ChildElementInfo(typeof(NonVisualConnectionShapeProperties))]
    [ChildElementInfo(typeof(ShapeProperties))]
    [ChildElementInfo(typeof(ShapeStyle))]
[System.CodeDom.Compiler.GeneratedCode("DomGen", "3.0")]
[OfficeAvailability(FileFormatVersions.Office2007)]
public partial class ConnectionShape : OpenXmlCompositeElement
{
    internal const int ElementTypeIdConst = 10792;
    /// <inheritdoc/>
    public override string LocalName => "cxnSp";
    
    internal override byte NamespaceId => 18;
    
    internal override int ElementTypeId => ElementTypeIdConst;
   
<<<<<<< HEAD
    /// <summary>
    /// Whether this element is available in a specific version of Office Application.
    /// </summary>
    /// <param name="version">The Office file format version.</param>
    /// <returns>Returns true if the element is defined in the specified version.</returns>
    internal override bool IsInVersion(FileFormatVersions version)
    {
		if((15 & (int)version) > 0)
		{
			return true;
		}
		return false;
    }
=======
    internal override bool IsInVersion(FileFormatVersions version) => version.AtLeast(FileFormatVersions.Office2007);
>>>>>>> 97dfc39d
    

    	private static readonly string[] attributeTagNames = { "macro","fPublished" };
    private static readonly byte[] attributeNamespaceIds = { 0,0 };
    
    internal override string[] AttributeTagNames => attributeTagNames;
    
    internal override byte[] AttributeNamespaceIds => attributeNamespaceIds;
    

    
        /// <summary>
    /// <para> Reference to Custom Function.</para>
    /// <para>Represents the following attribute in the schema: macro </para>
    /// </summary>
    [SchemaAttr(0, "macro")]
    public StringValue Macro
    {
        get { return (StringValue)Attributes[0]; }
        set { Attributes[0] = value; }
    }
    
    /// <summary>
    /// <para> Publish to Server Flag.</para>
    /// <para>Represents the following attribute in the schema: fPublished </para>
    /// </summary>
    [SchemaAttr(0, "fPublished")]
    public BooleanValue Published
    {
        get { return (BooleanValue)Attributes[1]; }
        set { Attributes[1] = value; }
    }
    

    /// <summary>
    /// Initializes a new instance of the ConnectionShape class.
    /// </summary>
    public ConnectionShape():base(){}
    
        /// <summary>
    ///Initializes a new instance of the ConnectionShape class with the specified child elements.
    /// </summary>
    /// <param name="childElements">Specifies the child elements.</param>
    public ConnectionShape(System.Collections.Generic.IEnumerable<OpenXmlElement> childElements)
        : base(childElements)
    { 
    }
    
    /// <summary>
    /// Initializes a new instance of the ConnectionShape class with the specified child elements.
    /// </summary>
    /// <param name="childElements">Specifies the child elements.</param>
    public ConnectionShape(params OpenXmlElement[] childElements) : base(childElements)
    {
    }
    
    /// <summary>
    /// Initializes a new instance of the ConnectionShape class from outer XML.
    /// </summary>
    /// <param name="outerXml">Specifies the outer XML of the element.</param>
    public ConnectionShape(string outerXml)
        : base(outerXml)
    {
    }
  
     
    
    [System.Diagnostics.CodeAnalysis.SuppressMessage("Microsoft.Maintainability", "CA1502:AvoidExcessiveComplexity")]
internal override OpenXmlElement ElementFactory(byte namespaceId, string name)
{
    if( 18 == namespaceId && "nvCxnSpPr" == name)
    return new NonVisualConnectionShapeProperties();
    
if( 18 == namespaceId && "spPr" == name)
    return new ShapeProperties();
    
if( 18 == namespaceId && "style" == name)
    return new ShapeStyle();
    

    return null;
}

        private static readonly string[] eleTagNames = { "nvCxnSpPr","spPr","style" };
    private static readonly byte[] eleNamespaceIds = { 18,18,18 };
    
    internal override string[] ElementTagNames => eleTagNames;
    
    internal override byte[] ElementNamespaceIds => eleNamespaceIds;
    internal override OpenXmlCompositeType OpenXmlCompositeType => OpenXmlCompositeType.OneSequence;
    
        /// <summary>
    /// <para> Non-Visual Properties for a Connection Shape.</para>
    /// <para> Represents the following element tag in the schema: xdr:nvCxnSpPr </para>
    /// </summary>
    /// <remark>
    /// xmlns:xdr = http://schemas.openxmlformats.org/drawingml/2006/spreadsheetDrawing
    /// </remark>
    public NonVisualConnectionShapeProperties NonVisualConnectionShapeProperties
    {
        get => GetElement<NonVisualConnectionShapeProperties>(0);
        set => SetElement(0, value);
    }
    /// <summary>
    /// <para> Connector Shape Properties.</para>
    /// <para> Represents the following element tag in the schema: xdr:spPr </para>
    /// </summary>
    /// <remark>
    /// xmlns:xdr = http://schemas.openxmlformats.org/drawingml/2006/spreadsheetDrawing
    /// </remark>
    public ShapeProperties ShapeProperties
    {
        get => GetElement<ShapeProperties>(1);
        set => SetElement(1, value);
    }
    /// <summary>
    /// <para> ShapeStyle.</para>
    /// <para> Represents the following element tag in the schema: xdr:style </para>
    /// </summary>
    /// <remark>
    /// xmlns:xdr = http://schemas.openxmlformats.org/drawingml/2006/spreadsheetDrawing
    /// </remark>
    public ShapeStyle ShapeStyle
    {
        get => GetElement<ShapeStyle>(2);
        set => SetElement(2, value);
    }


    internal override OpenXmlSimpleType AttributeFactory(byte namespaceId, string name)
{
    if( 0 == namespaceId && "macro" == name)
    return new StringValue();
    
if( 0 == namespaceId && "fPublished" == name)
    return new BooleanValue();
    

    
    return base.AttributeFactory(namespaceId, name);
}

    /// <inheritdoc/>
    public override OpenXmlElement CloneNode(bool deep) => CloneImp<ConnectionShape>(deep);

}
/// <summary>
/// <para>Defines the Picture Class.</para>
/// <para>This class is available in Office 2007 or above.</para>
/// <para> When the object is serialized out as xml, its qualified name is xdr:pic.</para>
/// </summary>
/// <remarks>
/// The following table lists the possible child types:
/// <list type="bullet">
///<item><description>NonVisualPictureProperties &lt;xdr:nvPicPr></description></item>
///<item><description>BlipFill &lt;xdr:blipFill></description></item>
///<item><description>ShapeProperties &lt;xdr:spPr></description></item>
///<item><description>ShapeStyle &lt;xdr:style></description></item>
/// </list>
/// </remarks>

    [ChildElementInfo(typeof(NonVisualPictureProperties))]
    [ChildElementInfo(typeof(BlipFill))]
    [ChildElementInfo(typeof(ShapeProperties))]
    [ChildElementInfo(typeof(ShapeStyle))]
[System.CodeDom.Compiler.GeneratedCode("DomGen", "3.0")]
[OfficeAvailability(FileFormatVersions.Office2007)]
public partial class Picture : OpenXmlCompositeElement
{
    internal const int ElementTypeIdConst = 10793;
    /// <inheritdoc/>
    public override string LocalName => "pic";
    
    internal override byte NamespaceId => 18;
    
    internal override int ElementTypeId => ElementTypeIdConst;
   
<<<<<<< HEAD
    /// <summary>
    /// Whether this element is available in a specific version of Office Application.
    /// </summary>
    /// <param name="version">The Office file format version.</param>
    /// <returns>Returns true if the element is defined in the specified version.</returns>
    internal override bool IsInVersion(FileFormatVersions version)
    {
		if((15 & (int)version) > 0)
		{
			return true;
		}
		return false;
    }
=======
    internal override bool IsInVersion(FileFormatVersions version) => version.AtLeast(FileFormatVersions.Office2007);
>>>>>>> 97dfc39d
    

    	private static readonly string[] attributeTagNames = { "macro","fPublished" };
    private static readonly byte[] attributeNamespaceIds = { 0,0 };
    
    internal override string[] AttributeTagNames => attributeTagNames;
    
    internal override byte[] AttributeNamespaceIds => attributeNamespaceIds;
    

    
        /// <summary>
    /// <para> Reference To Custom Function.</para>
    /// <para>Represents the following attribute in the schema: macro </para>
    /// </summary>
    [SchemaAttr(0, "macro")]
    public StringValue Macro
    {
        get { return (StringValue)Attributes[0]; }
        set { Attributes[0] = value; }
    }
    
    /// <summary>
    /// <para> Publish to Server Flag.</para>
    /// <para>Represents the following attribute in the schema: fPublished </para>
    /// </summary>
    [SchemaAttr(0, "fPublished")]
    public BooleanValue Published
    {
        get { return (BooleanValue)Attributes[1]; }
        set { Attributes[1] = value; }
    }
    

    /// <summary>
    /// Initializes a new instance of the Picture class.
    /// </summary>
    public Picture():base(){}
    
        /// <summary>
    ///Initializes a new instance of the Picture class with the specified child elements.
    /// </summary>
    /// <param name="childElements">Specifies the child elements.</param>
    public Picture(System.Collections.Generic.IEnumerable<OpenXmlElement> childElements)
        : base(childElements)
    { 
    }
    
    /// <summary>
    /// Initializes a new instance of the Picture class with the specified child elements.
    /// </summary>
    /// <param name="childElements">Specifies the child elements.</param>
    public Picture(params OpenXmlElement[] childElements) : base(childElements)
    {
    }
    
    /// <summary>
    /// Initializes a new instance of the Picture class from outer XML.
    /// </summary>
    /// <param name="outerXml">Specifies the outer XML of the element.</param>
    public Picture(string outerXml)
        : base(outerXml)
    {
    }
  
     
    
    [System.Diagnostics.CodeAnalysis.SuppressMessage("Microsoft.Maintainability", "CA1502:AvoidExcessiveComplexity")]
internal override OpenXmlElement ElementFactory(byte namespaceId, string name)
{
    if( 18 == namespaceId && "nvPicPr" == name)
    return new NonVisualPictureProperties();
    
if( 18 == namespaceId && "blipFill" == name)
    return new BlipFill();
    
if( 18 == namespaceId && "spPr" == name)
    return new ShapeProperties();
    
if( 18 == namespaceId && "style" == name)
    return new ShapeStyle();
    

    return null;
}

        private static readonly string[] eleTagNames = { "nvPicPr","blipFill","spPr","style" };
    private static readonly byte[] eleNamespaceIds = { 18,18,18,18 };
    
    internal override string[] ElementTagNames => eleTagNames;
    
    internal override byte[] ElementNamespaceIds => eleNamespaceIds;
    internal override OpenXmlCompositeType OpenXmlCompositeType => OpenXmlCompositeType.OneSequence;
    
        /// <summary>
    /// <para> Non-Visual Properties for a Picture.</para>
    /// <para> Represents the following element tag in the schema: xdr:nvPicPr </para>
    /// </summary>
    /// <remark>
    /// xmlns:xdr = http://schemas.openxmlformats.org/drawingml/2006/spreadsheetDrawing
    /// </remark>
    public NonVisualPictureProperties NonVisualPictureProperties
    {
        get => GetElement<NonVisualPictureProperties>(0);
        set => SetElement(0, value);
    }
    /// <summary>
    /// <para> Picture Fill.</para>
    /// <para> Represents the following element tag in the schema: xdr:blipFill </para>
    /// </summary>
    /// <remark>
    /// xmlns:xdr = http://schemas.openxmlformats.org/drawingml/2006/spreadsheetDrawing
    /// </remark>
    public BlipFill BlipFill
    {
        get => GetElement<BlipFill>(1);
        set => SetElement(1, value);
    }
    /// <summary>
    /// <para> ShapeProperties.</para>
    /// <para> Represents the following element tag in the schema: xdr:spPr </para>
    /// </summary>
    /// <remark>
    /// xmlns:xdr = http://schemas.openxmlformats.org/drawingml/2006/spreadsheetDrawing
    /// </remark>
    public ShapeProperties ShapeProperties
    {
        get => GetElement<ShapeProperties>(2);
        set => SetElement(2, value);
    }
    /// <summary>
    /// <para> Shape Style.</para>
    /// <para> Represents the following element tag in the schema: xdr:style </para>
    /// </summary>
    /// <remark>
    /// xmlns:xdr = http://schemas.openxmlformats.org/drawingml/2006/spreadsheetDrawing
    /// </remark>
    public ShapeStyle ShapeStyle
    {
        get => GetElement<ShapeStyle>(3);
        set => SetElement(3, value);
    }


    internal override OpenXmlSimpleType AttributeFactory(byte namespaceId, string name)
{
    if( 0 == namespaceId && "macro" == name)
    return new StringValue();
    
if( 0 == namespaceId && "fPublished" == name)
    return new BooleanValue();
    

    
    return base.AttributeFactory(namespaceId, name);
}

    /// <inheritdoc/>
    public override OpenXmlElement CloneNode(bool deep) => CloneImp<Picture>(deep);

}
/// <summary>
/// <para>Defines the ContentPart Class.</para>
<<<<<<< HEAD
///<para>This class is available in Office 2010 or above.</para>
=======
/// <para>This class is available in Office 2010 or above.</para>
>>>>>>> 97dfc39d
/// <para> When the object is serialized out as xml, its qualified name is xdr:contentPart.</para>
/// </summary>
/// <remarks>
/// The following table lists the possible child types:
/// <list type="bullet">
///<item><description>DocumentFormat.OpenXml.Office2010.Excel.Drawing.ExcelNonVisualContentPartShapeProperties &lt;xdr14:nvContentPartPr></description></item>
///<item><description>DocumentFormat.OpenXml.Office2010.Excel.Drawing.ApplicationNonVisualDrawingProperties &lt;xdr14:nvPr></description></item>
///<item><description>DocumentFormat.OpenXml.Office2010.Excel.Drawing.Transform2D &lt;xdr14:xfrm></description></item>
///<item><description>DocumentFormat.OpenXml.Office2010.Excel.Drawing.OfficeArtExtensionList &lt;xdr14:extLst></description></item>
/// </list>
/// </remarks>
<<<<<<< HEAD
[System.Diagnostics.CodeAnalysis.SuppressMessage("Microsoft.Naming", "CA1710:IdentifiersShouldHaveCorrectSuffix")]
    [ChildElementInfo(typeof(DocumentFormat.OpenXml.Office2010.Excel.Drawing.ExcelNonVisualContentPartShapeProperties),(FileFormatVersions)14)]
    [ChildElementInfo(typeof(DocumentFormat.OpenXml.Office2010.Excel.Drawing.ApplicationNonVisualDrawingProperties),(FileFormatVersions)14)]
    [ChildElementInfo(typeof(DocumentFormat.OpenXml.Office2010.Excel.Drawing.Transform2D),(FileFormatVersions)14)]
    [ChildElementInfo(typeof(DocumentFormat.OpenXml.Office2010.Excel.Drawing.OfficeArtExtensionList),(FileFormatVersions)14)]
[System.CodeDom.Compiler.GeneratedCode("DomGen", "2.0")]
=======

    [ChildElementInfo(typeof(DocumentFormat.OpenXml.Office2010.Excel.Drawing.ExcelNonVisualContentPartShapeProperties), FileFormatVersions.Office2010)]
    [ChildElementInfo(typeof(DocumentFormat.OpenXml.Office2010.Excel.Drawing.ApplicationNonVisualDrawingProperties), FileFormatVersions.Office2010)]
    [ChildElementInfo(typeof(DocumentFormat.OpenXml.Office2010.Excel.Drawing.Transform2D), FileFormatVersions.Office2010)]
    [ChildElementInfo(typeof(DocumentFormat.OpenXml.Office2010.Excel.Drawing.OfficeArtExtensionList), FileFormatVersions.Office2010)]
[System.CodeDom.Compiler.GeneratedCode("DomGen", "3.0")]
>>>>>>> 97dfc39d
[OfficeAvailability(FileFormatVersions.Office2010)]
public partial class ContentPart : OpenXmlCompositeElement
{
    internal const int ElementTypeIdConst = 10794;
    /// <inheritdoc/>
    public override string LocalName => "contentPart";
    
    internal override byte NamespaceId => 18;
    
<<<<<<< HEAD
    internal const int ElementTypeIdConst = 10794;
    
    /// <summary>
    /// Gets the type ID of the element.
    /// </summary>
    internal override int ElementTypeId
    {
		get { return ElementTypeIdConst; }
    }
    
   
    /// <summary>
    /// Whether this element is available in a specific version of Office Application.
    /// </summary>
    /// <param name="version">The Office file format version.</param>
    /// <returns>Returns true if the element is defined in the specified version.</returns>
    internal override bool IsInVersion(FileFormatVersions version)
    {
		if((14 & (int)version) > 0)
		{
			return true;
		}
		return false;
    }
=======
    internal override int ElementTypeId => ElementTypeIdConst;
   
    internal override bool IsInVersion(FileFormatVersions version) => version.AtLeast(FileFormatVersions.Office2010);
>>>>>>> 97dfc39d
    

    	private static readonly string[] attributeTagNames = { "id","bwMode" };
    private static readonly byte[] attributeNamespaceIds = { 19,0 };
    
    internal override string[] AttributeTagNames => attributeTagNames;
    
    internal override byte[] AttributeNamespaceIds => attributeNamespaceIds;
    

    
        /// <summary>
    /// <para> id.</para>
    /// <para>Represents the following attribute in the schema: r:id </para>
    /// </summary>
///<remark> xmlns:r=http://schemas.openxmlformats.org/officeDocument/2006/relationships
///</remark>
    [SchemaAttr(19, "id")]
    public StringValue RelationshipId
    {
        get { return (StringValue)Attributes[0]; }
        set { Attributes[0] = value; }
    }
    
    /// <summary>
    /// <para> bwMode.</para>
    /// <para>Represents the following attribute in the schema: bwMode </para>
    /// </summary>
    [SchemaAttr(0, "bwMode")]
    public EnumValue<DocumentFormat.OpenXml.Drawing.BlackWhiteModeValues> BlackWhiteMode
    {
        get { return (EnumValue<DocumentFormat.OpenXml.Drawing.BlackWhiteModeValues>)Attributes[1]; }
        set { Attributes[1] = value; }
    }
    

    /// <summary>
    /// Initializes a new instance of the ContentPart class.
    /// </summary>
    public ContentPart():base(){}
    
        /// <summary>
    ///Initializes a new instance of the ContentPart class with the specified child elements.
    /// </summary>
    /// <param name="childElements">Specifies the child elements.</param>
    public ContentPart(System.Collections.Generic.IEnumerable<OpenXmlElement> childElements)
        : base(childElements)
    { 
    }
    
    /// <summary>
    /// Initializes a new instance of the ContentPart class with the specified child elements.
    /// </summary>
    /// <param name="childElements">Specifies the child elements.</param>
    public ContentPart(params OpenXmlElement[] childElements) : base(childElements)
    {
    }
    
    /// <summary>
    /// Initializes a new instance of the ContentPart class from outer XML.
    /// </summary>
    /// <param name="outerXml">Specifies the outer XML of the element.</param>
    public ContentPart(string outerXml)
        : base(outerXml)
    {
    }
  
     
    
    [System.Diagnostics.CodeAnalysis.SuppressMessage("Microsoft.Maintainability", "CA1502:AvoidExcessiveComplexity")]
internal override OpenXmlElement ElementFactory(byte namespaceId, string name)
{
    if( 54 == namespaceId && "nvContentPartPr" == name)
    return new DocumentFormat.OpenXml.Office2010.Excel.Drawing.ExcelNonVisualContentPartShapeProperties();
    
if( 54 == namespaceId && "nvPr" == name)
    return new DocumentFormat.OpenXml.Office2010.Excel.Drawing.ApplicationNonVisualDrawingProperties();
    
if( 54 == namespaceId && "xfrm" == name)
    return new DocumentFormat.OpenXml.Office2010.Excel.Drawing.Transform2D();
    
if( 54 == namespaceId && "extLst" == name)
    return new DocumentFormat.OpenXml.Office2010.Excel.Drawing.OfficeArtExtensionList();
    

    return null;
}

        private static readonly string[] eleTagNames = { "nvContentPartPr","nvPr","xfrm","extLst" };
    private static readonly byte[] eleNamespaceIds = { 54,54,54,54 };
    
    internal override string[] ElementTagNames => eleTagNames;
    
    internal override byte[] ElementNamespaceIds => eleNamespaceIds;
    internal override OpenXmlCompositeType OpenXmlCompositeType => OpenXmlCompositeType.OneSequence;
    
        /// <summary>
    /// <para> ExcelNonVisualContentPartShapeProperties.</para>
    /// <para> Represents the following element tag in the schema: xdr14:nvContentPartPr </para>
    /// </summary>
    /// <remark>
    /// xmlns:xdr14 = http://schemas.microsoft.com/office/excel/2010/spreadsheetDrawing
    /// </remark>
    public DocumentFormat.OpenXml.Office2010.Excel.Drawing.ExcelNonVisualContentPartShapeProperties ExcelNonVisualContentPartShapeProperties
    {
        get => GetElement<DocumentFormat.OpenXml.Office2010.Excel.Drawing.ExcelNonVisualContentPartShapeProperties>(0);
        set => SetElement(0, value);
    }
    /// <summary>
    /// <para> ApplicationNonVisualDrawingProperties.</para>
    /// <para> Represents the following element tag in the schema: xdr14:nvPr </para>
    /// </summary>
    /// <remark>
    /// xmlns:xdr14 = http://schemas.microsoft.com/office/excel/2010/spreadsheetDrawing
    /// </remark>
    public DocumentFormat.OpenXml.Office2010.Excel.Drawing.ApplicationNonVisualDrawingProperties ApplicationNonVisualDrawingProperties
    {
        get => GetElement<DocumentFormat.OpenXml.Office2010.Excel.Drawing.ApplicationNonVisualDrawingProperties>(1);
        set => SetElement(1, value);
    }
    /// <summary>
    /// <para> Transform2D.</para>
    /// <para> Represents the following element tag in the schema: xdr14:xfrm </para>
    /// </summary>
    /// <remark>
    /// xmlns:xdr14 = http://schemas.microsoft.com/office/excel/2010/spreadsheetDrawing
    /// </remark>
    public DocumentFormat.OpenXml.Office2010.Excel.Drawing.Transform2D Transform2D
    {
        get => GetElement<DocumentFormat.OpenXml.Office2010.Excel.Drawing.Transform2D>(2);
        set => SetElement(2, value);
    }
    /// <summary>
    /// <para> OfficeArtExtensionList.</para>
    /// <para> Represents the following element tag in the schema: xdr14:extLst </para>
    /// </summary>
    /// <remark>
    /// xmlns:xdr14 = http://schemas.microsoft.com/office/excel/2010/spreadsheetDrawing
    /// </remark>
    public DocumentFormat.OpenXml.Office2010.Excel.Drawing.OfficeArtExtensionList OfficeArtExtensionList
    {
        get => GetElement<DocumentFormat.OpenXml.Office2010.Excel.Drawing.OfficeArtExtensionList>(3);
        set => SetElement(3, value);
    }


    internal override OpenXmlSimpleType AttributeFactory(byte namespaceId, string name)
{
    if( 19 == namespaceId && "id" == name)
    return new StringValue();
    
if( 0 == namespaceId && "bwMode" == name)
    return new EnumValue<DocumentFormat.OpenXml.Drawing.BlackWhiteModeValues>();
    

    
    return base.AttributeFactory(namespaceId, name);
}

    /// <inheritdoc/>
    public override OpenXmlElement CloneNode(bool deep) => CloneImp<ContentPart>(deep);

}
/// <summary>
/// <para>Worksheet Drawing. The root element of DrawingsPart.</para>
/// <para> When the object is serialized out as xml, its qualified name is xdr:wsDr.</para>
/// </summary>
/// <remarks>
/// The following table lists the possible child types:
/// <list type="bullet">
///<item><description>TwoCellAnchor &lt;xdr:twoCellAnchor></description></item>
///<item><description>OneCellAnchor &lt;xdr:oneCellAnchor></description></item>
///<item><description>AbsoluteAnchor &lt;xdr:absoluteAnchor></description></item>
/// </list>
/// </remarks>
[System.Diagnostics.CodeAnalysis.SuppressMessage("Microsoft.Naming", "CA1710:IdentifiersShouldHaveCorrectSuffix")]
    [ChildElementInfo(typeof(TwoCellAnchor))]
    [ChildElementInfo(typeof(OneCellAnchor))]
    [ChildElementInfo(typeof(AbsoluteAnchor))]
[System.CodeDom.Compiler.GeneratedCode("DomGen", "2.0")]
[OfficeAvailability(FileFormatVersions.Office2007)]
public partial class WorksheetDrawing : OpenXmlPartRootElement
{
    internal const int ElementTypeIdConst = 10795;
    /// <inheritdoc/>
    public override string LocalName => "wsDr";
    
    internal override byte NamespaceId => 18;
    
    internal override int ElementTypeId => ElementTypeIdConst;
   
<<<<<<< HEAD
    /// <summary>
    /// Whether this element is available in a specific version of Office Application.
    /// </summary>
    /// <param name="version">The Office file format version.</param>
    /// <returns>Returns true if the element is defined in the specified version.</returns>
    internal override bool IsInVersion(FileFormatVersions version)
    {
		if((15 & (int)version) > 0)
		{
			return true;
		}
		return false;
    }
=======
    internal override bool IsInVersion(FileFormatVersions version) => version.AtLeast(FileFormatVersions.Office2007);
>>>>>>> 97dfc39d
    

    
    
    
    
	internal WorksheetDrawing(DrawingsPart ownerPart) : base (ownerPart){}
    
    /// <summary>
    /// Loads the DOM from the DrawingsPart.
    /// </summary>
    /// <param name="openXmlPart">Specifies the part to be loaded.</param>
    public void Load(DrawingsPart openXmlPart)
    {
        LoadFromPart(openXmlPart);
    }
    /// <summary>
    /// Gets the DrawingsPart associated with this element.
    /// </summary>
    public DrawingsPart DrawingsPart
    {
		get => OpenXmlPart as DrawingsPart;
		internal set => OpenXmlPart = value;
    }
    
        /// <summary>
    ///Initializes a new instance of the WorksheetDrawing class with the specified child elements.
    /// </summary>
    /// <param name="childElements">Specifies the child elements.</param>
    public WorksheetDrawing(System.Collections.Generic.IEnumerable<OpenXmlElement> childElements)
        : base(childElements)
    { 
    }
    
    /// <summary>
    /// Initializes a new instance of the WorksheetDrawing class with the specified child elements.
    /// </summary>
    /// <param name="childElements">Specifies the child elements.</param>
    public WorksheetDrawing(params OpenXmlElement[] childElements) : base(childElements)
    {
    }
    
    /// <summary>
    /// Initializes a new instance of the WorksheetDrawing class from outer XML.
    /// </summary>
    /// <param name="outerXml">Specifies the outer XML of the element.</param>
    public WorksheetDrawing(string outerXml)
        : base(outerXml)
    {
    }

    
    
    /// <summary>
    /// Initializes a new instance of the WorksheetDrawing class.
    /// </summary>
    public WorksheetDrawing():base(){}
    
    /// <summary>
    /// Saves the DOM into the DrawingsPart.
    /// </summary>
    /// <param name="openXmlPart">Specifies the part to save to.</param>
    public void Save(DrawingsPart openXmlPart)
    {
        base.SaveToPart(openXmlPart);
    }
    
    [System.Diagnostics.CodeAnalysis.SuppressMessage("Microsoft.Maintainability", "CA1502:AvoidExcessiveComplexity")]
internal override OpenXmlElement ElementFactory(byte namespaceId, string name)
{
    if( 18 == namespaceId && "twoCellAnchor" == name)
    return new TwoCellAnchor();
    
if( 18 == namespaceId && "oneCellAnchor" == name)
    return new OneCellAnchor();
    
if( 18 == namespaceId && "absoluteAnchor" == name)
    return new AbsoluteAnchor();
    

    return null;
}

    
    
    /// <inheritdoc/>
    public override OpenXmlElement CloneNode(bool deep) => CloneImp<WorksheetDrawing>(deep);

}
/// <summary>
/// <para>Non-Visual Properties for a Shape.</para>
/// <para>This class is available in Office 2007 or above.</para>
/// <para> When the object is serialized out as xml, its qualified name is xdr:nvSpPr.</para>
/// </summary>
/// <remarks>
/// The following table lists the possible child types:
/// <list type="bullet">
///<item><description>NonVisualDrawingProperties &lt;xdr:cNvPr></description></item>
///<item><description>NonVisualShapeDrawingProperties &lt;xdr:cNvSpPr></description></item>
/// </list>
/// </remarks>

    [ChildElementInfo(typeof(NonVisualDrawingProperties))]
    [ChildElementInfo(typeof(NonVisualShapeDrawingProperties))]
[System.CodeDom.Compiler.GeneratedCode("DomGen", "3.0")]
[OfficeAvailability(FileFormatVersions.Office2007)]
public partial class NonVisualShapeProperties : OpenXmlCompositeElement
{
    internal const int ElementTypeIdConst = 10796;
    /// <inheritdoc/>
    public override string LocalName => "nvSpPr";
    
    internal override byte NamespaceId => 18;
    
    internal override int ElementTypeId => ElementTypeIdConst;
   
<<<<<<< HEAD
    /// <summary>
    /// Whether this element is available in a specific version of Office Application.
    /// </summary>
    /// <param name="version">The Office file format version.</param>
    /// <returns>Returns true if the element is defined in the specified version.</returns>
    internal override bool IsInVersion(FileFormatVersions version)
    {
		if((15 & (int)version) > 0)
		{
			return true;
		}
		return false;
    }
=======
    internal override bool IsInVersion(FileFormatVersions version) => version.AtLeast(FileFormatVersions.Office2007);
>>>>>>> 97dfc39d
    

    
    
    
    /// <summary>
    /// Initializes a new instance of the NonVisualShapeProperties class.
    /// </summary>
    public NonVisualShapeProperties():base(){}
    
        /// <summary>
    ///Initializes a new instance of the NonVisualShapeProperties class with the specified child elements.
    /// </summary>
    /// <param name="childElements">Specifies the child elements.</param>
    public NonVisualShapeProperties(System.Collections.Generic.IEnumerable<OpenXmlElement> childElements)
        : base(childElements)
    { 
    }
    
    /// <summary>
    /// Initializes a new instance of the NonVisualShapeProperties class with the specified child elements.
    /// </summary>
    /// <param name="childElements">Specifies the child elements.</param>
    public NonVisualShapeProperties(params OpenXmlElement[] childElements) : base(childElements)
    {
    }
    
    /// <summary>
    /// Initializes a new instance of the NonVisualShapeProperties class from outer XML.
    /// </summary>
    /// <param name="outerXml">Specifies the outer XML of the element.</param>
    public NonVisualShapeProperties(string outerXml)
        : base(outerXml)
    {
    }
  
     
    
    [System.Diagnostics.CodeAnalysis.SuppressMessage("Microsoft.Maintainability", "CA1502:AvoidExcessiveComplexity")]
internal override OpenXmlElement ElementFactory(byte namespaceId, string name)
{
    if( 18 == namespaceId && "cNvPr" == name)
    return new NonVisualDrawingProperties();
    
if( 18 == namespaceId && "cNvSpPr" == name)
    return new NonVisualShapeDrawingProperties();
    

    return null;
}

        private static readonly string[] eleTagNames = { "cNvPr","cNvSpPr" };
    private static readonly byte[] eleNamespaceIds = { 18,18 };
    
    internal override string[] ElementTagNames => eleTagNames;
    
    internal override byte[] ElementNamespaceIds => eleNamespaceIds;
    internal override OpenXmlCompositeType OpenXmlCompositeType => OpenXmlCompositeType.OneSequence;
    
        /// <summary>
    /// <para> Non-Visual Drawing Properties.</para>
    /// <para> Represents the following element tag in the schema: xdr:cNvPr </para>
    /// </summary>
    /// <remark>
    /// xmlns:xdr = http://schemas.openxmlformats.org/drawingml/2006/spreadsheetDrawing
    /// </remark>
    public NonVisualDrawingProperties NonVisualDrawingProperties
    {
        get => GetElement<NonVisualDrawingProperties>(0);
        set => SetElement(0, value);
    }
    /// <summary>
    /// <para> Connection Non-Visual Shape Properties.</para>
    /// <para> Represents the following element tag in the schema: xdr:cNvSpPr </para>
    /// </summary>
    /// <remark>
    /// xmlns:xdr = http://schemas.openxmlformats.org/drawingml/2006/spreadsheetDrawing
    /// </remark>
    public NonVisualShapeDrawingProperties NonVisualShapeDrawingProperties
    {
        get => GetElement<NonVisualShapeDrawingProperties>(1);
        set => SetElement(1, value);
    }


    
    /// <inheritdoc/>
    public override OpenXmlElement CloneNode(bool deep) => CloneImp<NonVisualShapeProperties>(deep);

}
/// <summary>
/// <para>Shape Properties.</para>
/// <para>This class is available in Office 2007 or above.</para>
/// <para> When the object is serialized out as xml, its qualified name is xdr:spPr.</para>
/// </summary>
/// <remarks>
/// The following table lists the possible child types:
/// <list type="bullet">
///<item><description>DocumentFormat.OpenXml.Drawing.Transform2D &lt;a:xfrm></description></item>
///<item><description>DocumentFormat.OpenXml.Drawing.CustomGeometry &lt;a:custGeom></description></item>
///<item><description>DocumentFormat.OpenXml.Drawing.PresetGeometry &lt;a:prstGeom></description></item>
///<item><description>DocumentFormat.OpenXml.Drawing.NoFill &lt;a:noFill></description></item>
///<item><description>DocumentFormat.OpenXml.Drawing.SolidFill &lt;a:solidFill></description></item>
///<item><description>DocumentFormat.OpenXml.Drawing.GradientFill &lt;a:gradFill></description></item>
///<item><description>DocumentFormat.OpenXml.Drawing.BlipFill &lt;a:blipFill></description></item>
///<item><description>DocumentFormat.OpenXml.Drawing.PatternFill &lt;a:pattFill></description></item>
///<item><description>DocumentFormat.OpenXml.Drawing.GroupFill &lt;a:grpFill></description></item>
///<item><description>DocumentFormat.OpenXml.Drawing.Outline &lt;a:ln></description></item>
///<item><description>DocumentFormat.OpenXml.Drawing.EffectList &lt;a:effectLst></description></item>
///<item><description>DocumentFormat.OpenXml.Drawing.EffectDag &lt;a:effectDag></description></item>
///<item><description>DocumentFormat.OpenXml.Drawing.Scene3DType &lt;a:scene3d></description></item>
///<item><description>DocumentFormat.OpenXml.Drawing.Shape3DType &lt;a:sp3d></description></item>
///<item><description>DocumentFormat.OpenXml.Drawing.ShapePropertiesExtensionList &lt;a:extLst></description></item>
/// </list>
/// </remarks>

    [ChildElementInfo(typeof(DocumentFormat.OpenXml.Drawing.Transform2D))]
    [ChildElementInfo(typeof(DocumentFormat.OpenXml.Drawing.CustomGeometry))]
    [ChildElementInfo(typeof(DocumentFormat.OpenXml.Drawing.PresetGeometry))]
    [ChildElementInfo(typeof(DocumentFormat.OpenXml.Drawing.NoFill))]
    [ChildElementInfo(typeof(DocumentFormat.OpenXml.Drawing.SolidFill))]
    [ChildElementInfo(typeof(DocumentFormat.OpenXml.Drawing.GradientFill))]
    [ChildElementInfo(typeof(DocumentFormat.OpenXml.Drawing.BlipFill))]
    [ChildElementInfo(typeof(DocumentFormat.OpenXml.Drawing.PatternFill))]
    [ChildElementInfo(typeof(DocumentFormat.OpenXml.Drawing.GroupFill))]
    [ChildElementInfo(typeof(DocumentFormat.OpenXml.Drawing.Outline))]
    [ChildElementInfo(typeof(DocumentFormat.OpenXml.Drawing.EffectList))]
    [ChildElementInfo(typeof(DocumentFormat.OpenXml.Drawing.EffectDag))]
    [ChildElementInfo(typeof(DocumentFormat.OpenXml.Drawing.Scene3DType))]
    [ChildElementInfo(typeof(DocumentFormat.OpenXml.Drawing.Shape3DType))]
    [ChildElementInfo(typeof(DocumentFormat.OpenXml.Drawing.ShapePropertiesExtensionList))]
[System.CodeDom.Compiler.GeneratedCode("DomGen", "3.0")]
[OfficeAvailability(FileFormatVersions.Office2007)]
public partial class ShapeProperties : OpenXmlCompositeElement
{
    internal const int ElementTypeIdConst = 10797;
    /// <inheritdoc/>
    public override string LocalName => "spPr";
    
    internal override byte NamespaceId => 18;
    
    internal override int ElementTypeId => ElementTypeIdConst;
   
<<<<<<< HEAD
    /// <summary>
    /// Whether this element is available in a specific version of Office Application.
    /// </summary>
    /// <param name="version">The Office file format version.</param>
    /// <returns>Returns true if the element is defined in the specified version.</returns>
    internal override bool IsInVersion(FileFormatVersions version)
    {
		if((15 & (int)version) > 0)
		{
			return true;
		}
		return false;
    }
=======
    internal override bool IsInVersion(FileFormatVersions version) => version.AtLeast(FileFormatVersions.Office2007);
>>>>>>> 97dfc39d
    

    	private static readonly string[] attributeTagNames = { "bwMode" };
    private static readonly byte[] attributeNamespaceIds = { 0 };
    
    internal override string[] AttributeTagNames => attributeTagNames;
    
    internal override byte[] AttributeNamespaceIds => attributeNamespaceIds;
    

    
        /// <summary>
    /// <para> Black and White Mode.</para>
    /// <para>Represents the following attribute in the schema: bwMode </para>
    /// </summary>
    [SchemaAttr(0, "bwMode")]
    public EnumValue<DocumentFormat.OpenXml.Drawing.BlackWhiteModeValues> BlackWhiteMode
    {
        get { return (EnumValue<DocumentFormat.OpenXml.Drawing.BlackWhiteModeValues>)Attributes[0]; }
        set { Attributes[0] = value; }
    }
    

    /// <summary>
    /// Initializes a new instance of the ShapeProperties class.
    /// </summary>
    public ShapeProperties():base(){}
    
        /// <summary>
    ///Initializes a new instance of the ShapeProperties class with the specified child elements.
    /// </summary>
    /// <param name="childElements">Specifies the child elements.</param>
    public ShapeProperties(System.Collections.Generic.IEnumerable<OpenXmlElement> childElements)
        : base(childElements)
    { 
    }
    
    /// <summary>
    /// Initializes a new instance of the ShapeProperties class with the specified child elements.
    /// </summary>
    /// <param name="childElements">Specifies the child elements.</param>
    public ShapeProperties(params OpenXmlElement[] childElements) : base(childElements)
    {
    }
    
    /// <summary>
    /// Initializes a new instance of the ShapeProperties class from outer XML.
    /// </summary>
    /// <param name="outerXml">Specifies the outer XML of the element.</param>
    public ShapeProperties(string outerXml)
        : base(outerXml)
    {
    }
  
     
    
    [System.Diagnostics.CodeAnalysis.SuppressMessage("Microsoft.Maintainability", "CA1502:AvoidExcessiveComplexity")]
internal override OpenXmlElement ElementFactory(byte namespaceId, string name)
{
    if( 10 == namespaceId && "xfrm" == name)
    return new DocumentFormat.OpenXml.Drawing.Transform2D();
    
if( 10 == namespaceId && "custGeom" == name)
    return new DocumentFormat.OpenXml.Drawing.CustomGeometry();
    
if( 10 == namespaceId && "prstGeom" == name)
    return new DocumentFormat.OpenXml.Drawing.PresetGeometry();
    
if( 10 == namespaceId && "noFill" == name)
    return new DocumentFormat.OpenXml.Drawing.NoFill();
    
if( 10 == namespaceId && "solidFill" == name)
    return new DocumentFormat.OpenXml.Drawing.SolidFill();
    
if( 10 == namespaceId && "gradFill" == name)
    return new DocumentFormat.OpenXml.Drawing.GradientFill();
    
if( 10 == namespaceId && "blipFill" == name)
    return new DocumentFormat.OpenXml.Drawing.BlipFill();
    
if( 10 == namespaceId && "pattFill" == name)
    return new DocumentFormat.OpenXml.Drawing.PatternFill();
    
if( 10 == namespaceId && "grpFill" == name)
    return new DocumentFormat.OpenXml.Drawing.GroupFill();
    
if( 10 == namespaceId && "ln" == name)
    return new DocumentFormat.OpenXml.Drawing.Outline();
    
if( 10 == namespaceId && "effectLst" == name)
    return new DocumentFormat.OpenXml.Drawing.EffectList();
    
if( 10 == namespaceId && "effectDag" == name)
    return new DocumentFormat.OpenXml.Drawing.EffectDag();
    
if( 10 == namespaceId && "scene3d" == name)
    return new DocumentFormat.OpenXml.Drawing.Scene3DType();
    
if( 10 == namespaceId && "sp3d" == name)
    return new DocumentFormat.OpenXml.Drawing.Shape3DType();
    
if( 10 == namespaceId && "extLst" == name)
    return new DocumentFormat.OpenXml.Drawing.ShapePropertiesExtensionList();
    

    return null;
}

        private static readonly string[] eleTagNames = { "xfrm","custGeom","prstGeom","noFill","solidFill","gradFill","blipFill","pattFill","grpFill","ln","effectLst","effectDag","scene3d","sp3d","extLst" };
    private static readonly byte[] eleNamespaceIds = { 10,10,10,10,10,10,10,10,10,10,10,10,10,10,10 };
    
    internal override string[] ElementTagNames => eleTagNames;
    
    internal override byte[] ElementNamespaceIds => eleNamespaceIds;
    internal override OpenXmlCompositeType OpenXmlCompositeType => OpenXmlCompositeType.OneSequence;
    
        /// <summary>
    /// <para> 2D Transform for Individual Objects.</para>
    /// <para> Represents the following element tag in the schema: a:xfrm </para>
    /// </summary>
    /// <remark>
    /// xmlns:a = http://schemas.openxmlformats.org/drawingml/2006/main
    /// </remark>
    public DocumentFormat.OpenXml.Drawing.Transform2D Transform2D
    {
        get => GetElement<DocumentFormat.OpenXml.Drawing.Transform2D>(0);
        set => SetElement(0, value);
    }


    internal override OpenXmlSimpleType AttributeFactory(byte namespaceId, string name)
{
    if( 0 == namespaceId && "bwMode" == name)
    return new EnumValue<DocumentFormat.OpenXml.Drawing.BlackWhiteModeValues>();
    

    
    return base.AttributeFactory(namespaceId, name);
}

    /// <inheritdoc/>
    public override OpenXmlElement CloneNode(bool deep) => CloneImp<ShapeProperties>(deep);

}
/// <summary>
/// <para>Defines the ShapeStyle Class.</para>
/// <para>This class is available in Office 2007 or above.</para>
/// <para> When the object is serialized out as xml, its qualified name is xdr:style.</para>
/// </summary>
/// <remarks>
/// The following table lists the possible child types:
/// <list type="bullet">
///<item><description>DocumentFormat.OpenXml.Drawing.LineReference &lt;a:lnRef></description></item>
///<item><description>DocumentFormat.OpenXml.Drawing.FillReference &lt;a:fillRef></description></item>
///<item><description>DocumentFormat.OpenXml.Drawing.EffectReference &lt;a:effectRef></description></item>
///<item><description>DocumentFormat.OpenXml.Drawing.FontReference &lt;a:fontRef></description></item>
/// </list>
/// </remarks>

    [ChildElementInfo(typeof(DocumentFormat.OpenXml.Drawing.LineReference))]
    [ChildElementInfo(typeof(DocumentFormat.OpenXml.Drawing.FillReference))]
    [ChildElementInfo(typeof(DocumentFormat.OpenXml.Drawing.EffectReference))]
    [ChildElementInfo(typeof(DocumentFormat.OpenXml.Drawing.FontReference))]
[System.CodeDom.Compiler.GeneratedCode("DomGen", "3.0")]
[OfficeAvailability(FileFormatVersions.Office2007)]
public partial class ShapeStyle : OpenXmlCompositeElement
{
    internal const int ElementTypeIdConst = 10798;
    /// <inheritdoc/>
    public override string LocalName => "style";
    
    internal override byte NamespaceId => 18;
    
    internal override int ElementTypeId => ElementTypeIdConst;
   
<<<<<<< HEAD
    /// <summary>
    /// Whether this element is available in a specific version of Office Application.
    /// </summary>
    /// <param name="version">The Office file format version.</param>
    /// <returns>Returns true if the element is defined in the specified version.</returns>
    internal override bool IsInVersion(FileFormatVersions version)
    {
		if((15 & (int)version) > 0)
		{
			return true;
		}
		return false;
    }
=======
    internal override bool IsInVersion(FileFormatVersions version) => version.AtLeast(FileFormatVersions.Office2007);
>>>>>>> 97dfc39d
    

    
    
    
    /// <summary>
    /// Initializes a new instance of the ShapeStyle class.
    /// </summary>
    public ShapeStyle():base(){}
    
        /// <summary>
    ///Initializes a new instance of the ShapeStyle class with the specified child elements.
    /// </summary>
    /// <param name="childElements">Specifies the child elements.</param>
    public ShapeStyle(System.Collections.Generic.IEnumerable<OpenXmlElement> childElements)
        : base(childElements)
    { 
    }
    
    /// <summary>
    /// Initializes a new instance of the ShapeStyle class with the specified child elements.
    /// </summary>
    /// <param name="childElements">Specifies the child elements.</param>
    public ShapeStyle(params OpenXmlElement[] childElements) : base(childElements)
    {
    }
    
    /// <summary>
    /// Initializes a new instance of the ShapeStyle class from outer XML.
    /// </summary>
    /// <param name="outerXml">Specifies the outer XML of the element.</param>
    public ShapeStyle(string outerXml)
        : base(outerXml)
    {
    }
  
     
    
    [System.Diagnostics.CodeAnalysis.SuppressMessage("Microsoft.Maintainability", "CA1502:AvoidExcessiveComplexity")]
internal override OpenXmlElement ElementFactory(byte namespaceId, string name)
{
    if( 10 == namespaceId && "lnRef" == name)
    return new DocumentFormat.OpenXml.Drawing.LineReference();
    
if( 10 == namespaceId && "fillRef" == name)
    return new DocumentFormat.OpenXml.Drawing.FillReference();
    
if( 10 == namespaceId && "effectRef" == name)
    return new DocumentFormat.OpenXml.Drawing.EffectReference();
    
if( 10 == namespaceId && "fontRef" == name)
    return new DocumentFormat.OpenXml.Drawing.FontReference();
    

    return null;
}

        private static readonly string[] eleTagNames = { "lnRef","fillRef","effectRef","fontRef" };
    private static readonly byte[] eleNamespaceIds = { 10,10,10,10 };
    
    internal override string[] ElementTagNames => eleTagNames;
    
    internal override byte[] ElementNamespaceIds => eleNamespaceIds;
    internal override OpenXmlCompositeType OpenXmlCompositeType => OpenXmlCompositeType.OneSequence;
    
        /// <summary>
    /// <para> LineReference.</para>
    /// <para> Represents the following element tag in the schema: a:lnRef </para>
    /// </summary>
    /// <remark>
    /// xmlns:a = http://schemas.openxmlformats.org/drawingml/2006/main
    /// </remark>
    public DocumentFormat.OpenXml.Drawing.LineReference LineReference
    {
        get => GetElement<DocumentFormat.OpenXml.Drawing.LineReference>(0);
        set => SetElement(0, value);
    }
    /// <summary>
    /// <para> FillReference.</para>
    /// <para> Represents the following element tag in the schema: a:fillRef </para>
    /// </summary>
    /// <remark>
    /// xmlns:a = http://schemas.openxmlformats.org/drawingml/2006/main
    /// </remark>
    public DocumentFormat.OpenXml.Drawing.FillReference FillReference
    {
        get => GetElement<DocumentFormat.OpenXml.Drawing.FillReference>(1);
        set => SetElement(1, value);
    }
    /// <summary>
    /// <para> EffectReference.</para>
    /// <para> Represents the following element tag in the schema: a:effectRef </para>
    /// </summary>
    /// <remark>
    /// xmlns:a = http://schemas.openxmlformats.org/drawingml/2006/main
    /// </remark>
    public DocumentFormat.OpenXml.Drawing.EffectReference EffectReference
    {
        get => GetElement<DocumentFormat.OpenXml.Drawing.EffectReference>(2);
        set => SetElement(2, value);
    }
    /// <summary>
    /// <para> Font Reference.</para>
    /// <para> Represents the following element tag in the schema: a:fontRef </para>
    /// </summary>
    /// <remark>
    /// xmlns:a = http://schemas.openxmlformats.org/drawingml/2006/main
    /// </remark>
    public DocumentFormat.OpenXml.Drawing.FontReference FontReference
    {
        get => GetElement<DocumentFormat.OpenXml.Drawing.FontReference>(3);
        set => SetElement(3, value);
    }


    
    /// <inheritdoc/>
    public override OpenXmlElement CloneNode(bool deep) => CloneImp<ShapeStyle>(deep);

}
/// <summary>
/// <para>Shape Text Body.</para>
/// <para>This class is available in Office 2007 or above.</para>
/// <para> When the object is serialized out as xml, its qualified name is xdr:txBody.</para>
/// </summary>
/// <remarks>
/// The following table lists the possible child types:
/// <list type="bullet">
///<item><description>DocumentFormat.OpenXml.Drawing.BodyProperties &lt;a:bodyPr></description></item>
///<item><description>DocumentFormat.OpenXml.Drawing.ListStyle &lt;a:lstStyle></description></item>
///<item><description>DocumentFormat.OpenXml.Drawing.Paragraph &lt;a:p></description></item>
/// </list>
/// </remarks>

    [ChildElementInfo(typeof(DocumentFormat.OpenXml.Drawing.BodyProperties))]
    [ChildElementInfo(typeof(DocumentFormat.OpenXml.Drawing.ListStyle))]
    [ChildElementInfo(typeof(DocumentFormat.OpenXml.Drawing.Paragraph))]
[System.CodeDom.Compiler.GeneratedCode("DomGen", "3.0")]
[OfficeAvailability(FileFormatVersions.Office2007)]
public partial class TextBody : OpenXmlCompositeElement
{
    internal const int ElementTypeIdConst = 10799;
    /// <inheritdoc/>
    public override string LocalName => "txBody";
    
    internal override byte NamespaceId => 18;
    
    internal override int ElementTypeId => ElementTypeIdConst;
   
<<<<<<< HEAD
    /// <summary>
    /// Whether this element is available in a specific version of Office Application.
    /// </summary>
    /// <param name="version">The Office file format version.</param>
    /// <returns>Returns true if the element is defined in the specified version.</returns>
    internal override bool IsInVersion(FileFormatVersions version)
    {
		if((15 & (int)version) > 0)
		{
			return true;
		}
		return false;
    }
=======
    internal override bool IsInVersion(FileFormatVersions version) => version.AtLeast(FileFormatVersions.Office2007);
>>>>>>> 97dfc39d
    

    
    
    
    /// <summary>
    /// Initializes a new instance of the TextBody class.
    /// </summary>
    public TextBody():base(){}
    
        /// <summary>
    ///Initializes a new instance of the TextBody class with the specified child elements.
    /// </summary>
    /// <param name="childElements">Specifies the child elements.</param>
    public TextBody(System.Collections.Generic.IEnumerable<OpenXmlElement> childElements)
        : base(childElements)
    { 
    }
    
    /// <summary>
    /// Initializes a new instance of the TextBody class with the specified child elements.
    /// </summary>
    /// <param name="childElements">Specifies the child elements.</param>
    public TextBody(params OpenXmlElement[] childElements) : base(childElements)
    {
    }
    
    /// <summary>
    /// Initializes a new instance of the TextBody class from outer XML.
    /// </summary>
    /// <param name="outerXml">Specifies the outer XML of the element.</param>
    public TextBody(string outerXml)
        : base(outerXml)
    {
    }
  
     
    
    [System.Diagnostics.CodeAnalysis.SuppressMessage("Microsoft.Maintainability", "CA1502:AvoidExcessiveComplexity")]
internal override OpenXmlElement ElementFactory(byte namespaceId, string name)
{
    if( 10 == namespaceId && "bodyPr" == name)
    return new DocumentFormat.OpenXml.Drawing.BodyProperties();
    
if( 10 == namespaceId && "lstStyle" == name)
    return new DocumentFormat.OpenXml.Drawing.ListStyle();
    
if( 10 == namespaceId && "p" == name)
    return new DocumentFormat.OpenXml.Drawing.Paragraph();
    

    return null;
}

        private static readonly string[] eleTagNames = { "bodyPr","lstStyle","p" };
    private static readonly byte[] eleNamespaceIds = { 10,10,10 };
    
    internal override string[] ElementTagNames => eleTagNames;
    
    internal override byte[] ElementNamespaceIds => eleNamespaceIds;
    internal override OpenXmlCompositeType OpenXmlCompositeType => OpenXmlCompositeType.OneSequence;
    
        /// <summary>
    /// <para> Body Properties.</para>
    /// <para> Represents the following element tag in the schema: a:bodyPr </para>
    /// </summary>
    /// <remark>
    /// xmlns:a = http://schemas.openxmlformats.org/drawingml/2006/main
    /// </remark>
    public DocumentFormat.OpenXml.Drawing.BodyProperties BodyProperties
    {
        get => GetElement<DocumentFormat.OpenXml.Drawing.BodyProperties>(0);
        set => SetElement(0, value);
    }
    /// <summary>
    /// <para> Text List Styles.</para>
    /// <para> Represents the following element tag in the schema: a:lstStyle </para>
    /// </summary>
    /// <remark>
    /// xmlns:a = http://schemas.openxmlformats.org/drawingml/2006/main
    /// </remark>
    public DocumentFormat.OpenXml.Drawing.ListStyle ListStyle
    {
        get => GetElement<DocumentFormat.OpenXml.Drawing.ListStyle>(1);
        set => SetElement(1, value);
    }


    
    /// <inheritdoc/>
    public override OpenXmlElement CloneNode(bool deep) => CloneImp<TextBody>(deep);

}
/// <summary>
/// <para>Non-Visual Properties for a Connection Shape.</para>
/// <para>This class is available in Office 2007 or above.</para>
/// <para> When the object is serialized out as xml, its qualified name is xdr:nvCxnSpPr.</para>
/// </summary>
/// <remarks>
/// The following table lists the possible child types:
/// <list type="bullet">
///<item><description>NonVisualDrawingProperties &lt;xdr:cNvPr></description></item>
///<item><description>NonVisualConnectorShapeDrawingProperties &lt;xdr:cNvCxnSpPr></description></item>
/// </list>
/// </remarks>

    [ChildElementInfo(typeof(NonVisualDrawingProperties))]
    [ChildElementInfo(typeof(NonVisualConnectorShapeDrawingProperties))]
[System.CodeDom.Compiler.GeneratedCode("DomGen", "3.0")]
[OfficeAvailability(FileFormatVersions.Office2007)]
public partial class NonVisualConnectionShapeProperties : OpenXmlCompositeElement
{
    internal const int ElementTypeIdConst = 10800;
    /// <inheritdoc/>
    public override string LocalName => "nvCxnSpPr";
    
    internal override byte NamespaceId => 18;
    
    internal override int ElementTypeId => ElementTypeIdConst;
   
<<<<<<< HEAD
    /// <summary>
    /// Whether this element is available in a specific version of Office Application.
    /// </summary>
    /// <param name="version">The Office file format version.</param>
    /// <returns>Returns true if the element is defined in the specified version.</returns>
    internal override bool IsInVersion(FileFormatVersions version)
    {
		if((15 & (int)version) > 0)
		{
			return true;
		}
		return false;
    }
=======
    internal override bool IsInVersion(FileFormatVersions version) => version.AtLeast(FileFormatVersions.Office2007);
>>>>>>> 97dfc39d
    

    
    
    
    /// <summary>
    /// Initializes a new instance of the NonVisualConnectionShapeProperties class.
    /// </summary>
    public NonVisualConnectionShapeProperties():base(){}
    
        /// <summary>
    ///Initializes a new instance of the NonVisualConnectionShapeProperties class with the specified child elements.
    /// </summary>
    /// <param name="childElements">Specifies the child elements.</param>
    public NonVisualConnectionShapeProperties(System.Collections.Generic.IEnumerable<OpenXmlElement> childElements)
        : base(childElements)
    { 
    }
    
    /// <summary>
    /// Initializes a new instance of the NonVisualConnectionShapeProperties class with the specified child elements.
    /// </summary>
    /// <param name="childElements">Specifies the child elements.</param>
    public NonVisualConnectionShapeProperties(params OpenXmlElement[] childElements) : base(childElements)
    {
    }
    
    /// <summary>
    /// Initializes a new instance of the NonVisualConnectionShapeProperties class from outer XML.
    /// </summary>
    /// <param name="outerXml">Specifies the outer XML of the element.</param>
    public NonVisualConnectionShapeProperties(string outerXml)
        : base(outerXml)
    {
    }
  
     
    
    [System.Diagnostics.CodeAnalysis.SuppressMessage("Microsoft.Maintainability", "CA1502:AvoidExcessiveComplexity")]
internal override OpenXmlElement ElementFactory(byte namespaceId, string name)
{
    if( 18 == namespaceId && "cNvPr" == name)
    return new NonVisualDrawingProperties();
    
if( 18 == namespaceId && "cNvCxnSpPr" == name)
    return new NonVisualConnectorShapeDrawingProperties();
    

    return null;
}

        private static readonly string[] eleTagNames = { "cNvPr","cNvCxnSpPr" };
    private static readonly byte[] eleNamespaceIds = { 18,18 };
    
    internal override string[] ElementTagNames => eleTagNames;
    
    internal override byte[] ElementNamespaceIds => eleNamespaceIds;
    internal override OpenXmlCompositeType OpenXmlCompositeType => OpenXmlCompositeType.OneSequence;
    
        /// <summary>
    /// <para> Connection Non-Visual Properties.</para>
    /// <para> Represents the following element tag in the schema: xdr:cNvPr </para>
    /// </summary>
    /// <remark>
    /// xmlns:xdr = http://schemas.openxmlformats.org/drawingml/2006/spreadsheetDrawing
    /// </remark>
    public NonVisualDrawingProperties NonVisualDrawingProperties
    {
        get => GetElement<NonVisualDrawingProperties>(0);
        set => SetElement(0, value);
    }
    /// <summary>
    /// <para> Non-Visual Connector Shape Drawing Properties.</para>
    /// <para> Represents the following element tag in the schema: xdr:cNvCxnSpPr </para>
    /// </summary>
    /// <remark>
    /// xmlns:xdr = http://schemas.openxmlformats.org/drawingml/2006/spreadsheetDrawing
    /// </remark>
    public NonVisualConnectorShapeDrawingProperties NonVisualConnectorShapeDrawingProperties
    {
        get => GetElement<NonVisualConnectorShapeDrawingProperties>(1);
        set => SetElement(1, value);
    }


    
    /// <inheritdoc/>
    public override OpenXmlElement CloneNode(bool deep) => CloneImp<NonVisualConnectionShapeProperties>(deep);

}
/// <summary>
/// <para>Non-Visual Properties for a Picture.</para>
/// <para>This class is available in Office 2007 or above.</para>
/// <para> When the object is serialized out as xml, its qualified name is xdr:nvPicPr.</para>
/// </summary>
/// <remarks>
/// The following table lists the possible child types:
/// <list type="bullet">
///<item><description>NonVisualDrawingProperties &lt;xdr:cNvPr></description></item>
///<item><description>NonVisualPictureDrawingProperties &lt;xdr:cNvPicPr></description></item>
/// </list>
/// </remarks>

    [ChildElementInfo(typeof(NonVisualDrawingProperties))]
    [ChildElementInfo(typeof(NonVisualPictureDrawingProperties))]
[System.CodeDom.Compiler.GeneratedCode("DomGen", "3.0")]
[OfficeAvailability(FileFormatVersions.Office2007)]
public partial class NonVisualPictureProperties : OpenXmlCompositeElement
{
    internal const int ElementTypeIdConst = 10801;
    /// <inheritdoc/>
    public override string LocalName => "nvPicPr";
    
    internal override byte NamespaceId => 18;
    
    internal override int ElementTypeId => ElementTypeIdConst;
   
<<<<<<< HEAD
    /// <summary>
    /// Whether this element is available in a specific version of Office Application.
    /// </summary>
    /// <param name="version">The Office file format version.</param>
    /// <returns>Returns true if the element is defined in the specified version.</returns>
    internal override bool IsInVersion(FileFormatVersions version)
    {
		if((15 & (int)version) > 0)
		{
			return true;
		}
		return false;
    }
=======
    internal override bool IsInVersion(FileFormatVersions version) => version.AtLeast(FileFormatVersions.Office2007);
>>>>>>> 97dfc39d
    

    
    
    
    /// <summary>
    /// Initializes a new instance of the NonVisualPictureProperties class.
    /// </summary>
    public NonVisualPictureProperties():base(){}
    
        /// <summary>
    ///Initializes a new instance of the NonVisualPictureProperties class with the specified child elements.
    /// </summary>
    /// <param name="childElements">Specifies the child elements.</param>
    public NonVisualPictureProperties(System.Collections.Generic.IEnumerable<OpenXmlElement> childElements)
        : base(childElements)
    { 
    }
    
    /// <summary>
    /// Initializes a new instance of the NonVisualPictureProperties class with the specified child elements.
    /// </summary>
    /// <param name="childElements">Specifies the child elements.</param>
    public NonVisualPictureProperties(params OpenXmlElement[] childElements) : base(childElements)
    {
    }
    
    /// <summary>
    /// Initializes a new instance of the NonVisualPictureProperties class from outer XML.
    /// </summary>
    /// <param name="outerXml">Specifies the outer XML of the element.</param>
    public NonVisualPictureProperties(string outerXml)
        : base(outerXml)
    {
    }
  
     
    
    [System.Diagnostics.CodeAnalysis.SuppressMessage("Microsoft.Maintainability", "CA1502:AvoidExcessiveComplexity")]
internal override OpenXmlElement ElementFactory(byte namespaceId, string name)
{
    if( 18 == namespaceId && "cNvPr" == name)
    return new NonVisualDrawingProperties();
    
if( 18 == namespaceId && "cNvPicPr" == name)
    return new NonVisualPictureDrawingProperties();
    

    return null;
}

        private static readonly string[] eleTagNames = { "cNvPr","cNvPicPr" };
    private static readonly byte[] eleNamespaceIds = { 18,18 };
    
    internal override string[] ElementTagNames => eleTagNames;
    
    internal override byte[] ElementNamespaceIds => eleNamespaceIds;
    internal override OpenXmlCompositeType OpenXmlCompositeType => OpenXmlCompositeType.OneSequence;
    
        /// <summary>
    /// <para> NonVisualDrawingProperties.</para>
    /// <para> Represents the following element tag in the schema: xdr:cNvPr </para>
    /// </summary>
    /// <remark>
    /// xmlns:xdr = http://schemas.openxmlformats.org/drawingml/2006/spreadsheetDrawing
    /// </remark>
    public NonVisualDrawingProperties NonVisualDrawingProperties
    {
        get => GetElement<NonVisualDrawingProperties>(0);
        set => SetElement(0, value);
    }
    /// <summary>
    /// <para> Non-Visual Picture Drawing Properties.</para>
    /// <para> Represents the following element tag in the schema: xdr:cNvPicPr </para>
    /// </summary>
    /// <remark>
    /// xmlns:xdr = http://schemas.openxmlformats.org/drawingml/2006/spreadsheetDrawing
    /// </remark>
    public NonVisualPictureDrawingProperties NonVisualPictureDrawingProperties
    {
        get => GetElement<NonVisualPictureDrawingProperties>(1);
        set => SetElement(1, value);
    }


    
    /// <inheritdoc/>
    public override OpenXmlElement CloneNode(bool deep) => CloneImp<NonVisualPictureProperties>(deep);

}
/// <summary>
/// <para>Picture Fill.</para>
/// <para>This class is available in Office 2007 or above.</para>
/// <para> When the object is serialized out as xml, its qualified name is xdr:blipFill.</para>
/// </summary>
/// <remarks>
/// The following table lists the possible child types:
/// <list type="bullet">
///<item><description>DocumentFormat.OpenXml.Drawing.Blip &lt;a:blip></description></item>
///<item><description>DocumentFormat.OpenXml.Drawing.SourceRectangle &lt;a:srcRect></description></item>
///<item><description>DocumentFormat.OpenXml.Drawing.Tile &lt;a:tile></description></item>
///<item><description>DocumentFormat.OpenXml.Drawing.Stretch &lt;a:stretch></description></item>
/// </list>
/// </remarks>

    [ChildElementInfo(typeof(DocumentFormat.OpenXml.Drawing.Blip))]
    [ChildElementInfo(typeof(DocumentFormat.OpenXml.Drawing.SourceRectangle))]
    [ChildElementInfo(typeof(DocumentFormat.OpenXml.Drawing.Tile))]
    [ChildElementInfo(typeof(DocumentFormat.OpenXml.Drawing.Stretch))]
[System.CodeDom.Compiler.GeneratedCode("DomGen", "3.0")]
[OfficeAvailability(FileFormatVersions.Office2007)]
public partial class BlipFill : OpenXmlCompositeElement
{
    internal const int ElementTypeIdConst = 10802;
    /// <inheritdoc/>
    public override string LocalName => "blipFill";
    
    internal override byte NamespaceId => 18;
    
    internal override int ElementTypeId => ElementTypeIdConst;
   
<<<<<<< HEAD
    /// <summary>
    /// Whether this element is available in a specific version of Office Application.
    /// </summary>
    /// <param name="version">The Office file format version.</param>
    /// <returns>Returns true if the element is defined in the specified version.</returns>
    internal override bool IsInVersion(FileFormatVersions version)
    {
		if((15 & (int)version) > 0)
		{
			return true;
		}
		return false;
    }
=======
    internal override bool IsInVersion(FileFormatVersions version) => version.AtLeast(FileFormatVersions.Office2007);
>>>>>>> 97dfc39d
    

    	private static readonly string[] attributeTagNames = { "rotWithShape" };
    private static readonly byte[] attributeNamespaceIds = { 0 };
    
    internal override string[] AttributeTagNames => attributeTagNames;
    
    internal override byte[] AttributeNamespaceIds => attributeNamespaceIds;
    

    
        /// <summary>
    /// <para> Rotate With Shape.</para>
    /// <para>Represents the following attribute in the schema: rotWithShape </para>
    /// </summary>
    [SchemaAttr(0, "rotWithShape")]
    public BooleanValue RotateWithShape
    {
        get { return (BooleanValue)Attributes[0]; }
        set { Attributes[0] = value; }
    }
    

    /// <summary>
    /// Initializes a new instance of the BlipFill class.
    /// </summary>
    public BlipFill():base(){}
    
        /// <summary>
    ///Initializes a new instance of the BlipFill class with the specified child elements.
    /// </summary>
    /// <param name="childElements">Specifies the child elements.</param>
    public BlipFill(System.Collections.Generic.IEnumerable<OpenXmlElement> childElements)
        : base(childElements)
    { 
    }
    
    /// <summary>
    /// Initializes a new instance of the BlipFill class with the specified child elements.
    /// </summary>
    /// <param name="childElements">Specifies the child elements.</param>
    public BlipFill(params OpenXmlElement[] childElements) : base(childElements)
    {
    }
    
    /// <summary>
    /// Initializes a new instance of the BlipFill class from outer XML.
    /// </summary>
    /// <param name="outerXml">Specifies the outer XML of the element.</param>
    public BlipFill(string outerXml)
        : base(outerXml)
    {
    }
  
     
    
    [System.Diagnostics.CodeAnalysis.SuppressMessage("Microsoft.Maintainability", "CA1502:AvoidExcessiveComplexity")]
internal override OpenXmlElement ElementFactory(byte namespaceId, string name)
{
    if( 10 == namespaceId && "blip" == name)
    return new DocumentFormat.OpenXml.Drawing.Blip();
    
if( 10 == namespaceId && "srcRect" == name)
    return new DocumentFormat.OpenXml.Drawing.SourceRectangle();
    
if( 10 == namespaceId && "tile" == name)
    return new DocumentFormat.OpenXml.Drawing.Tile();
    
if( 10 == namespaceId && "stretch" == name)
    return new DocumentFormat.OpenXml.Drawing.Stretch();
    

    return null;
}

        private static readonly string[] eleTagNames = { "blip","srcRect","tile","stretch" };
    private static readonly byte[] eleNamespaceIds = { 10,10,10,10 };
    
    internal override string[] ElementTagNames => eleTagNames;
    
    internal override byte[] ElementNamespaceIds => eleNamespaceIds;
    internal override OpenXmlCompositeType OpenXmlCompositeType => OpenXmlCompositeType.OneSequence;
    
        /// <summary>
    /// <para> Blip.</para>
    /// <para> Represents the following element tag in the schema: a:blip </para>
    /// </summary>
    /// <remark>
    /// xmlns:a = http://schemas.openxmlformats.org/drawingml/2006/main
    /// </remark>
    public DocumentFormat.OpenXml.Drawing.Blip Blip
    {
        get => GetElement<DocumentFormat.OpenXml.Drawing.Blip>(0);
        set => SetElement(0, value);
    }
    /// <summary>
    /// <para> Source Rectangle.</para>
    /// <para> Represents the following element tag in the schema: a:srcRect </para>
    /// </summary>
    /// <remark>
    /// xmlns:a = http://schemas.openxmlformats.org/drawingml/2006/main
    /// </remark>
    public DocumentFormat.OpenXml.Drawing.SourceRectangle SourceRectangle
    {
        get => GetElement<DocumentFormat.OpenXml.Drawing.SourceRectangle>(1);
        set => SetElement(1, value);
    }


    internal override OpenXmlSimpleType AttributeFactory(byte namespaceId, string name)
{
    if( 0 == namespaceId && "rotWithShape" == name)
    return new BooleanValue();
    

    
    return base.AttributeFactory(namespaceId, name);
}

    /// <inheritdoc/>
    public override OpenXmlElement CloneNode(bool deep) => CloneImp<BlipFill>(deep);

}
/// <summary>
/// <para>Non-Visual Properties for a Graphic Frame.</para>
/// <para>This class is available in Office 2007 or above.</para>
/// <para> When the object is serialized out as xml, its qualified name is xdr:nvGraphicFramePr.</para>
/// </summary>
/// <remarks>
/// The following table lists the possible child types:
/// <list type="bullet">
///<item><description>NonVisualDrawingProperties &lt;xdr:cNvPr></description></item>
///<item><description>NonVisualGraphicFrameDrawingProperties &lt;xdr:cNvGraphicFramePr></description></item>
/// </list>
/// </remarks>

    [ChildElementInfo(typeof(NonVisualDrawingProperties))]
    [ChildElementInfo(typeof(NonVisualGraphicFrameDrawingProperties))]
[System.CodeDom.Compiler.GeneratedCode("DomGen", "3.0")]
[OfficeAvailability(FileFormatVersions.Office2007)]
public partial class NonVisualGraphicFrameProperties : OpenXmlCompositeElement
{
    internal const int ElementTypeIdConst = 10803;
    /// <inheritdoc/>
    public override string LocalName => "nvGraphicFramePr";
    
    internal override byte NamespaceId => 18;
    
    internal override int ElementTypeId => ElementTypeIdConst;
   
<<<<<<< HEAD
    /// <summary>
    /// Whether this element is available in a specific version of Office Application.
    /// </summary>
    /// <param name="version">The Office file format version.</param>
    /// <returns>Returns true if the element is defined in the specified version.</returns>
    internal override bool IsInVersion(FileFormatVersions version)
    {
		if((15 & (int)version) > 0)
		{
			return true;
		}
		return false;
    }
=======
    internal override bool IsInVersion(FileFormatVersions version) => version.AtLeast(FileFormatVersions.Office2007);
>>>>>>> 97dfc39d
    

    
    
    
    /// <summary>
    /// Initializes a new instance of the NonVisualGraphicFrameProperties class.
    /// </summary>
    public NonVisualGraphicFrameProperties():base(){}
    
        /// <summary>
    ///Initializes a new instance of the NonVisualGraphicFrameProperties class with the specified child elements.
    /// </summary>
    /// <param name="childElements">Specifies the child elements.</param>
    public NonVisualGraphicFrameProperties(System.Collections.Generic.IEnumerable<OpenXmlElement> childElements)
        : base(childElements)
    { 
    }
    
    /// <summary>
    /// Initializes a new instance of the NonVisualGraphicFrameProperties class with the specified child elements.
    /// </summary>
    /// <param name="childElements">Specifies the child elements.</param>
    public NonVisualGraphicFrameProperties(params OpenXmlElement[] childElements) : base(childElements)
    {
    }
    
    /// <summary>
    /// Initializes a new instance of the NonVisualGraphicFrameProperties class from outer XML.
    /// </summary>
    /// <param name="outerXml">Specifies the outer XML of the element.</param>
    public NonVisualGraphicFrameProperties(string outerXml)
        : base(outerXml)
    {
    }
  
     
    
    [System.Diagnostics.CodeAnalysis.SuppressMessage("Microsoft.Maintainability", "CA1502:AvoidExcessiveComplexity")]
internal override OpenXmlElement ElementFactory(byte namespaceId, string name)
{
    if( 18 == namespaceId && "cNvPr" == name)
    return new NonVisualDrawingProperties();
    
if( 18 == namespaceId && "cNvGraphicFramePr" == name)
    return new NonVisualGraphicFrameDrawingProperties();
    

    return null;
}

        private static readonly string[] eleTagNames = { "cNvPr","cNvGraphicFramePr" };
    private static readonly byte[] eleNamespaceIds = { 18,18 };
    
    internal override string[] ElementTagNames => eleTagNames;
    
    internal override byte[] ElementNamespaceIds => eleNamespaceIds;
    internal override OpenXmlCompositeType OpenXmlCompositeType => OpenXmlCompositeType.OneSequence;
    
        /// <summary>
    /// <para> Connection Non-Visual Properties.</para>
    /// <para> Represents the following element tag in the schema: xdr:cNvPr </para>
    /// </summary>
    /// <remark>
    /// xmlns:xdr = http://schemas.openxmlformats.org/drawingml/2006/spreadsheetDrawing
    /// </remark>
    public NonVisualDrawingProperties NonVisualDrawingProperties
    {
        get => GetElement<NonVisualDrawingProperties>(0);
        set => SetElement(0, value);
    }
    /// <summary>
    /// <para> Non-Visual Graphic Frame Drawing Properties.</para>
    /// <para> Represents the following element tag in the schema: xdr:cNvGraphicFramePr </para>
    /// </summary>
    /// <remark>
    /// xmlns:xdr = http://schemas.openxmlformats.org/drawingml/2006/spreadsheetDrawing
    /// </remark>
    public NonVisualGraphicFrameDrawingProperties NonVisualGraphicFrameDrawingProperties
    {
        get => GetElement<NonVisualGraphicFrameDrawingProperties>(1);
        set => SetElement(1, value);
    }


    
    /// <inheritdoc/>
    public override OpenXmlElement CloneNode(bool deep) => CloneImp<NonVisualGraphicFrameProperties>(deep);

}
/// <summary>
/// <para>2D Transform for Graphic Frames.</para>
/// <para>This class is available in Office 2007 or above.</para>
/// <para> When the object is serialized out as xml, its qualified name is xdr:xfrm.</para>
/// </summary>
/// <remarks>
/// The following table lists the possible child types:
/// <list type="bullet">
///<item><description>DocumentFormat.OpenXml.Drawing.Offset &lt;a:off></description></item>
///<item><description>DocumentFormat.OpenXml.Drawing.Extents &lt;a:ext></description></item>
/// </list>
/// </remarks>

    [ChildElementInfo(typeof(DocumentFormat.OpenXml.Drawing.Offset))]
    [ChildElementInfo(typeof(DocumentFormat.OpenXml.Drawing.Extents))]
[System.CodeDom.Compiler.GeneratedCode("DomGen", "3.0")]
[OfficeAvailability(FileFormatVersions.Office2007)]
public partial class Transform : OpenXmlCompositeElement
{
    internal const int ElementTypeIdConst = 10804;
    /// <inheritdoc/>
    public override string LocalName => "xfrm";
    
    internal override byte NamespaceId => 18;
    
    internal override int ElementTypeId => ElementTypeIdConst;
   
<<<<<<< HEAD
    /// <summary>
    /// Whether this element is available in a specific version of Office Application.
    /// </summary>
    /// <param name="version">The Office file format version.</param>
    /// <returns>Returns true if the element is defined in the specified version.</returns>
    internal override bool IsInVersion(FileFormatVersions version)
    {
		if((15 & (int)version) > 0)
		{
			return true;
		}
		return false;
    }
=======
    internal override bool IsInVersion(FileFormatVersions version) => version.AtLeast(FileFormatVersions.Office2007);
>>>>>>> 97dfc39d
    

    	private static readonly string[] attributeTagNames = { "rot","flipH","flipV" };
    private static readonly byte[] attributeNamespaceIds = { 0,0,0 };
    
    internal override string[] AttributeTagNames => attributeTagNames;
    
    internal override byte[] AttributeNamespaceIds => attributeNamespaceIds;
    

    
        /// <summary>
    /// <para> Rotation.</para>
    /// <para>Represents the following attribute in the schema: rot </para>
    /// </summary>
    [SchemaAttr(0, "rot")]
    public Int32Value Rotation
    {
        get { return (Int32Value)Attributes[0]; }
        set { Attributes[0] = value; }
    }
    
    /// <summary>
    /// <para> Horizontal Flip.</para>
    /// <para>Represents the following attribute in the schema: flipH </para>
    /// </summary>
    [SchemaAttr(0, "flipH")]
    public BooleanValue HorizontalFlip
    {
        get { return (BooleanValue)Attributes[1]; }
        set { Attributes[1] = value; }
    }
    
    /// <summary>
    /// <para> Vertical Flip.</para>
    /// <para>Represents the following attribute in the schema: flipV </para>
    /// </summary>
    [SchemaAttr(0, "flipV")]
    public BooleanValue VerticalFlip
    {
        get { return (BooleanValue)Attributes[2]; }
        set { Attributes[2] = value; }
    }
    

    /// <summary>
    /// Initializes a new instance of the Transform class.
    /// </summary>
    public Transform():base(){}
    
        /// <summary>
    ///Initializes a new instance of the Transform class with the specified child elements.
    /// </summary>
    /// <param name="childElements">Specifies the child elements.</param>
    public Transform(System.Collections.Generic.IEnumerable<OpenXmlElement> childElements)
        : base(childElements)
    { 
    }
    
    /// <summary>
    /// Initializes a new instance of the Transform class with the specified child elements.
    /// </summary>
    /// <param name="childElements">Specifies the child elements.</param>
    public Transform(params OpenXmlElement[] childElements) : base(childElements)
    {
    }
    
    /// <summary>
    /// Initializes a new instance of the Transform class from outer XML.
    /// </summary>
    /// <param name="outerXml">Specifies the outer XML of the element.</param>
    public Transform(string outerXml)
        : base(outerXml)
    {
    }
  
     
    
    [System.Diagnostics.CodeAnalysis.SuppressMessage("Microsoft.Maintainability", "CA1502:AvoidExcessiveComplexity")]
internal override OpenXmlElement ElementFactory(byte namespaceId, string name)
{
    if( 10 == namespaceId && "off" == name)
    return new DocumentFormat.OpenXml.Drawing.Offset();
    
if( 10 == namespaceId && "ext" == name)
    return new DocumentFormat.OpenXml.Drawing.Extents();
    

    return null;
}

        private static readonly string[] eleTagNames = { "off","ext" };
    private static readonly byte[] eleNamespaceIds = { 10,10 };
    
    internal override string[] ElementTagNames => eleTagNames;
    
    internal override byte[] ElementNamespaceIds => eleNamespaceIds;
    internal override OpenXmlCompositeType OpenXmlCompositeType => OpenXmlCompositeType.OneSequence;
    
        /// <summary>
    /// <para> Offset.</para>
    /// <para> Represents the following element tag in the schema: a:off </para>
    /// </summary>
    /// <remark>
    /// xmlns:a = http://schemas.openxmlformats.org/drawingml/2006/main
    /// </remark>
    public DocumentFormat.OpenXml.Drawing.Offset Offset
    {
        get => GetElement<DocumentFormat.OpenXml.Drawing.Offset>(0);
        set => SetElement(0, value);
    }
    /// <summary>
    /// <para> Extents.</para>
    /// <para> Represents the following element tag in the schema: a:ext </para>
    /// </summary>
    /// <remark>
    /// xmlns:a = http://schemas.openxmlformats.org/drawingml/2006/main
    /// </remark>
    public DocumentFormat.OpenXml.Drawing.Extents Extents
    {
        get => GetElement<DocumentFormat.OpenXml.Drawing.Extents>(1);
        set => SetElement(1, value);
    }


    internal override OpenXmlSimpleType AttributeFactory(byte namespaceId, string name)
{
    if( 0 == namespaceId && "rot" == name)
    return new Int32Value();
    
if( 0 == namespaceId && "flipH" == name)
    return new BooleanValue();
    
if( 0 == namespaceId && "flipV" == name)
    return new BooleanValue();
    

    
    return base.AttributeFactory(namespaceId, name);
}

    /// <inheritdoc/>
    public override OpenXmlElement CloneNode(bool deep) => CloneImp<Transform>(deep);

}
/// <summary>
/// <para>Column).</para>
/// <para>This class is available in Office 2007 or above.</para>
/// <para> When the object is serialized out as xml, its qualified name is xdr:col.</para>
/// </summary>

[System.CodeDom.Compiler.GeneratedCode("DomGen", "3.0")]
[OfficeAvailability(FileFormatVersions.Office2007)]
public partial class ColumnId : OpenXmlLeafTextElement
{
    internal const int ElementTypeIdConst = 10805;
    /// <inheritdoc/>
    public override string LocalName => "col";
    
    internal override byte NamespaceId => 18;
    
    internal override int ElementTypeId => ElementTypeIdConst;
   
<<<<<<< HEAD
    /// <summary>
    /// Whether this element is available in a specific version of Office Application.
    /// </summary>
    /// <param name="version">The Office file format version.</param>
    /// <returns>Returns true if the element is defined in the specified version.</returns>
    internal override bool IsInVersion(FileFormatVersions version)
    {
		if((15 & (int)version) > 0)
		{
			return true;
		}
		return false;
    }
=======
    internal override bool IsInVersion(FileFormatVersions version) => version.AtLeast(FileFormatVersions.Office2007);
>>>>>>> 97dfc39d
    

    
    
    
    /// <summary>
    /// Initializes a new instance of the ColumnId class.
    /// </summary>
    public ColumnId():base(){}
    
      
        /// <summary>
    /// Initializes a new instance of the ColumnId class with the specified text content.
    /// </summary>
    /// <param name="text">Specifies the text content of the element.</param>
    public ColumnId(string text):base(text)
    {
    }
    
    internal override OpenXmlSimpleType InnerTextToValue(string text)
    {
		return new Int32Value(){ InnerText = text };
    }
    
 
    
    
    
    
    /// <inheritdoc/>
    public override OpenXmlElement CloneNode(bool deep) => CloneImp<ColumnId>(deep);

}
/// <summary>
/// <para>Column Offset.</para>
/// <para>This class is available in Office 2007 or above.</para>
/// <para> When the object is serialized out as xml, its qualified name is xdr:colOff.</para>
/// </summary>
[System.Diagnostics.CodeAnalysis.SuppressMessage("Microsoft.Naming", "CA1710:IdentifiersShouldHaveCorrectSuffix")]
[System.CodeDom.Compiler.GeneratedCode("DomGen", "2.0")]
[OfficeAvailability(FileFormatVersions.Office2007)]
public partial class ColumnOffset : OpenXmlLeafTextElement
{
    internal const int ElementTypeIdConst = 10806;
    /// <inheritdoc/>
    public override string LocalName => "colOff";
    
    internal override byte NamespaceId => 18;
    
    internal override int ElementTypeId => ElementTypeIdConst;
   
<<<<<<< HEAD
    /// <summary>
    /// Whether this element is available in a specific version of Office Application.
    /// </summary>
    /// <param name="version">The Office file format version.</param>
    /// <returns>Returns true if the element is defined in the specified version.</returns>
    internal override bool IsInVersion(FileFormatVersions version)
    {
		if((15 & (int)version) > 0)
		{
			return true;
		}
		return false;
    }
=======
    internal override bool IsInVersion(FileFormatVersions version) => version.AtLeast(FileFormatVersions.Office2007);
>>>>>>> 97dfc39d
    

    /// <summary>
    /// Initializes a new instance of the ColumnOffset class.
    /// </summary>
    public ColumnOffset():base(){}
    
        /// <summary>
    /// Initializes a new instance of the ColumnOffset class with the specified text content.
    /// </summary>
    /// <param name="text">Specifies the text content of the element.</param>
    public ColumnOffset(string text):base(text)
    {
    }
    
    internal override OpenXmlSimpleType InnerTextToValue(string text)
    {
		return new Int64Value(){ InnerText = text };
    }
    

    /// <inheritdoc/>
    public override OpenXmlElement CloneNode(bool deep) => CloneImp<ColumnOffset>(deep);

}
/// <summary>
/// <para>Row Offset.</para>
/// <para>This class is available in Office 2007 or above.</para>
/// <para> When the object is serialized out as xml, its qualified name is xdr:rowOff.</para>
/// </summary>
[System.Diagnostics.CodeAnalysis.SuppressMessage("Microsoft.Naming", "CA1710:IdentifiersShouldHaveCorrectSuffix")]
[System.CodeDom.Compiler.GeneratedCode("DomGen", "2.0")]
[OfficeAvailability(FileFormatVersions.Office2007)]
public partial class RowOffset : OpenXmlLeafTextElement
{
    internal const int ElementTypeIdConst = 10808;
    /// <inheritdoc/>
    public override string LocalName => "rowOff";
    
    internal override byte NamespaceId => 18;
    
    internal override int ElementTypeId => ElementTypeIdConst;
   
<<<<<<< HEAD
    /// <summary>
    /// Whether this element is available in a specific version of Office Application.
    /// </summary>
    /// <param name="version">The Office file format version.</param>
    /// <returns>Returns true if the element is defined in the specified version.</returns>
    internal override bool IsInVersion(FileFormatVersions version)
    {
		if((15 & (int)version) > 0)
		{
			return true;
		}
		return false;
    }
=======
    internal override bool IsInVersion(FileFormatVersions version) => version.AtLeast(FileFormatVersions.Office2007);
>>>>>>> 97dfc39d
    

    /// <summary>
    /// Initializes a new instance of the RowOffset class.
    /// </summary>
    public RowOffset():base(){}
    
        /// <summary>
    /// Initializes a new instance of the RowOffset class with the specified text content.
    /// </summary>
    /// <param name="text">Specifies the text content of the element.</param>
    public RowOffset(string text):base(text)
    {
    }
    
    internal override OpenXmlSimpleType InnerTextToValue(string text)
    {
		return new Int64Value(){ InnerText = text };
    }
    

    /// <inheritdoc/>
    public override OpenXmlElement CloneNode(bool deep) => CloneImp<RowOffset>(deep);

}
/// <summary>
/// <para>Row.</para>
/// <para>This class is available in Office 2007 or above.</para>
/// <para> When the object is serialized out as xml, its qualified name is xdr:row.</para>
/// </summary>

[System.CodeDom.Compiler.GeneratedCode("DomGen", "3.0")]
[OfficeAvailability(FileFormatVersions.Office2007)]
public partial class RowId : OpenXmlLeafTextElement
{
    internal const int ElementTypeIdConst = 10807;
    /// <inheritdoc/>
    public override string LocalName => "row";
    
    internal override byte NamespaceId => 18;
    
    internal override int ElementTypeId => ElementTypeIdConst;
   
<<<<<<< HEAD
    /// <summary>
    /// Whether this element is available in a specific version of Office Application.
    /// </summary>
    /// <param name="version">The Office file format version.</param>
    /// <returns>Returns true if the element is defined in the specified version.</returns>
    internal override bool IsInVersion(FileFormatVersions version)
    {
		if((15 & (int)version) > 0)
		{
			return true;
		}
		return false;
    }
=======
    internal override bool IsInVersion(FileFormatVersions version) => version.AtLeast(FileFormatVersions.Office2007);
>>>>>>> 97dfc39d
    

    
    
    
    /// <summary>
    /// Initializes a new instance of the RowId class.
    /// </summary>
    public RowId():base(){}
    
      
        /// <summary>
    /// Initializes a new instance of the RowId class with the specified text content.
    /// </summary>
    /// <param name="text">Specifies the text content of the element.</param>
    public RowId(string text):base(text)
    {
    }
    
    internal override OpenXmlSimpleType InnerTextToValue(string text)
    {
		return new Int32Value(){ InnerText = text };
    }
    
 
    
    
    
    
    /// <inheritdoc/>
    public override OpenXmlElement CloneNode(bool deep) => CloneImp<RowId>(deep);

}
/// <summary>
/// <para>Starting Anchor Point.</para>
/// <para>This class is available in Office 2007 or above.</para>
/// <para> When the object is serialized out as xml, its qualified name is xdr:from.</para>
/// </summary>
/// <remarks>
/// The following table lists the possible child types:
/// <list type="bullet">
///<item><description>ColumnId &lt;xdr:col></description></item>
///<item><description>ColumnOffset &lt;xdr:colOff></description></item>
///<item><description>RowId &lt;xdr:row></description></item>
///<item><description>RowOffset &lt;xdr:rowOff></description></item>
/// </list>
/// </remarks>
[System.Diagnostics.CodeAnalysis.SuppressMessage("Microsoft.Naming", "CA1710:IdentifiersShouldHaveCorrectSuffix")]
[System.CodeDom.Compiler.GeneratedCode("DomGen", "2.0")]
[OfficeAvailability(FileFormatVersions.Office2007)]
public partial class FromMarker : MarkerType
{
    internal const int ElementTypeIdConst = 10809;
    /// <inheritdoc/>
    public override string LocalName => "from";
    
    internal override byte NamespaceId => 18;
    
    internal override int ElementTypeId => ElementTypeIdConst;
   
<<<<<<< HEAD
    /// <summary>
    /// Whether this element is available in a specific version of Office Application.
    /// </summary>
    /// <param name="version">The Office file format version.</param>
    /// <returns>Returns true if the element is defined in the specified version.</returns>
    internal override bool IsInVersion(FileFormatVersions version)
    {
		if((15 & (int)version) > 0)
		{
			return true;
		}
		return false;
    }
=======
    internal override bool IsInVersion(FileFormatVersions version) => version.AtLeast(FileFormatVersions.Office2007);
>>>>>>> 97dfc39d
    

    /// <summary>
    /// Initializes a new instance of the FromMarker class.
    /// </summary>
    public FromMarker():base(){}
        /// <summary>
    ///Initializes a new instance of the FromMarker class with the specified child elements.
    /// </summary>
    /// <param name="childElements">Specifies the child elements.</param>
    public FromMarker(System.Collections.Generic.IEnumerable<OpenXmlElement> childElements)
        : base(childElements)
    { 
    }
    
    /// <summary>
    /// Initializes a new instance of the FromMarker class with the specified child elements.
    /// </summary>
    /// <param name="childElements">Specifies the child elements.</param>
    public FromMarker(params OpenXmlElement[] childElements) : base(childElements)
    {
    }
    
    /// <summary>
    /// Initializes a new instance of the FromMarker class from outer XML.
    /// </summary>
    /// <param name="outerXml">Specifies the outer XML of the element.</param>
    public FromMarker(string outerXml)
        : base(outerXml)
    {
    }

    
    /// <inheritdoc/>
    public override OpenXmlElement CloneNode(bool deep) => CloneImp<FromMarker>(deep);

}
/// <summary>
/// <para>Ending Anchor Point.</para>
/// <para>This class is available in Office 2007 or above.</para>
/// <para> When the object is serialized out as xml, its qualified name is xdr:to.</para>
/// </summary>
/// <remarks>
/// The following table lists the possible child types:
/// <list type="bullet">
///<item><description>ColumnId &lt;xdr:col></description></item>
///<item><description>ColumnOffset &lt;xdr:colOff></description></item>
///<item><description>RowId &lt;xdr:row></description></item>
///<item><description>RowOffset &lt;xdr:rowOff></description></item>
/// </list>
/// </remarks>
[System.Diagnostics.CodeAnalysis.SuppressMessage("Microsoft.Naming", "CA1710:IdentifiersShouldHaveCorrectSuffix")]
[System.CodeDom.Compiler.GeneratedCode("DomGen", "2.0")]
[OfficeAvailability(FileFormatVersions.Office2007)]
public partial class ToMarker : MarkerType
{
    internal const int ElementTypeIdConst = 10810;
    /// <inheritdoc/>
    public override string LocalName => "to";
    
    internal override byte NamespaceId => 18;
    
    internal override int ElementTypeId => ElementTypeIdConst;
   
<<<<<<< HEAD
    /// <summary>
    /// Whether this element is available in a specific version of Office Application.
    /// </summary>
    /// <param name="version">The Office file format version.</param>
    /// <returns>Returns true if the element is defined in the specified version.</returns>
    internal override bool IsInVersion(FileFormatVersions version)
    {
		if((15 & (int)version) > 0)
		{
			return true;
		}
		return false;
    }
=======
    internal override bool IsInVersion(FileFormatVersions version) => version.AtLeast(FileFormatVersions.Office2007);
>>>>>>> 97dfc39d
    

    /// <summary>
    /// Initializes a new instance of the ToMarker class.
    /// </summary>
    public ToMarker():base(){}
        /// <summary>
    ///Initializes a new instance of the ToMarker class with the specified child elements.
    /// </summary>
    /// <param name="childElements">Specifies the child elements.</param>
    public ToMarker(System.Collections.Generic.IEnumerable<OpenXmlElement> childElements)
        : base(childElements)
    { 
    }
    
    /// <summary>
    /// Initializes a new instance of the ToMarker class with the specified child elements.
    /// </summary>
    /// <param name="childElements">Specifies the child elements.</param>
    public ToMarker(params OpenXmlElement[] childElements) : base(childElements)
    {
    }
    
    /// <summary>
    /// Initializes a new instance of the ToMarker class from outer XML.
    /// </summary>
    /// <param name="outerXml">Specifies the outer XML of the element.</param>
    public ToMarker(string outerXml)
        : base(outerXml)
    {
    }

    
    /// <inheritdoc/>
    public override OpenXmlElement CloneNode(bool deep) => CloneImp<ToMarker>(deep);

}
/// <summary>
/// Defines the MarkerType class.
/// </summary>
/// <remarks>
/// The following table lists the possible child types:
/// <list type="bullet">
///<item><description>ColumnId &lt;xdr:col></description></item>
///<item><description>ColumnOffset &lt;xdr:colOff></description></item>
///<item><description>RowId &lt;xdr:row></description></item>
///<item><description>RowOffset &lt;xdr:rowOff></description></item>
/// </list>
/// </remarks>
[System.Diagnostics.CodeAnalysis.SuppressMessage("Microsoft.Naming", "CA1710:IdentifiersShouldHaveCorrectSuffix")]
    [ChildElementInfo(typeof(ColumnId))]
    [ChildElementInfo(typeof(ColumnOffset))]
    [ChildElementInfo(typeof(RowId))]
    [ChildElementInfo(typeof(RowOffset))]
[System.CodeDom.Compiler.GeneratedCode("DomGen", "2.0")]
public abstract partial class MarkerType : OpenXmlCompositeElement
{
        
    
    [System.Diagnostics.CodeAnalysis.SuppressMessage("Microsoft.Maintainability", "CA1502:AvoidExcessiveComplexity")]
internal override OpenXmlElement ElementFactory(byte namespaceId, string name)
{
    if( 18 == namespaceId && "col" == name)
    return new ColumnId();
    
if( 18 == namespaceId && "colOff" == name)
    return new ColumnOffset();
    
if( 18 == namespaceId && "row" == name)
    return new RowId();
    
if( 18 == namespaceId && "rowOff" == name)
    return new RowOffset();
    

    return null;
}

        private static readonly string[] eleTagNames = { "col","colOff","row","rowOff" };
    private static readonly byte[] eleNamespaceIds = { 18,18,18,18 };
    
    internal override string[] ElementTagNames => eleTagNames;
    
    internal override byte[] ElementNamespaceIds => eleNamespaceIds;
    internal override OpenXmlCompositeType OpenXmlCompositeType => OpenXmlCompositeType.OneSequence;
    
        /// <summary>
    /// <para> Column).</para>
    /// <para> Represents the following element tag in the schema: xdr:col </para>
    /// </summary>
    /// <remark>
    /// xmlns:xdr = http://schemas.openxmlformats.org/drawingml/2006/spreadsheetDrawing
    /// </remark>
    public ColumnId ColumnId
    {
        get => GetElement<ColumnId>(0);
        set => SetElement(0, value);
    }
    /// <summary>
    /// <para> Column Offset.</para>
    /// <para> Represents the following element tag in the schema: xdr:colOff </para>
    /// </summary>
    /// <remark>
    /// xmlns:xdr = http://schemas.openxmlformats.org/drawingml/2006/spreadsheetDrawing
    /// </remark>
    public ColumnOffset ColumnOffset
    {
        get => GetElement<ColumnOffset>(1);
        set => SetElement(1, value);
    }
    /// <summary>
    /// <para> Row.</para>
    /// <para> Represents the following element tag in the schema: xdr:row </para>
    /// </summary>
    /// <remark>
    /// xmlns:xdr = http://schemas.openxmlformats.org/drawingml/2006/spreadsheetDrawing
    /// </remark>
    public RowId RowId
    {
        get => GetElement<RowId>(2);
        set => SetElement(2, value);
    }
    /// <summary>
    /// <para> Row Offset.</para>
    /// <para> Represents the following element tag in the schema: xdr:rowOff </para>
    /// </summary>
    /// <remark>
    /// xmlns:xdr = http://schemas.openxmlformats.org/drawingml/2006/spreadsheetDrawing
    /// </remark>
    public RowOffset RowOffset
    {
        get => GetElement<RowOffset>(3);
        set => SetElement(3, value);
    }


    
    
    /// <summary>
    /// Initializes a new instance of the MarkerType class.
    /// </summary>
    protected MarkerType(){}
    
        /// <summary>
    ///Initializes a new instance of the MarkerType class with the specified child elements.
    /// </summary>
    /// <param name="childElements">Specifies the child elements.</param>
    protected MarkerType(System.Collections.Generic.IEnumerable<OpenXmlElement> childElements)
        : base(childElements)
    { 
    }
    
    /// <summary>
    /// Initializes a new instance of the MarkerType class with the specified child elements.
    /// </summary>
    /// <param name="childElements">Specifies the child elements.</param>
    protected MarkerType(params OpenXmlElement[] childElements) : base(childElements)
    {
    }
    
    /// <summary>
    /// Initializes a new instance of the MarkerType class from outer XML.
    /// </summary>
    /// <param name="outerXml">Specifies the outer XML of the element.</param>
    protected MarkerType(string outerXml)
        : base(outerXml)
    {
    }

    
}
/// <summary>
/// <para>Client Data.</para>
/// <para>This class is available in Office 2007 or above.</para>
/// <para> When the object is serialized out as xml, its qualified name is xdr:clientData.</para>
/// </summary>

[System.CodeDom.Compiler.GeneratedCode("DomGen", "3.0")]
[OfficeAvailability(FileFormatVersions.Office2007)]
public partial class ClientData : OpenXmlLeafElement
{
    internal const int ElementTypeIdConst = 10811;
    /// <inheritdoc/>
    public override string LocalName => "clientData";
    
    internal override byte NamespaceId => 18;
    
    internal override int ElementTypeId => ElementTypeIdConst;
   
<<<<<<< HEAD
    /// <summary>
    /// Whether this element is available in a specific version of Office Application.
    /// </summary>
    /// <param name="version">The Office file format version.</param>
    /// <returns>Returns true if the element is defined in the specified version.</returns>
    internal override bool IsInVersion(FileFormatVersions version)
    {
		if((15 & (int)version) > 0)
		{
			return true;
		}
		return false;
    }
=======
    internal override bool IsInVersion(FileFormatVersions version) => version.AtLeast(FileFormatVersions.Office2007);
>>>>>>> 97dfc39d
    

    	private static readonly string[] attributeTagNames = { "fLocksWithSheet","fPrintsWithSheet" };
    private static readonly byte[] attributeNamespaceIds = { 0,0 };
    
    internal override string[] AttributeTagNames => attributeTagNames;
    
    internal override byte[] AttributeNamespaceIds => attributeNamespaceIds;
    

    
        /// <summary>
    /// <para> Locks With Sheet Flag.</para>
    /// <para>Represents the following attribute in the schema: fLocksWithSheet </para>
    /// </summary>
    [SchemaAttr(0, "fLocksWithSheet")]
    public BooleanValue LockWithSheet
    {
        get { return (BooleanValue)Attributes[0]; }
        set { Attributes[0] = value; }
    }
    
    /// <summary>
    /// <para> Prints With Sheet Flag.</para>
    /// <para>Represents the following attribute in the schema: fPrintsWithSheet </para>
    /// </summary>
    [SchemaAttr(0, "fPrintsWithSheet")]
    public BooleanValue PrintWithSheet
    {
        get { return (BooleanValue)Attributes[1]; }
        set { Attributes[1] = value; }
    }
    

    /// <summary>
    /// Initializes a new instance of the ClientData class.
    /// </summary>
    public ClientData():base(){}
    
      
     
    
    
    
    internal override OpenXmlSimpleType AttributeFactory(byte namespaceId, string name)
{
    if( 0 == namespaceId && "fLocksWithSheet" == name)
    return new BooleanValue();
    
if( 0 == namespaceId && "fPrintsWithSheet" == name)
    return new BooleanValue();
    

    
    return base.AttributeFactory(namespaceId, name);
}

    /// <inheritdoc/>
    public override OpenXmlElement CloneNode(bool deep) => CloneImp<ClientData>(deep);

}
/// <summary>
/// <para>Defines the Extent Class.</para>
/// <para>This class is available in Office 2007 or above.</para>
/// <para> When the object is serialized out as xml, its qualified name is xdr:ext.</para>
/// </summary>

[System.CodeDom.Compiler.GeneratedCode("DomGen", "3.0")]
[OfficeAvailability(FileFormatVersions.Office2007)]
public partial class Extent : OpenXmlLeafElement
{
    internal const int ElementTypeIdConst = 10812;
    /// <inheritdoc/>
    public override string LocalName => "ext";
    
    internal override byte NamespaceId => 18;
    
    internal override int ElementTypeId => ElementTypeIdConst;
   
<<<<<<< HEAD
    /// <summary>
    /// Whether this element is available in a specific version of Office Application.
    /// </summary>
    /// <param name="version">The Office file format version.</param>
    /// <returns>Returns true if the element is defined in the specified version.</returns>
    internal override bool IsInVersion(FileFormatVersions version)
    {
		if((15 & (int)version) > 0)
		{
			return true;
		}
		return false;
    }
=======
    internal override bool IsInVersion(FileFormatVersions version) => version.AtLeast(FileFormatVersions.Office2007);
>>>>>>> 97dfc39d
    

    	private static readonly string[] attributeTagNames = { "cx","cy" };
    private static readonly byte[] attributeNamespaceIds = { 0,0 };
    
    internal override string[] AttributeTagNames => attributeTagNames;
    
    internal override byte[] AttributeNamespaceIds => attributeNamespaceIds;
    

    
        /// <summary>
    /// <para> Extent Length.</para>
    /// <para>Represents the following attribute in the schema: cx </para>
    /// </summary>
    [SchemaAttr(0, "cx")]
    public Int64Value Cx
    {
        get { return (Int64Value)Attributes[0]; }
        set { Attributes[0] = value; }
    }
    
    /// <summary>
    /// <para> Extent Width.</para>
    /// <para>Represents the following attribute in the schema: cy </para>
    /// </summary>
    [SchemaAttr(0, "cy")]
    public Int64Value Cy
    {
        get { return (Int64Value)Attributes[1]; }
        set { Attributes[1] = value; }
    }
    

    /// <summary>
    /// Initializes a new instance of the Extent class.
    /// </summary>
    public Extent():base(){}
    
      
     
    
    
    
    internal override OpenXmlSimpleType AttributeFactory(byte namespaceId, string name)
{
    if( 0 == namespaceId && "cx" == name)
    return new Int64Value();
    
if( 0 == namespaceId && "cy" == name)
    return new Int64Value();
    

    
    return base.AttributeFactory(namespaceId, name);
}

    /// <inheritdoc/>
    public override OpenXmlElement CloneNode(bool deep) => CloneImp<Extent>(deep);

}
/// <summary>
/// <para>Position.</para>
/// <para>This class is available in Office 2007 or above.</para>
/// <para> When the object is serialized out as xml, its qualified name is xdr:pos.</para>
/// </summary>

[System.CodeDom.Compiler.GeneratedCode("DomGen", "3.0")]
[OfficeAvailability(FileFormatVersions.Office2007)]
public partial class Position : OpenXmlLeafElement
{
    internal const int ElementTypeIdConst = 10813;
    /// <inheritdoc/>
    public override string LocalName => "pos";
    
    internal override byte NamespaceId => 18;
    
    internal override int ElementTypeId => ElementTypeIdConst;
   
<<<<<<< HEAD
    /// <summary>
    /// Whether this element is available in a specific version of Office Application.
    /// </summary>
    /// <param name="version">The Office file format version.</param>
    /// <returns>Returns true if the element is defined in the specified version.</returns>
    internal override bool IsInVersion(FileFormatVersions version)
    {
		if((15 & (int)version) > 0)
		{
			return true;
		}
		return false;
    }
=======
    internal override bool IsInVersion(FileFormatVersions version) => version.AtLeast(FileFormatVersions.Office2007);
>>>>>>> 97dfc39d
    

    	private static readonly string[] attributeTagNames = { "x","y" };
    private static readonly byte[] attributeNamespaceIds = { 0,0 };
    
    internal override string[] AttributeTagNames => attributeTagNames;
    
    internal override byte[] AttributeNamespaceIds => attributeNamespaceIds;
    

    
        /// <summary>
    /// <para> X-Axis Coordinate.</para>
    /// <para>Represents the following attribute in the schema: x </para>
    /// </summary>
    [SchemaAttr(0, "x")]
    public Int64Value X
    {
        get { return (Int64Value)Attributes[0]; }
        set { Attributes[0] = value; }
    }
    
    /// <summary>
    /// <para> Y-Axis Coordinate.</para>
    /// <para>Represents the following attribute in the schema: y </para>
    /// </summary>
    [SchemaAttr(0, "y")]
    public Int64Value Y
    {
        get { return (Int64Value)Attributes[1]; }
        set { Attributes[1] = value; }
    }
    

    /// <summary>
    /// Initializes a new instance of the Position class.
    /// </summary>
    public Position():base(){}
    
      
     
    
    
    
    internal override OpenXmlSimpleType AttributeFactory(byte namespaceId, string name)
{
    if( 0 == namespaceId && "x" == name)
    return new Int64Value();
    
if( 0 == namespaceId && "y" == name)
    return new Int64Value();
    

    
    return base.AttributeFactory(namespaceId, name);
}

    /// <inheritdoc/>
    public override OpenXmlElement CloneNode(bool deep) => CloneImp<Position>(deep);

}
/// <summary>
/// <para>Non-Visual Drawing Properties.</para>
/// <para>This class is available in Office 2007 or above.</para>
/// <para> When the object is serialized out as xml, its qualified name is xdr:cNvPr.</para>
/// </summary>
/// <remarks>
/// The following table lists the possible child types:
/// <list type="bullet">
///<item><description>DocumentFormat.OpenXml.Drawing.HyperlinkOnClick &lt;a:hlinkClick></description></item>
///<item><description>DocumentFormat.OpenXml.Drawing.HyperlinkOnHover &lt;a:hlinkHover></description></item>
///<item><description>DocumentFormat.OpenXml.Drawing.NonVisualDrawingPropertiesExtensionList &lt;a:extLst></description></item>
/// </list>
/// </remarks>

    [ChildElementInfo(typeof(DocumentFormat.OpenXml.Drawing.HyperlinkOnClick))]
    [ChildElementInfo(typeof(DocumentFormat.OpenXml.Drawing.HyperlinkOnHover))]
    [ChildElementInfo(typeof(DocumentFormat.OpenXml.Drawing.NonVisualDrawingPropertiesExtensionList))]
[System.CodeDom.Compiler.GeneratedCode("DomGen", "3.0")]
[OfficeAvailability(FileFormatVersions.Office2007)]
public partial class NonVisualDrawingProperties : OpenXmlCompositeElement
{
    internal const int ElementTypeIdConst = 10814;
    /// <inheritdoc/>
    public override string LocalName => "cNvPr";
    
    internal override byte NamespaceId => 18;
    
    internal override int ElementTypeId => ElementTypeIdConst;
   
<<<<<<< HEAD
    /// <summary>
    /// Whether this element is available in a specific version of Office Application.
    /// </summary>
    /// <param name="version">The Office file format version.</param>
    /// <returns>Returns true if the element is defined in the specified version.</returns>
    internal override bool IsInVersion(FileFormatVersions version)
    {
		if((15 & (int)version) > 0)
		{
			return true;
		}
		return false;
    }
=======
    internal override bool IsInVersion(FileFormatVersions version) => version.AtLeast(FileFormatVersions.Office2007);
>>>>>>> 97dfc39d
    

    	private static readonly string[] attributeTagNames = { "id","name","descr","hidden","title" };
    private static readonly byte[] attributeNamespaceIds = { 0,0,0,0,0 };
    
    internal override string[] AttributeTagNames => attributeTagNames;
    
    internal override byte[] AttributeNamespaceIds => attributeNamespaceIds;
    

    
        /// <summary>
    /// <para> id.</para>
    /// <para>Represents the following attribute in the schema: id </para>
    /// </summary>
    [SchemaAttr(0, "id")]
    public UInt32Value Id
    {
        get { return (UInt32Value)Attributes[0]; }
        set { Attributes[0] = value; }
    }
    
    /// <summary>
    /// <para> name.</para>
    /// <para>Represents the following attribute in the schema: name </para>
    /// </summary>
    [SchemaAttr(0, "name")]
    public StringValue Name
    {
        get { return (StringValue)Attributes[1]; }
        set { Attributes[1] = value; }
    }
    
    /// <summary>
    /// <para> descr.</para>
    /// <para>Represents the following attribute in the schema: descr </para>
    /// </summary>
    [SchemaAttr(0, "descr")]
    public StringValue Description
    {
        get { return (StringValue)Attributes[2]; }
        set { Attributes[2] = value; }
    }
    
    /// <summary>
    /// <para> hidden.</para>
    /// <para>Represents the following attribute in the schema: hidden </para>
    /// </summary>
    [SchemaAttr(0, "hidden")]
    public BooleanValue Hidden
    {
        get { return (BooleanValue)Attributes[3]; }
        set { Attributes[3] = value; }
    }
    
    /// <summary>
    /// <para> title.</para>
    /// <para>Represents the following attribute in the schema: title </para>
    /// </summary>
    [SchemaAttr(0, "title")]
    public StringValue Title
    {
        get { return (StringValue)Attributes[4]; }
        set { Attributes[4] = value; }
    }
    

    /// <summary>
    /// Initializes a new instance of the NonVisualDrawingProperties class.
    /// </summary>
    public NonVisualDrawingProperties():base(){}
    
        /// <summary>
    ///Initializes a new instance of the NonVisualDrawingProperties class with the specified child elements.
    /// </summary>
    /// <param name="childElements">Specifies the child elements.</param>
    public NonVisualDrawingProperties(System.Collections.Generic.IEnumerable<OpenXmlElement> childElements)
        : base(childElements)
    { 
    }
    
    /// <summary>
    /// Initializes a new instance of the NonVisualDrawingProperties class with the specified child elements.
    /// </summary>
    /// <param name="childElements">Specifies the child elements.</param>
    public NonVisualDrawingProperties(params OpenXmlElement[] childElements) : base(childElements)
    {
    }
    
    /// <summary>
    /// Initializes a new instance of the NonVisualDrawingProperties class from outer XML.
    /// </summary>
    /// <param name="outerXml">Specifies the outer XML of the element.</param>
    public NonVisualDrawingProperties(string outerXml)
        : base(outerXml)
    {
    }
  
     
    
    [System.Diagnostics.CodeAnalysis.SuppressMessage("Microsoft.Maintainability", "CA1502:AvoidExcessiveComplexity")]
internal override OpenXmlElement ElementFactory(byte namespaceId, string name)
{
    if( 10 == namespaceId && "hlinkClick" == name)
    return new DocumentFormat.OpenXml.Drawing.HyperlinkOnClick();
    
if( 10 == namespaceId && "hlinkHover" == name)
    return new DocumentFormat.OpenXml.Drawing.HyperlinkOnHover();
    
if( 10 == namespaceId && "extLst" == name)
    return new DocumentFormat.OpenXml.Drawing.NonVisualDrawingPropertiesExtensionList();
    

    return null;
}

        private static readonly string[] eleTagNames = { "hlinkClick","hlinkHover","extLst" };
    private static readonly byte[] eleNamespaceIds = { 10,10,10 };
    
    internal override string[] ElementTagNames => eleTagNames;
    
    internal override byte[] ElementNamespaceIds => eleNamespaceIds;
    internal override OpenXmlCompositeType OpenXmlCompositeType => OpenXmlCompositeType.OneSequence;
    
        /// <summary>
    /// <para> HyperlinkOnClick.</para>
    /// <para> Represents the following element tag in the schema: a:hlinkClick </para>
    /// </summary>
    /// <remark>
    /// xmlns:a = http://schemas.openxmlformats.org/drawingml/2006/main
    /// </remark>
    public DocumentFormat.OpenXml.Drawing.HyperlinkOnClick HyperlinkOnClick
    {
        get => GetElement<DocumentFormat.OpenXml.Drawing.HyperlinkOnClick>(0);
        set => SetElement(0, value);
    }
    /// <summary>
    /// <para> HyperlinkOnHover.</para>
    /// <para> Represents the following element tag in the schema: a:hlinkHover </para>
    /// </summary>
    /// <remark>
    /// xmlns:a = http://schemas.openxmlformats.org/drawingml/2006/main
    /// </remark>
    public DocumentFormat.OpenXml.Drawing.HyperlinkOnHover HyperlinkOnHover
    {
        get => GetElement<DocumentFormat.OpenXml.Drawing.HyperlinkOnHover>(1);
        set => SetElement(1, value);
    }
    /// <summary>
    /// <para> NonVisualDrawingPropertiesExtensionList.</para>
    /// <para> Represents the following element tag in the schema: a:extLst </para>
    /// </summary>
    /// <remark>
    /// xmlns:a = http://schemas.openxmlformats.org/drawingml/2006/main
    /// </remark>
    public DocumentFormat.OpenXml.Drawing.NonVisualDrawingPropertiesExtensionList NonVisualDrawingPropertiesExtensionList
    {
        get => GetElement<DocumentFormat.OpenXml.Drawing.NonVisualDrawingPropertiesExtensionList>(2);
        set => SetElement(2, value);
    }


    internal override OpenXmlSimpleType AttributeFactory(byte namespaceId, string name)
{
    if( 0 == namespaceId && "id" == name)
    return new UInt32Value();
    
if( 0 == namespaceId && "name" == name)
    return new StringValue();
    
if( 0 == namespaceId && "descr" == name)
    return new StringValue();
    
if( 0 == namespaceId && "hidden" == name)
    return new BooleanValue();
    
if( 0 == namespaceId && "title" == name)
    return new StringValue();
    

    
    return base.AttributeFactory(namespaceId, name);
}

    /// <inheritdoc/>
    public override OpenXmlElement CloneNode(bool deep) => CloneImp<NonVisualDrawingProperties>(deep);

}
/// <summary>
/// <para>Connection Non-Visual Shape Properties.</para>
/// <para>This class is available in Office 2007 or above.</para>
/// <para> When the object is serialized out as xml, its qualified name is xdr:cNvSpPr.</para>
/// </summary>
/// <remarks>
/// The following table lists the possible child types:
/// <list type="bullet">
///<item><description>DocumentFormat.OpenXml.Drawing.ShapeLocks &lt;a:spLocks></description></item>
///<item><description>DocumentFormat.OpenXml.Drawing.ExtensionList &lt;a:extLst></description></item>
/// </list>
/// </remarks>

    [ChildElementInfo(typeof(DocumentFormat.OpenXml.Drawing.ShapeLocks))]
    [ChildElementInfo(typeof(DocumentFormat.OpenXml.Drawing.ExtensionList))]
[System.CodeDom.Compiler.GeneratedCode("DomGen", "3.0")]
[OfficeAvailability(FileFormatVersions.Office2007)]
public partial class NonVisualShapeDrawingProperties : OpenXmlCompositeElement
{
    internal const int ElementTypeIdConst = 10815;
    /// <inheritdoc/>
    public override string LocalName => "cNvSpPr";
    
    internal override byte NamespaceId => 18;
    
    internal override int ElementTypeId => ElementTypeIdConst;
   
<<<<<<< HEAD
    /// <summary>
    /// Whether this element is available in a specific version of Office Application.
    /// </summary>
    /// <param name="version">The Office file format version.</param>
    /// <returns>Returns true if the element is defined in the specified version.</returns>
    internal override bool IsInVersion(FileFormatVersions version)
    {
		if((15 & (int)version) > 0)
		{
			return true;
		}
		return false;
    }
=======
    internal override bool IsInVersion(FileFormatVersions version) => version.AtLeast(FileFormatVersions.Office2007);
>>>>>>> 97dfc39d
    

    	private static readonly string[] attributeTagNames = { "txBox" };
    private static readonly byte[] attributeNamespaceIds = { 0 };
    
    internal override string[] AttributeTagNames => attributeTagNames;
    
    internal override byte[] AttributeNamespaceIds => attributeNamespaceIds;
    

    
        /// <summary>
    /// <para> Text Box.</para>
    /// <para>Represents the following attribute in the schema: txBox </para>
    /// </summary>
    [SchemaAttr(0, "txBox")]
    public BooleanValue TextBox
    {
        get { return (BooleanValue)Attributes[0]; }
        set { Attributes[0] = value; }
    }
    

    /// <summary>
    /// Initializes a new instance of the NonVisualShapeDrawingProperties class.
    /// </summary>
    public NonVisualShapeDrawingProperties():base(){}
    
        /// <summary>
    ///Initializes a new instance of the NonVisualShapeDrawingProperties class with the specified child elements.
    /// </summary>
    /// <param name="childElements">Specifies the child elements.</param>
    public NonVisualShapeDrawingProperties(System.Collections.Generic.IEnumerable<OpenXmlElement> childElements)
        : base(childElements)
    { 
    }
    
    /// <summary>
    /// Initializes a new instance of the NonVisualShapeDrawingProperties class with the specified child elements.
    /// </summary>
    /// <param name="childElements">Specifies the child elements.</param>
    public NonVisualShapeDrawingProperties(params OpenXmlElement[] childElements) : base(childElements)
    {
    }
    
    /// <summary>
    /// Initializes a new instance of the NonVisualShapeDrawingProperties class from outer XML.
    /// </summary>
    /// <param name="outerXml">Specifies the outer XML of the element.</param>
    public NonVisualShapeDrawingProperties(string outerXml)
        : base(outerXml)
    {
    }
  
     
    
    [System.Diagnostics.CodeAnalysis.SuppressMessage("Microsoft.Maintainability", "CA1502:AvoidExcessiveComplexity")]
internal override OpenXmlElement ElementFactory(byte namespaceId, string name)
{
    if( 10 == namespaceId && "spLocks" == name)
    return new DocumentFormat.OpenXml.Drawing.ShapeLocks();
    
if( 10 == namespaceId && "extLst" == name)
    return new DocumentFormat.OpenXml.Drawing.ExtensionList();
    

    return null;
}

        private static readonly string[] eleTagNames = { "spLocks","extLst" };
    private static readonly byte[] eleNamespaceIds = { 10,10 };
    
    internal override string[] ElementTagNames => eleTagNames;
    
    internal override byte[] ElementNamespaceIds => eleNamespaceIds;
    internal override OpenXmlCompositeType OpenXmlCompositeType => OpenXmlCompositeType.OneSequence;
    
        /// <summary>
    /// <para> Shape Locks.</para>
    /// <para> Represents the following element tag in the schema: a:spLocks </para>
    /// </summary>
    /// <remark>
    /// xmlns:a = http://schemas.openxmlformats.org/drawingml/2006/main
    /// </remark>
    public DocumentFormat.OpenXml.Drawing.ShapeLocks ShapeLocks
    {
        get => GetElement<DocumentFormat.OpenXml.Drawing.ShapeLocks>(0);
        set => SetElement(0, value);
    }
    /// <summary>
    /// <para> ExtensionList.</para>
    /// <para> Represents the following element tag in the schema: a:extLst </para>
    /// </summary>
    /// <remark>
    /// xmlns:a = http://schemas.openxmlformats.org/drawingml/2006/main
    /// </remark>
    public DocumentFormat.OpenXml.Drawing.ExtensionList ExtensionList
    {
        get => GetElement<DocumentFormat.OpenXml.Drawing.ExtensionList>(1);
        set => SetElement(1, value);
    }


    internal override OpenXmlSimpleType AttributeFactory(byte namespaceId, string name)
{
    if( 0 == namespaceId && "txBox" == name)
    return new BooleanValue();
    

    
    return base.AttributeFactory(namespaceId, name);
}

    /// <inheritdoc/>
    public override OpenXmlElement CloneNode(bool deep) => CloneImp<NonVisualShapeDrawingProperties>(deep);

}
/// <summary>
/// <para>Non-Visual Connector Shape Drawing Properties.</para>
/// <para>This class is available in Office 2007 or above.</para>
/// <para> When the object is serialized out as xml, its qualified name is xdr:cNvCxnSpPr.</para>
/// </summary>
/// <remarks>
/// The following table lists the possible child types:
/// <list type="bullet">
///<item><description>DocumentFormat.OpenXml.Drawing.ConnectionShapeLocks &lt;a:cxnSpLocks></description></item>
///<item><description>DocumentFormat.OpenXml.Drawing.StartConnection &lt;a:stCxn></description></item>
///<item><description>DocumentFormat.OpenXml.Drawing.EndConnection &lt;a:endCxn></description></item>
///<item><description>DocumentFormat.OpenXml.Drawing.ExtensionList &lt;a:extLst></description></item>
/// </list>
/// </remarks>

    [ChildElementInfo(typeof(DocumentFormat.OpenXml.Drawing.ConnectionShapeLocks))]
    [ChildElementInfo(typeof(DocumentFormat.OpenXml.Drawing.StartConnection))]
    [ChildElementInfo(typeof(DocumentFormat.OpenXml.Drawing.EndConnection))]
    [ChildElementInfo(typeof(DocumentFormat.OpenXml.Drawing.ExtensionList))]
[System.CodeDom.Compiler.GeneratedCode("DomGen", "3.0")]
[OfficeAvailability(FileFormatVersions.Office2007)]
public partial class NonVisualConnectorShapeDrawingProperties : OpenXmlCompositeElement
{
    internal const int ElementTypeIdConst = 10816;
    /// <inheritdoc/>
    public override string LocalName => "cNvCxnSpPr";
    
    internal override byte NamespaceId => 18;
    
    internal override int ElementTypeId => ElementTypeIdConst;
   
<<<<<<< HEAD
    /// <summary>
    /// Whether this element is available in a specific version of Office Application.
    /// </summary>
    /// <param name="version">The Office file format version.</param>
    /// <returns>Returns true if the element is defined in the specified version.</returns>
    internal override bool IsInVersion(FileFormatVersions version)
    {
		if((15 & (int)version) > 0)
		{
			return true;
		}
		return false;
    }
=======
    internal override bool IsInVersion(FileFormatVersions version) => version.AtLeast(FileFormatVersions.Office2007);
>>>>>>> 97dfc39d
    

    
    
    
    /// <summary>
    /// Initializes a new instance of the NonVisualConnectorShapeDrawingProperties class.
    /// </summary>
    public NonVisualConnectorShapeDrawingProperties():base(){}
    
        /// <summary>
    ///Initializes a new instance of the NonVisualConnectorShapeDrawingProperties class with the specified child elements.
    /// </summary>
    /// <param name="childElements">Specifies the child elements.</param>
    public NonVisualConnectorShapeDrawingProperties(System.Collections.Generic.IEnumerable<OpenXmlElement> childElements)
        : base(childElements)
    { 
    }
    
    /// <summary>
    /// Initializes a new instance of the NonVisualConnectorShapeDrawingProperties class with the specified child elements.
    /// </summary>
    /// <param name="childElements">Specifies the child elements.</param>
    public NonVisualConnectorShapeDrawingProperties(params OpenXmlElement[] childElements) : base(childElements)
    {
    }
    
    /// <summary>
    /// Initializes a new instance of the NonVisualConnectorShapeDrawingProperties class from outer XML.
    /// </summary>
    /// <param name="outerXml">Specifies the outer XML of the element.</param>
    public NonVisualConnectorShapeDrawingProperties(string outerXml)
        : base(outerXml)
    {
    }
  
     
    
    [System.Diagnostics.CodeAnalysis.SuppressMessage("Microsoft.Maintainability", "CA1502:AvoidExcessiveComplexity")]
internal override OpenXmlElement ElementFactory(byte namespaceId, string name)
{
    if( 10 == namespaceId && "cxnSpLocks" == name)
    return new DocumentFormat.OpenXml.Drawing.ConnectionShapeLocks();
    
if( 10 == namespaceId && "stCxn" == name)
    return new DocumentFormat.OpenXml.Drawing.StartConnection();
    
if( 10 == namespaceId && "endCxn" == name)
    return new DocumentFormat.OpenXml.Drawing.EndConnection();
    
if( 10 == namespaceId && "extLst" == name)
    return new DocumentFormat.OpenXml.Drawing.ExtensionList();
    

    return null;
}

        private static readonly string[] eleTagNames = { "cxnSpLocks","stCxn","endCxn","extLst" };
    private static readonly byte[] eleNamespaceIds = { 10,10,10,10 };
    
    internal override string[] ElementTagNames => eleTagNames;
    
    internal override byte[] ElementNamespaceIds => eleNamespaceIds;
    internal override OpenXmlCompositeType OpenXmlCompositeType => OpenXmlCompositeType.OneSequence;
    
        /// <summary>
    /// <para> Connection Shape Locks.</para>
    /// <para> Represents the following element tag in the schema: a:cxnSpLocks </para>
    /// </summary>
    /// <remark>
    /// xmlns:a = http://schemas.openxmlformats.org/drawingml/2006/main
    /// </remark>
    public DocumentFormat.OpenXml.Drawing.ConnectionShapeLocks ConnectionShapeLocks
    {
        get => GetElement<DocumentFormat.OpenXml.Drawing.ConnectionShapeLocks>(0);
        set => SetElement(0, value);
    }
    /// <summary>
    /// <para> Connection Start.</para>
    /// <para> Represents the following element tag in the schema: a:stCxn </para>
    /// </summary>
    /// <remark>
    /// xmlns:a = http://schemas.openxmlformats.org/drawingml/2006/main
    /// </remark>
    public DocumentFormat.OpenXml.Drawing.StartConnection StartConnection
    {
        get => GetElement<DocumentFormat.OpenXml.Drawing.StartConnection>(1);
        set => SetElement(1, value);
    }
    /// <summary>
    /// <para> Connection End.</para>
    /// <para> Represents the following element tag in the schema: a:endCxn </para>
    /// </summary>
    /// <remark>
    /// xmlns:a = http://schemas.openxmlformats.org/drawingml/2006/main
    /// </remark>
    public DocumentFormat.OpenXml.Drawing.EndConnection EndConnection
    {
        get => GetElement<DocumentFormat.OpenXml.Drawing.EndConnection>(2);
        set => SetElement(2, value);
    }
    /// <summary>
    /// <para> ExtensionList.</para>
    /// <para> Represents the following element tag in the schema: a:extLst </para>
    /// </summary>
    /// <remark>
    /// xmlns:a = http://schemas.openxmlformats.org/drawingml/2006/main
    /// </remark>
    public DocumentFormat.OpenXml.Drawing.ExtensionList ExtensionList
    {
        get => GetElement<DocumentFormat.OpenXml.Drawing.ExtensionList>(3);
        set => SetElement(3, value);
    }


    
    /// <inheritdoc/>
    public override OpenXmlElement CloneNode(bool deep) => CloneImp<NonVisualConnectorShapeDrawingProperties>(deep);

}
/// <summary>
/// <para>Non-Visual Picture Drawing Properties.</para>
/// <para>This class is available in Office 2007 or above.</para>
/// <para> When the object is serialized out as xml, its qualified name is xdr:cNvPicPr.</para>
/// </summary>
/// <remarks>
/// The following table lists the possible child types:
/// <list type="bullet">
///<item><description>DocumentFormat.OpenXml.Drawing.PictureLocks &lt;a:picLocks></description></item>
///<item><description>DocumentFormat.OpenXml.Drawing.NonVisualPicturePropertiesExtensionList &lt;a:extLst></description></item>
/// </list>
/// </remarks>

    [ChildElementInfo(typeof(DocumentFormat.OpenXml.Drawing.PictureLocks))]
    [ChildElementInfo(typeof(DocumentFormat.OpenXml.Drawing.NonVisualPicturePropertiesExtensionList))]
[System.CodeDom.Compiler.GeneratedCode("DomGen", "3.0")]
[OfficeAvailability(FileFormatVersions.Office2007)]
public partial class NonVisualPictureDrawingProperties : OpenXmlCompositeElement
{
    internal const int ElementTypeIdConst = 10817;
    /// <inheritdoc/>
    public override string LocalName => "cNvPicPr";
    
    internal override byte NamespaceId => 18;
    
    internal override int ElementTypeId => ElementTypeIdConst;
   
<<<<<<< HEAD
    /// <summary>
    /// Whether this element is available in a specific version of Office Application.
    /// </summary>
    /// <param name="version">The Office file format version.</param>
    /// <returns>Returns true if the element is defined in the specified version.</returns>
    internal override bool IsInVersion(FileFormatVersions version)
    {
		if((15 & (int)version) > 0)
		{
			return true;
		}
		return false;
    }
=======
    internal override bool IsInVersion(FileFormatVersions version) => version.AtLeast(FileFormatVersions.Office2007);
>>>>>>> 97dfc39d
    

    	private static readonly string[] attributeTagNames = { "preferRelativeResize" };
    private static readonly byte[] attributeNamespaceIds = { 0 };
    
    internal override string[] AttributeTagNames => attributeTagNames;
    
    internal override byte[] AttributeNamespaceIds => attributeNamespaceIds;
    

    
        /// <summary>
    /// <para> preferRelativeResize.</para>
    /// <para>Represents the following attribute in the schema: preferRelativeResize </para>
    /// </summary>
    [SchemaAttr(0, "preferRelativeResize")]
    public BooleanValue PreferRelativeResize
    {
        get { return (BooleanValue)Attributes[0]; }
        set { Attributes[0] = value; }
    }
    

    /// <summary>
    /// Initializes a new instance of the NonVisualPictureDrawingProperties class.
    /// </summary>
    public NonVisualPictureDrawingProperties():base(){}
    
        /// <summary>
    ///Initializes a new instance of the NonVisualPictureDrawingProperties class with the specified child elements.
    /// </summary>
    /// <param name="childElements">Specifies the child elements.</param>
    public NonVisualPictureDrawingProperties(System.Collections.Generic.IEnumerable<OpenXmlElement> childElements)
        : base(childElements)
    { 
    }
    
    /// <summary>
    /// Initializes a new instance of the NonVisualPictureDrawingProperties class with the specified child elements.
    /// </summary>
    /// <param name="childElements">Specifies the child elements.</param>
    public NonVisualPictureDrawingProperties(params OpenXmlElement[] childElements) : base(childElements)
    {
    }
    
    /// <summary>
    /// Initializes a new instance of the NonVisualPictureDrawingProperties class from outer XML.
    /// </summary>
    /// <param name="outerXml">Specifies the outer XML of the element.</param>
    public NonVisualPictureDrawingProperties(string outerXml)
        : base(outerXml)
    {
    }
  
     
    
    [System.Diagnostics.CodeAnalysis.SuppressMessage("Microsoft.Maintainability", "CA1502:AvoidExcessiveComplexity")]
internal override OpenXmlElement ElementFactory(byte namespaceId, string name)
{
    if( 10 == namespaceId && "picLocks" == name)
    return new DocumentFormat.OpenXml.Drawing.PictureLocks();
    
if( 10 == namespaceId && "extLst" == name)
    return new DocumentFormat.OpenXml.Drawing.NonVisualPicturePropertiesExtensionList();
    

    return null;
}

        private static readonly string[] eleTagNames = { "picLocks","extLst" };
    private static readonly byte[] eleNamespaceIds = { 10,10 };
    
    internal override string[] ElementTagNames => eleTagNames;
    
    internal override byte[] ElementNamespaceIds => eleNamespaceIds;
    internal override OpenXmlCompositeType OpenXmlCompositeType => OpenXmlCompositeType.OneSequence;
    
        /// <summary>
    /// <para> PictureLocks.</para>
    /// <para> Represents the following element tag in the schema: a:picLocks </para>
    /// </summary>
    /// <remark>
    /// xmlns:a = http://schemas.openxmlformats.org/drawingml/2006/main
    /// </remark>
    public DocumentFormat.OpenXml.Drawing.PictureLocks PictureLocks
    {
        get => GetElement<DocumentFormat.OpenXml.Drawing.PictureLocks>(0);
        set => SetElement(0, value);
    }
    /// <summary>
    /// <para> NonVisualPicturePropertiesExtensionList.</para>
    /// <para> Represents the following element tag in the schema: a:extLst </para>
    /// </summary>
    /// <remark>
    /// xmlns:a = http://schemas.openxmlformats.org/drawingml/2006/main
    /// </remark>
    public DocumentFormat.OpenXml.Drawing.NonVisualPicturePropertiesExtensionList NonVisualPicturePropertiesExtensionList
    {
        get => GetElement<DocumentFormat.OpenXml.Drawing.NonVisualPicturePropertiesExtensionList>(1);
        set => SetElement(1, value);
    }


    internal override OpenXmlSimpleType AttributeFactory(byte namespaceId, string name)
{
    if( 0 == namespaceId && "preferRelativeResize" == name)
    return new BooleanValue();
    

    
    return base.AttributeFactory(namespaceId, name);
}

    /// <inheritdoc/>
    public override OpenXmlElement CloneNode(bool deep) => CloneImp<NonVisualPictureDrawingProperties>(deep);

}
/// <summary>
/// <para>Non-Visual Graphic Frame Drawing Properties.</para>
/// <para>This class is available in Office 2007 or above.</para>
/// <para> When the object is serialized out as xml, its qualified name is xdr:cNvGraphicFramePr.</para>
/// </summary>
/// <remarks>
/// The following table lists the possible child types:
/// <list type="bullet">
///<item><description>DocumentFormat.OpenXml.Drawing.GraphicFrameLocks &lt;a:graphicFrameLocks></description></item>
///<item><description>DocumentFormat.OpenXml.Drawing.ExtensionList &lt;a:extLst></description></item>
/// </list>
/// </remarks>

    [ChildElementInfo(typeof(DocumentFormat.OpenXml.Drawing.GraphicFrameLocks))]
    [ChildElementInfo(typeof(DocumentFormat.OpenXml.Drawing.ExtensionList))]
[System.CodeDom.Compiler.GeneratedCode("DomGen", "3.0")]
[OfficeAvailability(FileFormatVersions.Office2007)]
public partial class NonVisualGraphicFrameDrawingProperties : OpenXmlCompositeElement
{
    internal const int ElementTypeIdConst = 10818;
    /// <inheritdoc/>
    public override string LocalName => "cNvGraphicFramePr";
    
    internal override byte NamespaceId => 18;
    
    internal override int ElementTypeId => ElementTypeIdConst;
   
<<<<<<< HEAD
    /// <summary>
    /// Whether this element is available in a specific version of Office Application.
    /// </summary>
    /// <param name="version">The Office file format version.</param>
    /// <returns>Returns true if the element is defined in the specified version.</returns>
    internal override bool IsInVersion(FileFormatVersions version)
    {
		if((15 & (int)version) > 0)
		{
			return true;
		}
		return false;
    }
=======
    internal override bool IsInVersion(FileFormatVersions version) => version.AtLeast(FileFormatVersions.Office2007);
>>>>>>> 97dfc39d
    

    
    
    
    /// <summary>
    /// Initializes a new instance of the NonVisualGraphicFrameDrawingProperties class.
    /// </summary>
    public NonVisualGraphicFrameDrawingProperties():base(){}
    
        /// <summary>
    ///Initializes a new instance of the NonVisualGraphicFrameDrawingProperties class with the specified child elements.
    /// </summary>
    /// <param name="childElements">Specifies the child elements.</param>
    public NonVisualGraphicFrameDrawingProperties(System.Collections.Generic.IEnumerable<OpenXmlElement> childElements)
        : base(childElements)
    { 
    }
    
    /// <summary>
    /// Initializes a new instance of the NonVisualGraphicFrameDrawingProperties class with the specified child elements.
    /// </summary>
    /// <param name="childElements">Specifies the child elements.</param>
    public NonVisualGraphicFrameDrawingProperties(params OpenXmlElement[] childElements) : base(childElements)
    {
    }
    
    /// <summary>
    /// Initializes a new instance of the NonVisualGraphicFrameDrawingProperties class from outer XML.
    /// </summary>
    /// <param name="outerXml">Specifies the outer XML of the element.</param>
    public NonVisualGraphicFrameDrawingProperties(string outerXml)
        : base(outerXml)
    {
    }
  
     
    
    [System.Diagnostics.CodeAnalysis.SuppressMessage("Microsoft.Maintainability", "CA1502:AvoidExcessiveComplexity")]
internal override OpenXmlElement ElementFactory(byte namespaceId, string name)
{
    if( 10 == namespaceId && "graphicFrameLocks" == name)
    return new DocumentFormat.OpenXml.Drawing.GraphicFrameLocks();
    
if( 10 == namespaceId && "extLst" == name)
    return new DocumentFormat.OpenXml.Drawing.ExtensionList();
    

    return null;
}

        private static readonly string[] eleTagNames = { "graphicFrameLocks","extLst" };
    private static readonly byte[] eleNamespaceIds = { 10,10 };
    
    internal override string[] ElementTagNames => eleTagNames;
    
    internal override byte[] ElementNamespaceIds => eleNamespaceIds;
    internal override OpenXmlCompositeType OpenXmlCompositeType => OpenXmlCompositeType.OneSequence;
    
        /// <summary>
    /// <para> Graphic Frame Locks.</para>
    /// <para> Represents the following element tag in the schema: a:graphicFrameLocks </para>
    /// </summary>
    /// <remark>
    /// xmlns:a = http://schemas.openxmlformats.org/drawingml/2006/main
    /// </remark>
    public DocumentFormat.OpenXml.Drawing.GraphicFrameLocks GraphicFrameLocks
    {
        get => GetElement<DocumentFormat.OpenXml.Drawing.GraphicFrameLocks>(0);
        set => SetElement(0, value);
    }
    /// <summary>
    /// <para> ExtensionList.</para>
    /// <para> Represents the following element tag in the schema: a:extLst </para>
    /// </summary>
    /// <remark>
    /// xmlns:a = http://schemas.openxmlformats.org/drawingml/2006/main
    /// </remark>
    public DocumentFormat.OpenXml.Drawing.ExtensionList ExtensionList
    {
        get => GetElement<DocumentFormat.OpenXml.Drawing.ExtensionList>(1);
        set => SetElement(1, value);
    }


    
    /// <inheritdoc/>
    public override OpenXmlElement CloneNode(bool deep) => CloneImp<NonVisualGraphicFrameDrawingProperties>(deep);

}
/// <summary>
/// <para>Non-Visual Group Shape Drawing Properties.</para>
/// <para>This class is available in Office 2007 or above.</para>
/// <para> When the object is serialized out as xml, its qualified name is xdr:cNvGrpSpPr.</para>
/// </summary>
/// <remarks>
/// The following table lists the possible child types:
/// <list type="bullet">
///<item><description>DocumentFormat.OpenXml.Drawing.GroupShapeLocks &lt;a:grpSpLocks></description></item>
///<item><description>DocumentFormat.OpenXml.Drawing.NonVisualGroupDrawingShapePropsExtensionList &lt;a:extLst></description></item>
/// </list>
/// </remarks>

    [ChildElementInfo(typeof(DocumentFormat.OpenXml.Drawing.GroupShapeLocks))]
    [ChildElementInfo(typeof(DocumentFormat.OpenXml.Drawing.NonVisualGroupDrawingShapePropsExtensionList))]
[System.CodeDom.Compiler.GeneratedCode("DomGen", "3.0")]
[OfficeAvailability(FileFormatVersions.Office2007)]
public partial class NonVisualGroupShapeDrawingProperties : OpenXmlCompositeElement
{
    internal const int ElementTypeIdConst = 10819;
    /// <inheritdoc/>
    public override string LocalName => "cNvGrpSpPr";
    
    internal override byte NamespaceId => 18;
    
    internal override int ElementTypeId => ElementTypeIdConst;
   
<<<<<<< HEAD
    /// <summary>
    /// Whether this element is available in a specific version of Office Application.
    /// </summary>
    /// <param name="version">The Office file format version.</param>
    /// <returns>Returns true if the element is defined in the specified version.</returns>
    internal override bool IsInVersion(FileFormatVersions version)
    {
		if((15 & (int)version) > 0)
		{
			return true;
		}
		return false;
    }
=======
    internal override bool IsInVersion(FileFormatVersions version) => version.AtLeast(FileFormatVersions.Office2007);
>>>>>>> 97dfc39d
    

    
    
    
    /// <summary>
    /// Initializes a new instance of the NonVisualGroupShapeDrawingProperties class.
    /// </summary>
    public NonVisualGroupShapeDrawingProperties():base(){}
    
        /// <summary>
    ///Initializes a new instance of the NonVisualGroupShapeDrawingProperties class with the specified child elements.
    /// </summary>
    /// <param name="childElements">Specifies the child elements.</param>
    public NonVisualGroupShapeDrawingProperties(System.Collections.Generic.IEnumerable<OpenXmlElement> childElements)
        : base(childElements)
    { 
    }
    
    /// <summary>
    /// Initializes a new instance of the NonVisualGroupShapeDrawingProperties class with the specified child elements.
    /// </summary>
    /// <param name="childElements">Specifies the child elements.</param>
    public NonVisualGroupShapeDrawingProperties(params OpenXmlElement[] childElements) : base(childElements)
    {
    }
    
    /// <summary>
    /// Initializes a new instance of the NonVisualGroupShapeDrawingProperties class from outer XML.
    /// </summary>
    /// <param name="outerXml">Specifies the outer XML of the element.</param>
    public NonVisualGroupShapeDrawingProperties(string outerXml)
        : base(outerXml)
    {
    }
  
     
    
    [System.Diagnostics.CodeAnalysis.SuppressMessage("Microsoft.Maintainability", "CA1502:AvoidExcessiveComplexity")]
internal override OpenXmlElement ElementFactory(byte namespaceId, string name)
{
    if( 10 == namespaceId && "grpSpLocks" == name)
    return new DocumentFormat.OpenXml.Drawing.GroupShapeLocks();
    
if( 10 == namespaceId && "extLst" == name)
    return new DocumentFormat.OpenXml.Drawing.NonVisualGroupDrawingShapePropsExtensionList();
    

    return null;
}

        private static readonly string[] eleTagNames = { "grpSpLocks","extLst" };
    private static readonly byte[] eleNamespaceIds = { 10,10 };
    
    internal override string[] ElementTagNames => eleTagNames;
    
    internal override byte[] ElementNamespaceIds => eleNamespaceIds;
    internal override OpenXmlCompositeType OpenXmlCompositeType => OpenXmlCompositeType.OneSequence;
    
        /// <summary>
    /// <para> GroupShapeLocks.</para>
    /// <para> Represents the following element tag in the schema: a:grpSpLocks </para>
    /// </summary>
    /// <remark>
    /// xmlns:a = http://schemas.openxmlformats.org/drawingml/2006/main
    /// </remark>
    public DocumentFormat.OpenXml.Drawing.GroupShapeLocks GroupShapeLocks
    {
        get => GetElement<DocumentFormat.OpenXml.Drawing.GroupShapeLocks>(0);
        set => SetElement(0, value);
    }
    /// <summary>
    /// <para> NonVisualGroupDrawingShapePropsExtensionList.</para>
    /// <para> Represents the following element tag in the schema: a:extLst </para>
    /// </summary>
    /// <remark>
    /// xmlns:a = http://schemas.openxmlformats.org/drawingml/2006/main
    /// </remark>
    public DocumentFormat.OpenXml.Drawing.NonVisualGroupDrawingShapePropsExtensionList NonVisualGroupDrawingShapePropsExtensionList
    {
        get => GetElement<DocumentFormat.OpenXml.Drawing.NonVisualGroupDrawingShapePropsExtensionList>(1);
        set => SetElement(1, value);
    }


    
    /// <inheritdoc/>
    public override OpenXmlElement CloneNode(bool deep) => CloneImp<NonVisualGroupShapeDrawingProperties>(deep);

}
/// <summary>
/// <para>Non-Visual Properties for a Group Shape.</para>
/// <para>This class is available in Office 2007 or above.</para>
/// <para> When the object is serialized out as xml, its qualified name is xdr:nvGrpSpPr.</para>
/// </summary>
/// <remarks>
/// The following table lists the possible child types:
/// <list type="bullet">
///<item><description>NonVisualDrawingProperties &lt;xdr:cNvPr></description></item>
///<item><description>NonVisualGroupShapeDrawingProperties &lt;xdr:cNvGrpSpPr></description></item>
/// </list>
/// </remarks>

    [ChildElementInfo(typeof(NonVisualDrawingProperties))]
    [ChildElementInfo(typeof(NonVisualGroupShapeDrawingProperties))]
[System.CodeDom.Compiler.GeneratedCode("DomGen", "3.0")]
[OfficeAvailability(FileFormatVersions.Office2007)]
public partial class NonVisualGroupShapeProperties : OpenXmlCompositeElement
{
    internal const int ElementTypeIdConst = 10820;
    /// <inheritdoc/>
    public override string LocalName => "nvGrpSpPr";
    
    internal override byte NamespaceId => 18;
    
    internal override int ElementTypeId => ElementTypeIdConst;
   
<<<<<<< HEAD
    /// <summary>
    /// Whether this element is available in a specific version of Office Application.
    /// </summary>
    /// <param name="version">The Office file format version.</param>
    /// <returns>Returns true if the element is defined in the specified version.</returns>
    internal override bool IsInVersion(FileFormatVersions version)
    {
		if((15 & (int)version) > 0)
		{
			return true;
		}
		return false;
    }
=======
    internal override bool IsInVersion(FileFormatVersions version) => version.AtLeast(FileFormatVersions.Office2007);
>>>>>>> 97dfc39d
    

    
    
    
    /// <summary>
    /// Initializes a new instance of the NonVisualGroupShapeProperties class.
    /// </summary>
    public NonVisualGroupShapeProperties():base(){}
    
        /// <summary>
    ///Initializes a new instance of the NonVisualGroupShapeProperties class with the specified child elements.
    /// </summary>
    /// <param name="childElements">Specifies the child elements.</param>
    public NonVisualGroupShapeProperties(System.Collections.Generic.IEnumerable<OpenXmlElement> childElements)
        : base(childElements)
    { 
    }
    
    /// <summary>
    /// Initializes a new instance of the NonVisualGroupShapeProperties class with the specified child elements.
    /// </summary>
    /// <param name="childElements">Specifies the child elements.</param>
    public NonVisualGroupShapeProperties(params OpenXmlElement[] childElements) : base(childElements)
    {
    }
    
    /// <summary>
    /// Initializes a new instance of the NonVisualGroupShapeProperties class from outer XML.
    /// </summary>
    /// <param name="outerXml">Specifies the outer XML of the element.</param>
    public NonVisualGroupShapeProperties(string outerXml)
        : base(outerXml)
    {
    }
  
     
    
    [System.Diagnostics.CodeAnalysis.SuppressMessage("Microsoft.Maintainability", "CA1502:AvoidExcessiveComplexity")]
internal override OpenXmlElement ElementFactory(byte namespaceId, string name)
{
    if( 18 == namespaceId && "cNvPr" == name)
    return new NonVisualDrawingProperties();
    
if( 18 == namespaceId && "cNvGrpSpPr" == name)
    return new NonVisualGroupShapeDrawingProperties();
    

    return null;
}

        private static readonly string[] eleTagNames = { "cNvPr","cNvGrpSpPr" };
    private static readonly byte[] eleNamespaceIds = { 18,18 };
    
    internal override string[] ElementTagNames => eleTagNames;
    
    internal override byte[] ElementNamespaceIds => eleNamespaceIds;
    internal override OpenXmlCompositeType OpenXmlCompositeType => OpenXmlCompositeType.OneSequence;
    
        /// <summary>
    /// <para> Connection Non-Visual Properties.</para>
    /// <para> Represents the following element tag in the schema: xdr:cNvPr </para>
    /// </summary>
    /// <remark>
    /// xmlns:xdr = http://schemas.openxmlformats.org/drawingml/2006/spreadsheetDrawing
    /// </remark>
    public NonVisualDrawingProperties NonVisualDrawingProperties
    {
        get => GetElement<NonVisualDrawingProperties>(0);
        set => SetElement(0, value);
    }
    /// <summary>
    /// <para> Non-Visual Group Shape Drawing Properties.</para>
    /// <para> Represents the following element tag in the schema: xdr:cNvGrpSpPr </para>
    /// </summary>
    /// <remark>
    /// xmlns:xdr = http://schemas.openxmlformats.org/drawingml/2006/spreadsheetDrawing
    /// </remark>
    public NonVisualGroupShapeDrawingProperties NonVisualGroupShapeDrawingProperties
    {
        get => GetElement<NonVisualGroupShapeDrawingProperties>(1);
        set => SetElement(1, value);
    }


    
    /// <inheritdoc/>
    public override OpenXmlElement CloneNode(bool deep) => CloneImp<NonVisualGroupShapeProperties>(deep);

}
/// <summary>
/// <para>Group Shape Properties.</para>
/// <para>This class is available in Office 2007 or above.</para>
/// <para> When the object is serialized out as xml, its qualified name is xdr:grpSpPr.</para>
/// </summary>
/// <remarks>
/// The following table lists the possible child types:
/// <list type="bullet">
///<item><description>DocumentFormat.OpenXml.Drawing.TransformGroup &lt;a:xfrm></description></item>
///<item><description>DocumentFormat.OpenXml.Drawing.NoFill &lt;a:noFill></description></item>
///<item><description>DocumentFormat.OpenXml.Drawing.SolidFill &lt;a:solidFill></description></item>
///<item><description>DocumentFormat.OpenXml.Drawing.GradientFill &lt;a:gradFill></description></item>
///<item><description>DocumentFormat.OpenXml.Drawing.BlipFill &lt;a:blipFill></description></item>
///<item><description>DocumentFormat.OpenXml.Drawing.PatternFill &lt;a:pattFill></description></item>
///<item><description>DocumentFormat.OpenXml.Drawing.GroupFill &lt;a:grpFill></description></item>
///<item><description>DocumentFormat.OpenXml.Drawing.EffectList &lt;a:effectLst></description></item>
///<item><description>DocumentFormat.OpenXml.Drawing.EffectDag &lt;a:effectDag></description></item>
///<item><description>DocumentFormat.OpenXml.Drawing.Scene3DType &lt;a:scene3d></description></item>
///<item><description>DocumentFormat.OpenXml.Drawing.ExtensionList &lt;a:extLst></description></item>
/// </list>
/// </remarks>

    [ChildElementInfo(typeof(DocumentFormat.OpenXml.Drawing.TransformGroup))]
    [ChildElementInfo(typeof(DocumentFormat.OpenXml.Drawing.NoFill))]
    [ChildElementInfo(typeof(DocumentFormat.OpenXml.Drawing.SolidFill))]
    [ChildElementInfo(typeof(DocumentFormat.OpenXml.Drawing.GradientFill))]
    [ChildElementInfo(typeof(DocumentFormat.OpenXml.Drawing.BlipFill))]
    [ChildElementInfo(typeof(DocumentFormat.OpenXml.Drawing.PatternFill))]
    [ChildElementInfo(typeof(DocumentFormat.OpenXml.Drawing.GroupFill))]
    [ChildElementInfo(typeof(DocumentFormat.OpenXml.Drawing.EffectList))]
    [ChildElementInfo(typeof(DocumentFormat.OpenXml.Drawing.EffectDag))]
    [ChildElementInfo(typeof(DocumentFormat.OpenXml.Drawing.Scene3DType))]
    [ChildElementInfo(typeof(DocumentFormat.OpenXml.Drawing.ExtensionList))]
[System.CodeDom.Compiler.GeneratedCode("DomGen", "3.0")]
[OfficeAvailability(FileFormatVersions.Office2007)]
public partial class GroupShapeProperties : OpenXmlCompositeElement
{
    internal const int ElementTypeIdConst = 10821;
    /// <inheritdoc/>
    public override string LocalName => "grpSpPr";
    
    internal override byte NamespaceId => 18;
    
    internal override int ElementTypeId => ElementTypeIdConst;
   
<<<<<<< HEAD
    /// <summary>
    /// Whether this element is available in a specific version of Office Application.
    /// </summary>
    /// <param name="version">The Office file format version.</param>
    /// <returns>Returns true if the element is defined in the specified version.</returns>
    internal override bool IsInVersion(FileFormatVersions version)
    {
		if((15 & (int)version) > 0)
		{
			return true;
		}
		return false;
    }
=======
    internal override bool IsInVersion(FileFormatVersions version) => version.AtLeast(FileFormatVersions.Office2007);
>>>>>>> 97dfc39d
    

    	private static readonly string[] attributeTagNames = { "bwMode" };
    private static readonly byte[] attributeNamespaceIds = { 0 };
    
    internal override string[] AttributeTagNames => attributeTagNames;
    
    internal override byte[] AttributeNamespaceIds => attributeNamespaceIds;
    

    
        /// <summary>
    /// <para> Black and White Mode.</para>
    /// <para>Represents the following attribute in the schema: bwMode </para>
    /// </summary>
    [SchemaAttr(0, "bwMode")]
    public EnumValue<DocumentFormat.OpenXml.Drawing.BlackWhiteModeValues> BlackWhiteMode
    {
        get { return (EnumValue<DocumentFormat.OpenXml.Drawing.BlackWhiteModeValues>)Attributes[0]; }
        set { Attributes[0] = value; }
    }
    

    /// <summary>
    /// Initializes a new instance of the GroupShapeProperties class.
    /// </summary>
    public GroupShapeProperties():base(){}
    
        /// <summary>
    ///Initializes a new instance of the GroupShapeProperties class with the specified child elements.
    /// </summary>
    /// <param name="childElements">Specifies the child elements.</param>
    public GroupShapeProperties(System.Collections.Generic.IEnumerable<OpenXmlElement> childElements)
        : base(childElements)
    { 
    }
    
    /// <summary>
    /// Initializes a new instance of the GroupShapeProperties class with the specified child elements.
    /// </summary>
    /// <param name="childElements">Specifies the child elements.</param>
    public GroupShapeProperties(params OpenXmlElement[] childElements) : base(childElements)
    {
    }
    
    /// <summary>
    /// Initializes a new instance of the GroupShapeProperties class from outer XML.
    /// </summary>
    /// <param name="outerXml">Specifies the outer XML of the element.</param>
    public GroupShapeProperties(string outerXml)
        : base(outerXml)
    {
    }
  
     
    
    [System.Diagnostics.CodeAnalysis.SuppressMessage("Microsoft.Maintainability", "CA1502:AvoidExcessiveComplexity")]
internal override OpenXmlElement ElementFactory(byte namespaceId, string name)
{
    if( 10 == namespaceId && "xfrm" == name)
    return new DocumentFormat.OpenXml.Drawing.TransformGroup();
    
if( 10 == namespaceId && "noFill" == name)
    return new DocumentFormat.OpenXml.Drawing.NoFill();
    
if( 10 == namespaceId && "solidFill" == name)
    return new DocumentFormat.OpenXml.Drawing.SolidFill();
    
if( 10 == namespaceId && "gradFill" == name)
    return new DocumentFormat.OpenXml.Drawing.GradientFill();
    
if( 10 == namespaceId && "blipFill" == name)
    return new DocumentFormat.OpenXml.Drawing.BlipFill();
    
if( 10 == namespaceId && "pattFill" == name)
    return new DocumentFormat.OpenXml.Drawing.PatternFill();
    
if( 10 == namespaceId && "grpFill" == name)
    return new DocumentFormat.OpenXml.Drawing.GroupFill();
    
if( 10 == namespaceId && "effectLst" == name)
    return new DocumentFormat.OpenXml.Drawing.EffectList();
    
if( 10 == namespaceId && "effectDag" == name)
    return new DocumentFormat.OpenXml.Drawing.EffectDag();
    
if( 10 == namespaceId && "scene3d" == name)
    return new DocumentFormat.OpenXml.Drawing.Scene3DType();
    
if( 10 == namespaceId && "extLst" == name)
    return new DocumentFormat.OpenXml.Drawing.ExtensionList();
    

    return null;
}

        private static readonly string[] eleTagNames = { "xfrm","noFill","solidFill","gradFill","blipFill","pattFill","grpFill","effectLst","effectDag","scene3d","extLst" };
    private static readonly byte[] eleNamespaceIds = { 10,10,10,10,10,10,10,10,10,10,10 };
    
    internal override string[] ElementTagNames => eleTagNames;
    
    internal override byte[] ElementNamespaceIds => eleNamespaceIds;
    internal override OpenXmlCompositeType OpenXmlCompositeType => OpenXmlCompositeType.OneSequence;
    
        /// <summary>
    /// <para> 2D Transform for Grouped Objects.</para>
    /// <para> Represents the following element tag in the schema: a:xfrm </para>
    /// </summary>
    /// <remark>
    /// xmlns:a = http://schemas.openxmlformats.org/drawingml/2006/main
    /// </remark>
    public DocumentFormat.OpenXml.Drawing.TransformGroup TransformGroup
    {
        get => GetElement<DocumentFormat.OpenXml.Drawing.TransformGroup>(0);
        set => SetElement(0, value);
    }


    internal override OpenXmlSimpleType AttributeFactory(byte namespaceId, string name)
{
    if( 0 == namespaceId && "bwMode" == name)
    return new EnumValue<DocumentFormat.OpenXml.Drawing.BlackWhiteModeValues>();
    

    
    return base.AttributeFactory(namespaceId, name);
}

    /// <inheritdoc/>
    public override OpenXmlElement CloneNode(bool deep) => CloneImp<GroupShapeProperties>(deep);

}
/// <summary>
/// Resizing Behaviors 
/// </summary> 
[System.CodeDom.Compiler.GeneratedCode("DomGen", "2.0")]
public enum EditAsValues
{  
	///<summary>
///Move and Resize With Anchor Cells.
///<para>When the item is serialized out as xml, its value is "twoCell".</para>
///</summary>
[EnumString("twoCell")]
TwoCell,
///<summary>
///Move With Cells but Do Not Resize.
///<para>When the item is serialized out as xml, its value is "oneCell".</para>
///</summary>
[EnumString("oneCell")]
OneCell,
///<summary>
///Do Not Move or Resize With Underlying Rows/Columns.
///<para>When the item is serialized out as xml, its value is "absolute".</para>
///</summary>
[EnumString("absolute")]
Absolute,
 
}
}
 
 <|MERGE_RESOLUTION|>--- conflicted
+++ resolved
@@ -37,11 +37,7 @@
     [ChildElementInfo(typeof(GraphicFrame))]
     [ChildElementInfo(typeof(ConnectionShape))]
     [ChildElementInfo(typeof(Picture))]
-<<<<<<< HEAD
-    [ChildElementInfo(typeof(ContentPart),(FileFormatVersions)14)]
-=======
     [ChildElementInfo(typeof(ContentPart), FileFormatVersions.Office2010)]
->>>>>>> 97dfc39d
     [ChildElementInfo(typeof(ClientData))]
 [System.CodeDom.Compiler.GeneratedCode("DomGen", "3.0")]
 [OfficeAvailability(FileFormatVersions.Office2007)]
@@ -55,23 +51,7 @@
     
     internal override int ElementTypeId => ElementTypeIdConst;
    
-<<<<<<< HEAD
-    /// <summary>
-    /// Whether this element is available in a specific version of Office Application.
-    /// </summary>
-    /// <param name="version">The Office file format version.</param>
-    /// <returns>Returns true if the element is defined in the specified version.</returns>
-    internal override bool IsInVersion(FileFormatVersions version)
-    {
-		if((15 & (int)version) > 0)
-		{
-			return true;
-		}
-		return false;
-    }
-=======
     internal override bool IsInVersion(FileFormatVersions version) => version.AtLeast(FileFormatVersions.Office2007);
->>>>>>> 97dfc39d
     
 
     	private static readonly string[] attributeTagNames = { "editAs" };
@@ -237,11 +217,7 @@
     [ChildElementInfo(typeof(GraphicFrame))]
     [ChildElementInfo(typeof(ConnectionShape))]
     [ChildElementInfo(typeof(Picture))]
-<<<<<<< HEAD
-    [ChildElementInfo(typeof(ContentPart),(FileFormatVersions)14)]
-=======
     [ChildElementInfo(typeof(ContentPart), FileFormatVersions.Office2010)]
->>>>>>> 97dfc39d
     [ChildElementInfo(typeof(ClientData))]
 [System.CodeDom.Compiler.GeneratedCode("DomGen", "3.0")]
 [OfficeAvailability(FileFormatVersions.Office2007)]
@@ -255,23 +231,7 @@
     
     internal override int ElementTypeId => ElementTypeIdConst;
    
-<<<<<<< HEAD
-    /// <summary>
-    /// Whether this element is available in a specific version of Office Application.
-    /// </summary>
-    /// <param name="version">The Office file format version.</param>
-    /// <returns>Returns true if the element is defined in the specified version.</returns>
-    internal override bool IsInVersion(FileFormatVersions version)
-    {
-		if((15 & (int)version) > 0)
-		{
-			return true;
-		}
-		return false;
-    }
-=======
     internal override bool IsInVersion(FileFormatVersions version) => version.AtLeast(FileFormatVersions.Office2007);
->>>>>>> 97dfc39d
     
 
     
@@ -410,11 +370,7 @@
     [ChildElementInfo(typeof(GraphicFrame))]
     [ChildElementInfo(typeof(ConnectionShape))]
     [ChildElementInfo(typeof(Picture))]
-<<<<<<< HEAD
-    [ChildElementInfo(typeof(ContentPart),(FileFormatVersions)14)]
-=======
     [ChildElementInfo(typeof(ContentPart), FileFormatVersions.Office2010)]
->>>>>>> 97dfc39d
     [ChildElementInfo(typeof(ClientData))]
 [System.CodeDom.Compiler.GeneratedCode("DomGen", "3.0")]
 [OfficeAvailability(FileFormatVersions.Office2007)]
@@ -428,23 +384,7 @@
     
     internal override int ElementTypeId => ElementTypeIdConst;
    
-<<<<<<< HEAD
-    /// <summary>
-    /// Whether this element is available in a specific version of Office Application.
-    /// </summary>
-    /// <param name="version">The Office file format version.</param>
-    /// <returns>Returns true if the element is defined in the specified version.</returns>
-    internal override bool IsInVersion(FileFormatVersions version)
-    {
-		if((15 & (int)version) > 0)
-		{
-			return true;
-		}
-		return false;
-    }
-=======
     internal override bool IsInVersion(FileFormatVersions version) => version.AtLeast(FileFormatVersions.Office2007);
->>>>>>> 97dfc39d
     
 
     
@@ -587,23 +527,7 @@
     
     internal override int ElementTypeId => ElementTypeIdConst;
    
-<<<<<<< HEAD
-    /// <summary>
-    /// Whether this element is available in a specific version of Office Application.
-    /// </summary>
-    /// <param name="version">The Office file format version.</param>
-    /// <returns>Returns true if the element is defined in the specified version.</returns>
-    internal override bool IsInVersion(FileFormatVersions version)
-    {
-		if((15 & (int)version) > 0)
-		{
-			return true;
-		}
-		return false;
-    }
-=======
     internal override bool IsInVersion(FileFormatVersions version) => version.AtLeast(FileFormatVersions.Office2007);
->>>>>>> 97dfc39d
     
 
     	private static readonly string[] attributeTagNames = { "macro","textlink","fLocksText","fPublished" };
@@ -819,14 +743,9 @@
     [ChildElementInfo(typeof(GraphicFrame))]
     [ChildElementInfo(typeof(ConnectionShape))]
     [ChildElementInfo(typeof(Picture))]
-<<<<<<< HEAD
-    [ChildElementInfo(typeof(DocumentFormat.OpenXml.Office2010.Excel.Drawing.ContentPart),(FileFormatVersions)14)]
-[System.CodeDom.Compiler.GeneratedCode("DomGen", "2.0")]
-=======
     [ChildElementInfo(typeof(DocumentFormat.OpenXml.Office2010.Excel.Drawing.ContentPart), FileFormatVersions.Office2010)]
 [System.CodeDom.Compiler.GeneratedCode("DomGen", "3.0")]
 [OfficeAvailability(FileFormatVersions.Office2007)]
->>>>>>> 97dfc39d
 public partial class GroupShape : OpenXmlCompositeElement
 {
     internal const int ElementTypeIdConst = 10790;
@@ -837,23 +756,7 @@
     
     internal override int ElementTypeId => ElementTypeIdConst;
    
-<<<<<<< HEAD
-    /// <summary>
-    /// Whether this element is available in a specific version of Office Application.
-    /// </summary>
-    /// <param name="version">The Office file format version.</param>
-    /// <returns>Returns true if the element is defined in the specified version.</returns>
-    internal override bool IsInVersion(FileFormatVersions version)
-    {
-		if((15 & (int)version) > 0)
-		{
-			return true;
-		}
-		return false;
-    }
-=======
     internal override bool IsInVersion(FileFormatVersions version) => version.AtLeast(FileFormatVersions.Office2007);
->>>>>>> 97dfc39d
     
 
     
@@ -991,23 +894,7 @@
     
     internal override int ElementTypeId => ElementTypeIdConst;
    
-<<<<<<< HEAD
-    /// <summary>
-    /// Whether this element is available in a specific version of Office Application.
-    /// </summary>
-    /// <param name="version">The Office file format version.</param>
-    /// <returns>Returns true if the element is defined in the specified version.</returns>
-    internal override bool IsInVersion(FileFormatVersions version)
-    {
-		if((15 & (int)version) > 0)
-		{
-			return true;
-		}
-		return false;
-    }
-=======
     internal override bool IsInVersion(FileFormatVersions version) => version.AtLeast(FileFormatVersions.Office2007);
->>>>>>> 97dfc39d
     
 
     	private static readonly string[] attributeTagNames = { "macro","fPublished" };
@@ -1183,23 +1070,7 @@
     
     internal override int ElementTypeId => ElementTypeIdConst;
    
-<<<<<<< HEAD
-    /// <summary>
-    /// Whether this element is available in a specific version of Office Application.
-    /// </summary>
-    /// <param name="version">The Office file format version.</param>
-    /// <returns>Returns true if the element is defined in the specified version.</returns>
-    internal override bool IsInVersion(FileFormatVersions version)
-    {
-		if((15 & (int)version) > 0)
-		{
-			return true;
-		}
-		return false;
-    }
-=======
     internal override bool IsInVersion(FileFormatVersions version) => version.AtLeast(FileFormatVersions.Office2007);
->>>>>>> 97dfc39d
     
 
     	private static readonly string[] attributeTagNames = { "macro","fPublished" };
@@ -1377,23 +1248,7 @@
     
     internal override int ElementTypeId => ElementTypeIdConst;
    
-<<<<<<< HEAD
-    /// <summary>
-    /// Whether this element is available in a specific version of Office Application.
-    /// </summary>
-    /// <param name="version">The Office file format version.</param>
-    /// <returns>Returns true if the element is defined in the specified version.</returns>
-    internal override bool IsInVersion(FileFormatVersions version)
-    {
-		if((15 & (int)version) > 0)
-		{
-			return true;
-		}
-		return false;
-    }
-=======
     internal override bool IsInVersion(FileFormatVersions version) => version.AtLeast(FileFormatVersions.Office2007);
->>>>>>> 97dfc39d
     
 
     	private static readonly string[] attributeTagNames = { "macro","fPublished" };
@@ -1557,11 +1412,7 @@
 }
 /// <summary>
 /// <para>Defines the ContentPart Class.</para>
-<<<<<<< HEAD
-///<para>This class is available in Office 2010 or above.</para>
-=======
 /// <para>This class is available in Office 2010 or above.</para>
->>>>>>> 97dfc39d
 /// <para> When the object is serialized out as xml, its qualified name is xdr:contentPart.</para>
 /// </summary>
 /// <remarks>
@@ -1573,21 +1424,12 @@
 ///<item><description>DocumentFormat.OpenXml.Office2010.Excel.Drawing.OfficeArtExtensionList &lt;xdr14:extLst></description></item>
 /// </list>
 /// </remarks>
-<<<<<<< HEAD
-[System.Diagnostics.CodeAnalysis.SuppressMessage("Microsoft.Naming", "CA1710:IdentifiersShouldHaveCorrectSuffix")]
-    [ChildElementInfo(typeof(DocumentFormat.OpenXml.Office2010.Excel.Drawing.ExcelNonVisualContentPartShapeProperties),(FileFormatVersions)14)]
-    [ChildElementInfo(typeof(DocumentFormat.OpenXml.Office2010.Excel.Drawing.ApplicationNonVisualDrawingProperties),(FileFormatVersions)14)]
-    [ChildElementInfo(typeof(DocumentFormat.OpenXml.Office2010.Excel.Drawing.Transform2D),(FileFormatVersions)14)]
-    [ChildElementInfo(typeof(DocumentFormat.OpenXml.Office2010.Excel.Drawing.OfficeArtExtensionList),(FileFormatVersions)14)]
-[System.CodeDom.Compiler.GeneratedCode("DomGen", "2.0")]
-=======
 
     [ChildElementInfo(typeof(DocumentFormat.OpenXml.Office2010.Excel.Drawing.ExcelNonVisualContentPartShapeProperties), FileFormatVersions.Office2010)]
     [ChildElementInfo(typeof(DocumentFormat.OpenXml.Office2010.Excel.Drawing.ApplicationNonVisualDrawingProperties), FileFormatVersions.Office2010)]
     [ChildElementInfo(typeof(DocumentFormat.OpenXml.Office2010.Excel.Drawing.Transform2D), FileFormatVersions.Office2010)]
     [ChildElementInfo(typeof(DocumentFormat.OpenXml.Office2010.Excel.Drawing.OfficeArtExtensionList), FileFormatVersions.Office2010)]
 [System.CodeDom.Compiler.GeneratedCode("DomGen", "3.0")]
->>>>>>> 97dfc39d
 [OfficeAvailability(FileFormatVersions.Office2010)]
 public partial class ContentPart : OpenXmlCompositeElement
 {
@@ -1597,36 +1439,9 @@
     
     internal override byte NamespaceId => 18;
     
-<<<<<<< HEAD
-    internal const int ElementTypeIdConst = 10794;
-    
-    /// <summary>
-    /// Gets the type ID of the element.
-    /// </summary>
-    internal override int ElementTypeId
-    {
-		get { return ElementTypeIdConst; }
-    }
-    
-   
-    /// <summary>
-    /// Whether this element is available in a specific version of Office Application.
-    /// </summary>
-    /// <param name="version">The Office file format version.</param>
-    /// <returns>Returns true if the element is defined in the specified version.</returns>
-    internal override bool IsInVersion(FileFormatVersions version)
-    {
-		if((14 & (int)version) > 0)
-		{
-			return true;
-		}
-		return false;
-    }
-=======
     internal override int ElementTypeId => ElementTypeIdConst;
    
     internal override bool IsInVersion(FileFormatVersions version) => version.AtLeast(FileFormatVersions.Office2010);
->>>>>>> 97dfc39d
     
 
     	private static readonly string[] attributeTagNames = { "id","bwMode" };
@@ -1818,23 +1633,7 @@
     
     internal override int ElementTypeId => ElementTypeIdConst;
    
-<<<<<<< HEAD
-    /// <summary>
-    /// Whether this element is available in a specific version of Office Application.
-    /// </summary>
-    /// <param name="version">The Office file format version.</param>
-    /// <returns>Returns true if the element is defined in the specified version.</returns>
-    internal override bool IsInVersion(FileFormatVersions version)
-    {
-		if((15 & (int)version) > 0)
-		{
-			return true;
-		}
-		return false;
-    }
-=======
     internal override bool IsInVersion(FileFormatVersions version) => version.AtLeast(FileFormatVersions.Office2007);
->>>>>>> 97dfc39d
     
 
     
@@ -1951,23 +1750,7 @@
     
     internal override int ElementTypeId => ElementTypeIdConst;
    
-<<<<<<< HEAD
-    /// <summary>
-    /// Whether this element is available in a specific version of Office Application.
-    /// </summary>
-    /// <param name="version">The Office file format version.</param>
-    /// <returns>Returns true if the element is defined in the specified version.</returns>
-    internal override bool IsInVersion(FileFormatVersions version)
-    {
-		if((15 & (int)version) > 0)
-		{
-			return true;
-		}
-		return false;
-    }
-=======
     internal override bool IsInVersion(FileFormatVersions version) => version.AtLeast(FileFormatVersions.Office2007);
->>>>>>> 97dfc39d
     
 
     
@@ -2111,23 +1894,7 @@
     
     internal override int ElementTypeId => ElementTypeIdConst;
    
-<<<<<<< HEAD
-    /// <summary>
-    /// Whether this element is available in a specific version of Office Application.
-    /// </summary>
-    /// <param name="version">The Office file format version.</param>
-    /// <returns>Returns true if the element is defined in the specified version.</returns>
-    internal override bool IsInVersion(FileFormatVersions version)
-    {
-		if((15 & (int)version) > 0)
-		{
-			return true;
-		}
-		return false;
-    }
-=======
     internal override bool IsInVersion(FileFormatVersions version) => version.AtLeast(FileFormatVersions.Office2007);
->>>>>>> 97dfc39d
     
 
     	private static readonly string[] attributeTagNames = { "bwMode" };
@@ -2303,23 +2070,7 @@
     
     internal override int ElementTypeId => ElementTypeIdConst;
    
-<<<<<<< HEAD
-    /// <summary>
-    /// Whether this element is available in a specific version of Office Application.
-    /// </summary>
-    /// <param name="version">The Office file format version.</param>
-    /// <returns>Returns true if the element is defined in the specified version.</returns>
-    internal override bool IsInVersion(FileFormatVersions version)
-    {
-		if((15 & (int)version) > 0)
-		{
-			return true;
-		}
-		return false;
-    }
-=======
     internal override bool IsInVersion(FileFormatVersions version) => version.AtLeast(FileFormatVersions.Office2007);
->>>>>>> 97dfc39d
     
 
     
@@ -2469,23 +2220,7 @@
     
     internal override int ElementTypeId => ElementTypeIdConst;
    
-<<<<<<< HEAD
-    /// <summary>
-    /// Whether this element is available in a specific version of Office Application.
-    /// </summary>
-    /// <param name="version">The Office file format version.</param>
-    /// <returns>Returns true if the element is defined in the specified version.</returns>
-    internal override bool IsInVersion(FileFormatVersions version)
-    {
-		if((15 & (int)version) > 0)
-		{
-			return true;
-		}
-		return false;
-    }
-=======
     internal override bool IsInVersion(FileFormatVersions version) => version.AtLeast(FileFormatVersions.Office2007);
->>>>>>> 97dfc39d
     
 
     
@@ -2606,23 +2341,7 @@
     
     internal override int ElementTypeId => ElementTypeIdConst;
    
-<<<<<<< HEAD
-    /// <summary>
-    /// Whether this element is available in a specific version of Office Application.
-    /// </summary>
-    /// <param name="version">The Office file format version.</param>
-    /// <returns>Returns true if the element is defined in the specified version.</returns>
-    internal override bool IsInVersion(FileFormatVersions version)
-    {
-		if((15 & (int)version) > 0)
-		{
-			return true;
-		}
-		return false;
-    }
-=======
     internal override bool IsInVersion(FileFormatVersions version) => version.AtLeast(FileFormatVersions.Office2007);
->>>>>>> 97dfc39d
     
 
     
@@ -2740,23 +2459,7 @@
     
     internal override int ElementTypeId => ElementTypeIdConst;
    
-<<<<<<< HEAD
-    /// <summary>
-    /// Whether this element is available in a specific version of Office Application.
-    /// </summary>
-    /// <param name="version">The Office file format version.</param>
-    /// <returns>Returns true if the element is defined in the specified version.</returns>
-    internal override bool IsInVersion(FileFormatVersions version)
-    {
-		if((15 & (int)version) > 0)
-		{
-			return true;
-		}
-		return false;
-    }
-=======
     internal override bool IsInVersion(FileFormatVersions version) => version.AtLeast(FileFormatVersions.Office2007);
->>>>>>> 97dfc39d
     
 
     
@@ -2878,23 +2581,7 @@
     
     internal override int ElementTypeId => ElementTypeIdConst;
    
-<<<<<<< HEAD
-    /// <summary>
-    /// Whether this element is available in a specific version of Office Application.
-    /// </summary>
-    /// <param name="version">The Office file format version.</param>
-    /// <returns>Returns true if the element is defined in the specified version.</returns>
-    internal override bool IsInVersion(FileFormatVersions version)
-    {
-		if((15 & (int)version) > 0)
-		{
-			return true;
-		}
-		return false;
-    }
-=======
     internal override bool IsInVersion(FileFormatVersions version) => version.AtLeast(FileFormatVersions.Office2007);
->>>>>>> 97dfc39d
     
 
     	private static readonly string[] attributeTagNames = { "rotWithShape" };
@@ -3045,23 +2732,7 @@
     
     internal override int ElementTypeId => ElementTypeIdConst;
    
-<<<<<<< HEAD
-    /// <summary>
-    /// Whether this element is available in a specific version of Office Application.
-    /// </summary>
-    /// <param name="version">The Office file format version.</param>
-    /// <returns>Returns true if the element is defined in the specified version.</returns>
-    internal override bool IsInVersion(FileFormatVersions version)
-    {
-		if((15 & (int)version) > 0)
-		{
-			return true;
-		}
-		return false;
-    }
-=======
     internal override bool IsInVersion(FileFormatVersions version) => version.AtLeast(FileFormatVersions.Office2007);
->>>>>>> 97dfc39d
     
 
     
@@ -3179,23 +2850,7 @@
     
     internal override int ElementTypeId => ElementTypeIdConst;
    
-<<<<<<< HEAD
-    /// <summary>
-    /// Whether this element is available in a specific version of Office Application.
-    /// </summary>
-    /// <param name="version">The Office file format version.</param>
-    /// <returns>Returns true if the element is defined in the specified version.</returns>
-    internal override bool IsInVersion(FileFormatVersions version)
-    {
-		if((15 & (int)version) > 0)
-		{
-			return true;
-		}
-		return false;
-    }
-=======
     internal override bool IsInVersion(FileFormatVersions version) => version.AtLeast(FileFormatVersions.Office2007);
->>>>>>> 97dfc39d
     
 
     	private static readonly string[] attributeTagNames = { "rot","flipH","flipV" };
@@ -3359,23 +3014,7 @@
     
     internal override int ElementTypeId => ElementTypeIdConst;
    
-<<<<<<< HEAD
-    /// <summary>
-    /// Whether this element is available in a specific version of Office Application.
-    /// </summary>
-    /// <param name="version">The Office file format version.</param>
-    /// <returns>Returns true if the element is defined in the specified version.</returns>
-    internal override bool IsInVersion(FileFormatVersions version)
-    {
-		if((15 & (int)version) > 0)
-		{
-			return true;
-		}
-		return false;
-    }
-=======
     internal override bool IsInVersion(FileFormatVersions version) => version.AtLeast(FileFormatVersions.Office2007);
->>>>>>> 97dfc39d
     
 
     
@@ -3427,23 +3066,7 @@
     
     internal override int ElementTypeId => ElementTypeIdConst;
    
-<<<<<<< HEAD
-    /// <summary>
-    /// Whether this element is available in a specific version of Office Application.
-    /// </summary>
-    /// <param name="version">The Office file format version.</param>
-    /// <returns>Returns true if the element is defined in the specified version.</returns>
-    internal override bool IsInVersion(FileFormatVersions version)
-    {
-		if((15 & (int)version) > 0)
-		{
-			return true;
-		}
-		return false;
-    }
-=======
     internal override bool IsInVersion(FileFormatVersions version) => version.AtLeast(FileFormatVersions.Office2007);
->>>>>>> 97dfc39d
     
 
     /// <summary>
@@ -3487,23 +3110,7 @@
     
     internal override int ElementTypeId => ElementTypeIdConst;
    
-<<<<<<< HEAD
-    /// <summary>
-    /// Whether this element is available in a specific version of Office Application.
-    /// </summary>
-    /// <param name="version">The Office file format version.</param>
-    /// <returns>Returns true if the element is defined in the specified version.</returns>
-    internal override bool IsInVersion(FileFormatVersions version)
-    {
-		if((15 & (int)version) > 0)
-		{
-			return true;
-		}
-		return false;
-    }
-=======
     internal override bool IsInVersion(FileFormatVersions version) => version.AtLeast(FileFormatVersions.Office2007);
->>>>>>> 97dfc39d
     
 
     /// <summary>
@@ -3547,23 +3154,7 @@
     
     internal override int ElementTypeId => ElementTypeIdConst;
    
-<<<<<<< HEAD
-    /// <summary>
-    /// Whether this element is available in a specific version of Office Application.
-    /// </summary>
-    /// <param name="version">The Office file format version.</param>
-    /// <returns>Returns true if the element is defined in the specified version.</returns>
-    internal override bool IsInVersion(FileFormatVersions version)
-    {
-		if((15 & (int)version) > 0)
-		{
-			return true;
-		}
-		return false;
-    }
-=======
     internal override bool IsInVersion(FileFormatVersions version) => version.AtLeast(FileFormatVersions.Office2007);
->>>>>>> 97dfc39d
     
 
     
@@ -3624,23 +3215,7 @@
     
     internal override int ElementTypeId => ElementTypeIdConst;
    
-<<<<<<< HEAD
-    /// <summary>
-    /// Whether this element is available in a specific version of Office Application.
-    /// </summary>
-    /// <param name="version">The Office file format version.</param>
-    /// <returns>Returns true if the element is defined in the specified version.</returns>
-    internal override bool IsInVersion(FileFormatVersions version)
-    {
-		if((15 & (int)version) > 0)
-		{
-			return true;
-		}
-		return false;
-    }
-=======
     internal override bool IsInVersion(FileFormatVersions version) => version.AtLeast(FileFormatVersions.Office2007);
->>>>>>> 97dfc39d
     
 
     /// <summary>
@@ -3705,23 +3280,7 @@
     
     internal override int ElementTypeId => ElementTypeIdConst;
    
-<<<<<<< HEAD
-    /// <summary>
-    /// Whether this element is available in a specific version of Office Application.
-    /// </summary>
-    /// <param name="version">The Office file format version.</param>
-    /// <returns>Returns true if the element is defined in the specified version.</returns>
-    internal override bool IsInVersion(FileFormatVersions version)
-    {
-		if((15 & (int)version) > 0)
-		{
-			return true;
-		}
-		return false;
-    }
-=======
     internal override bool IsInVersion(FileFormatVersions version) => version.AtLeast(FileFormatVersions.Office2007);
->>>>>>> 97dfc39d
     
 
     /// <summary>
@@ -3911,23 +3470,7 @@
     
     internal override int ElementTypeId => ElementTypeIdConst;
    
-<<<<<<< HEAD
-    /// <summary>
-    /// Whether this element is available in a specific version of Office Application.
-    /// </summary>
-    /// <param name="version">The Office file format version.</param>
-    /// <returns>Returns true if the element is defined in the specified version.</returns>
-    internal override bool IsInVersion(FileFormatVersions version)
-    {
-		if((15 & (int)version) > 0)
-		{
-			return true;
-		}
-		return false;
-    }
-=======
     internal override bool IsInVersion(FileFormatVersions version) => version.AtLeast(FileFormatVersions.Office2007);
->>>>>>> 97dfc39d
     
 
     	private static readonly string[] attributeTagNames = { "fLocksWithSheet","fPrintsWithSheet" };
@@ -4007,23 +3550,7 @@
     
     internal override int ElementTypeId => ElementTypeIdConst;
    
-<<<<<<< HEAD
-    /// <summary>
-    /// Whether this element is available in a specific version of Office Application.
-    /// </summary>
-    /// <param name="version">The Office file format version.</param>
-    /// <returns>Returns true if the element is defined in the specified version.</returns>
-    internal override bool IsInVersion(FileFormatVersions version)
-    {
-		if((15 & (int)version) > 0)
-		{
-			return true;
-		}
-		return false;
-    }
-=======
     internal override bool IsInVersion(FileFormatVersions version) => version.AtLeast(FileFormatVersions.Office2007);
->>>>>>> 97dfc39d
     
 
     	private static readonly string[] attributeTagNames = { "cx","cy" };
@@ -4103,23 +3630,7 @@
     
     internal override int ElementTypeId => ElementTypeIdConst;
    
-<<<<<<< HEAD
-    /// <summary>
-    /// Whether this element is available in a specific version of Office Application.
-    /// </summary>
-    /// <param name="version">The Office file format version.</param>
-    /// <returns>Returns true if the element is defined in the specified version.</returns>
-    internal override bool IsInVersion(FileFormatVersions version)
-    {
-		if((15 & (int)version) > 0)
-		{
-			return true;
-		}
-		return false;
-    }
-=======
     internal override bool IsInVersion(FileFormatVersions version) => version.AtLeast(FileFormatVersions.Office2007);
->>>>>>> 97dfc39d
     
 
     	private static readonly string[] attributeTagNames = { "x","y" };
@@ -4210,23 +3721,7 @@
     
     internal override int ElementTypeId => ElementTypeIdConst;
    
-<<<<<<< HEAD
-    /// <summary>
-    /// Whether this element is available in a specific version of Office Application.
-    /// </summary>
-    /// <param name="version">The Office file format version.</param>
-    /// <returns>Returns true if the element is defined in the specified version.</returns>
-    internal override bool IsInVersion(FileFormatVersions version)
-    {
-		if((15 & (int)version) > 0)
-		{
-			return true;
-		}
-		return false;
-    }
-=======
     internal override bool IsInVersion(FileFormatVersions version) => version.AtLeast(FileFormatVersions.Office2007);
->>>>>>> 97dfc39d
     
 
     	private static readonly string[] attributeTagNames = { "id","name","descr","hidden","title" };
@@ -4442,23 +3937,7 @@
     
     internal override int ElementTypeId => ElementTypeIdConst;
    
-<<<<<<< HEAD
-    /// <summary>
-    /// Whether this element is available in a specific version of Office Application.
-    /// </summary>
-    /// <param name="version">The Office file format version.</param>
-    /// <returns>Returns true if the element is defined in the specified version.</returns>
-    internal override bool IsInVersion(FileFormatVersions version)
-    {
-		if((15 & (int)version) > 0)
-		{
-			return true;
-		}
-		return false;
-    }
-=======
     internal override bool IsInVersion(FileFormatVersions version) => version.AtLeast(FileFormatVersions.Office2007);
->>>>>>> 97dfc39d
     
 
     	private static readonly string[] attributeTagNames = { "txBox" };
@@ -4607,23 +4086,7 @@
     
     internal override int ElementTypeId => ElementTypeIdConst;
    
-<<<<<<< HEAD
-    /// <summary>
-    /// Whether this element is available in a specific version of Office Application.
-    /// </summary>
-    /// <param name="version">The Office file format version.</param>
-    /// <returns>Returns true if the element is defined in the specified version.</returns>
-    internal override bool IsInVersion(FileFormatVersions version)
-    {
-		if((15 & (int)version) > 0)
-		{
-			return true;
-		}
-		return false;
-    }
-=======
     internal override bool IsInVersion(FileFormatVersions version) => version.AtLeast(FileFormatVersions.Office2007);
->>>>>>> 97dfc39d
     
 
     
@@ -4771,23 +4234,7 @@
     
     internal override int ElementTypeId => ElementTypeIdConst;
    
-<<<<<<< HEAD
-    /// <summary>
-    /// Whether this element is available in a specific version of Office Application.
-    /// </summary>
-    /// <param name="version">The Office file format version.</param>
-    /// <returns>Returns true if the element is defined in the specified version.</returns>
-    internal override bool IsInVersion(FileFormatVersions version)
-    {
-		if((15 & (int)version) > 0)
-		{
-			return true;
-		}
-		return false;
-    }
-=======
     internal override bool IsInVersion(FileFormatVersions version) => version.AtLeast(FileFormatVersions.Office2007);
->>>>>>> 97dfc39d
     
 
     	private static readonly string[] attributeTagNames = { "preferRelativeResize" };
@@ -4932,23 +4379,7 @@
     
     internal override int ElementTypeId => ElementTypeIdConst;
    
-<<<<<<< HEAD
-    /// <summary>
-    /// Whether this element is available in a specific version of Office Application.
-    /// </summary>
-    /// <param name="version">The Office file format version.</param>
-    /// <returns>Returns true if the element is defined in the specified version.</returns>
-    internal override bool IsInVersion(FileFormatVersions version)
-    {
-		if((15 & (int)version) > 0)
-		{
-			return true;
-		}
-		return false;
-    }
-=======
     internal override bool IsInVersion(FileFormatVersions version) => version.AtLeast(FileFormatVersions.Office2007);
->>>>>>> 97dfc39d
     
 
     
@@ -5066,23 +4497,7 @@
     
     internal override int ElementTypeId => ElementTypeIdConst;
    
-<<<<<<< HEAD
-    /// <summary>
-    /// Whether this element is available in a specific version of Office Application.
-    /// </summary>
-    /// <param name="version">The Office file format version.</param>
-    /// <returns>Returns true if the element is defined in the specified version.</returns>
-    internal override bool IsInVersion(FileFormatVersions version)
-    {
-		if((15 & (int)version) > 0)
-		{
-			return true;
-		}
-		return false;
-    }
-=======
     internal override bool IsInVersion(FileFormatVersions version) => version.AtLeast(FileFormatVersions.Office2007);
->>>>>>> 97dfc39d
     
 
     
@@ -5200,23 +4615,7 @@
     
     internal override int ElementTypeId => ElementTypeIdConst;
    
-<<<<<<< HEAD
-    /// <summary>
-    /// Whether this element is available in a specific version of Office Application.
-    /// </summary>
-    /// <param name="version">The Office file format version.</param>
-    /// <returns>Returns true if the element is defined in the specified version.</returns>
-    internal override bool IsInVersion(FileFormatVersions version)
-    {
-		if((15 & (int)version) > 0)
-		{
-			return true;
-		}
-		return false;
-    }
-=======
     internal override bool IsInVersion(FileFormatVersions version) => version.AtLeast(FileFormatVersions.Office2007);
->>>>>>> 97dfc39d
     
 
     
@@ -5352,23 +4751,7 @@
     
     internal override int ElementTypeId => ElementTypeIdConst;
    
-<<<<<<< HEAD
-    /// <summary>
-    /// Whether this element is available in a specific version of Office Application.
-    /// </summary>
-    /// <param name="version">The Office file format version.</param>
-    /// <returns>Returns true if the element is defined in the specified version.</returns>
-    internal override bool IsInVersion(FileFormatVersions version)
-    {
-		if((15 & (int)version) > 0)
-		{
-			return true;
-		}
-		return false;
-    }
-=======
     internal override bool IsInVersion(FileFormatVersions version) => version.AtLeast(FileFormatVersions.Office2007);
->>>>>>> 97dfc39d
     
 
     	private static readonly string[] attributeTagNames = { "bwMode" };
