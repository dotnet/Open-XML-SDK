﻿// Copyright (c) Microsoft. All rights reserved.
// Licensed under the MIT license. See LICENSE file in the project root for full license information.
using System;
using System.Collections.Generic;
using System.IO.Packaging;
using DocumentFormat.OpenXml.Packaging;
using DocumentFormat.OpenXml;
using DocumentFormat.OpenXml.Drawing;

namespace DocumentFormat.OpenXml.Drawing.LockedCanvas
{
/// <summary>
/// <para>Locked Canvas Container.</para>
/// <para>This class is available in Office 2007 or above.</para>
/// <para> When the object is serialized out as xml, its qualified name is lc:lockedCanvas.</para>
/// </summary>
/// <remarks>
/// The following table lists the possible child types:
/// <list type="bullet">
///<item><description>DocumentFormat.OpenXml.Drawing.NonVisualGroupShapeProperties &lt;a:nvGrpSpPr></description></item>
///<item><description>DocumentFormat.OpenXml.Drawing.VisualGroupShapeProperties &lt;a:grpSpPr></description></item>
///<item><description>DocumentFormat.OpenXml.Drawing.TextShape &lt;a:txSp></description></item>
///<item><description>DocumentFormat.OpenXml.Drawing.Shape &lt;a:sp></description></item>
///<item><description>DocumentFormat.OpenXml.Drawing.ConnectionShape &lt;a:cxnSp></description></item>
///<item><description>DocumentFormat.OpenXml.Drawing.Picture &lt;a:pic></description></item>
///<item><description>DocumentFormat.OpenXml.Office2010.Drawing.GvmlContentPart &lt;a14:contentPart></description></item>
///<item><description>DocumentFormat.OpenXml.Drawing.GraphicFrame &lt;a:graphicFrame></description></item>
///<item><description>DocumentFormat.OpenXml.Drawing.GroupShape &lt;a:grpSp></description></item>
///<item><description>DocumentFormat.OpenXml.Drawing.GvmlGroupShapeExtensionList &lt;a:extLst></description></item>
/// </list>
/// </remarks>

    [ChildElementInfo(typeof(DocumentFormat.OpenXml.Drawing.NonVisualGroupShapeProperties))]
    [ChildElementInfo(typeof(DocumentFormat.OpenXml.Drawing.VisualGroupShapeProperties))]
    [ChildElementInfo(typeof(DocumentFormat.OpenXml.Drawing.TextShape))]
    [ChildElementInfo(typeof(DocumentFormat.OpenXml.Drawing.Shape))]
    [ChildElementInfo(typeof(DocumentFormat.OpenXml.Drawing.ConnectionShape))]
    [ChildElementInfo(typeof(DocumentFormat.OpenXml.Drawing.Picture))]
<<<<<<< HEAD
    [ChildElementInfo(typeof(DocumentFormat.OpenXml.Office2010.Drawing.GvmlContentPart),(FileFormatVersions)14)]
=======
    [ChildElementInfo(typeof(DocumentFormat.OpenXml.Office2010.Drawing.GvmlContentPart), FileFormatVersions.Office2010)]
>>>>>>> 97dfc39d
    [ChildElementInfo(typeof(DocumentFormat.OpenXml.Drawing.GraphicFrame))]
    [ChildElementInfo(typeof(DocumentFormat.OpenXml.Drawing.GroupShape))]
    [ChildElementInfo(typeof(DocumentFormat.OpenXml.Drawing.GvmlGroupShapeExtensionList))]
[System.CodeDom.Compiler.GeneratedCode("DomGen", "3.0")]
[OfficeAvailability(FileFormatVersions.Office2007)]
public partial class LockedCanvas : OpenXmlCompositeElement
{
    internal const int ElementTypeIdConst = 10759;
    /// <inheritdoc/>
    public override string LocalName => "lockedCanvas";
    
    internal override byte NamespaceId => 15;
    
    internal override int ElementTypeId => ElementTypeIdConst;
   
<<<<<<< HEAD
    /// <summary>
    /// Whether this element is available in a specific version of Office Application.
    /// </summary>
    /// <param name="version">The Office file format version.</param>
    /// <returns>Returns true if the element is defined in the specified version.</returns>
    internal override bool IsInVersion(FileFormatVersions version)
    {
		if((15 & (int)version) > 0)
		{
			return true;
		}
		return false;
    }
=======
    internal override bool IsInVersion(FileFormatVersions version) => version.AtLeast(FileFormatVersions.Office2007);
>>>>>>> 97dfc39d
    

    
    
    
    /// <summary>
    /// Initializes a new instance of the LockedCanvas class.
    /// </summary>
    public LockedCanvas():base(){}
    
        /// <summary>
    ///Initializes a new instance of the LockedCanvas class with the specified child elements.
    /// </summary>
    /// <param name="childElements">Specifies the child elements.</param>
    public LockedCanvas(System.Collections.Generic.IEnumerable<OpenXmlElement> childElements)
        : base(childElements)
    { 
    }
    
    /// <summary>
    /// Initializes a new instance of the LockedCanvas class with the specified child elements.
    /// </summary>
    /// <param name="childElements">Specifies the child elements.</param>
    public LockedCanvas(params OpenXmlElement[] childElements) : base(childElements)
    {
    }
    
    /// <summary>
    /// Initializes a new instance of the LockedCanvas class from outer XML.
    /// </summary>
    /// <param name="outerXml">Specifies the outer XML of the element.</param>
    public LockedCanvas(string outerXml)
        : base(outerXml)
    {
    }
  
     
    
    [System.Diagnostics.CodeAnalysis.SuppressMessage("Microsoft.Maintainability", "CA1502:AvoidExcessiveComplexity")]
internal override OpenXmlElement ElementFactory(byte namespaceId, string name)
{
    if( 10 == namespaceId && "nvGrpSpPr" == name)
    return new DocumentFormat.OpenXml.Drawing.NonVisualGroupShapeProperties();
    
if( 10 == namespaceId && "grpSpPr" == name)
    return new DocumentFormat.OpenXml.Drawing.VisualGroupShapeProperties();
    
if( 10 == namespaceId && "txSp" == name)
    return new DocumentFormat.OpenXml.Drawing.TextShape();
    
if( 10 == namespaceId && "sp" == name)
    return new DocumentFormat.OpenXml.Drawing.Shape();
    
if( 10 == namespaceId && "cxnSp" == name)
    return new DocumentFormat.OpenXml.Drawing.ConnectionShape();
    
if( 10 == namespaceId && "pic" == name)
    return new DocumentFormat.OpenXml.Drawing.Picture();
    
if( 48 == namespaceId && "contentPart" == name)
    return new DocumentFormat.OpenXml.Office2010.Drawing.GvmlContentPart();
    
if( 10 == namespaceId && "graphicFrame" == name)
    return new DocumentFormat.OpenXml.Drawing.GraphicFrame();
    
if( 10 == namespaceId && "grpSp" == name)
    return new DocumentFormat.OpenXml.Drawing.GroupShape();
    
if( 10 == namespaceId && "extLst" == name)
    return new DocumentFormat.OpenXml.Drawing.GvmlGroupShapeExtensionList();
    

    return null;
}

        private static readonly string[] eleTagNames = { "nvGrpSpPr","grpSpPr","txSp","sp","cxnSp","pic","contentPart","graphicFrame","grpSp","extLst" };
    private static readonly byte[] eleNamespaceIds = { 10,10,10,10,10,10,48,10,10,10 };
    
    internal override string[] ElementTagNames => eleTagNames;
    
    internal override byte[] ElementNamespaceIds => eleNamespaceIds;
    internal override OpenXmlCompositeType OpenXmlCompositeType => OpenXmlCompositeType.OneSequence;
    
        /// <summary>
    /// <para> Non-Visual Properties for a Group Shape.</para>
    /// <para> Represents the following element tag in the schema: a:nvGrpSpPr </para>
    /// </summary>
    /// <remark>
    /// xmlns:a = http://schemas.openxmlformats.org/drawingml/2006/main
    /// </remark>
    public DocumentFormat.OpenXml.Drawing.NonVisualGroupShapeProperties NonVisualGroupShapeProperties
    {
        get => GetElement<DocumentFormat.OpenXml.Drawing.NonVisualGroupShapeProperties>(0);
        set => SetElement(0, value);
    }
    /// <summary>
    /// <para> Visual Group Shape Properties.</para>
    /// <para> Represents the following element tag in the schema: a:grpSpPr </para>
    /// </summary>
    /// <remark>
    /// xmlns:a = http://schemas.openxmlformats.org/drawingml/2006/main
    /// </remark>
    public DocumentFormat.OpenXml.Drawing.VisualGroupShapeProperties VisualGroupShapeProperties
    {
        get => GetElement<DocumentFormat.OpenXml.Drawing.VisualGroupShapeProperties>(1);
        set => SetElement(1, value);
    }


    
    /// <inheritdoc/>
    public override OpenXmlElement CloneNode(bool deep) => CloneImp<LockedCanvas>(deep);

}
}
 
 <|MERGE_RESOLUTION|>--- conflicted
+++ resolved
@@ -36,11 +36,7 @@
     [ChildElementInfo(typeof(DocumentFormat.OpenXml.Drawing.Shape))]
     [ChildElementInfo(typeof(DocumentFormat.OpenXml.Drawing.ConnectionShape))]
     [ChildElementInfo(typeof(DocumentFormat.OpenXml.Drawing.Picture))]
-<<<<<<< HEAD
-    [ChildElementInfo(typeof(DocumentFormat.OpenXml.Office2010.Drawing.GvmlContentPart),(FileFormatVersions)14)]
-=======
     [ChildElementInfo(typeof(DocumentFormat.OpenXml.Office2010.Drawing.GvmlContentPart), FileFormatVersions.Office2010)]
->>>>>>> 97dfc39d
     [ChildElementInfo(typeof(DocumentFormat.OpenXml.Drawing.GraphicFrame))]
     [ChildElementInfo(typeof(DocumentFormat.OpenXml.Drawing.GroupShape))]
     [ChildElementInfo(typeof(DocumentFormat.OpenXml.Drawing.GvmlGroupShapeExtensionList))]
@@ -56,23 +52,7 @@
     
     internal override int ElementTypeId => ElementTypeIdConst;
    
-<<<<<<< HEAD
-    /// <summary>
-    /// Whether this element is available in a specific version of Office Application.
-    /// </summary>
-    /// <param name="version">The Office file format version.</param>
-    /// <returns>Returns true if the element is defined in the specified version.</returns>
-    internal override bool IsInVersion(FileFormatVersions version)
-    {
-		if((15 & (int)version) > 0)
-		{
-			return true;
-		}
-		return false;
-    }
-=======
     internal override bool IsInVersion(FileFormatVersions version) => version.AtLeast(FileFormatVersions.Office2007);
->>>>>>> 97dfc39d
     
 
     
