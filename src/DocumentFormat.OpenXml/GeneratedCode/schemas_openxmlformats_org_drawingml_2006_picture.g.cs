﻿// Copyright (c) Microsoft. All rights reserved.
// Licensed under the MIT license. See LICENSE file in the project root for full license information.
using System;
using System.Collections.Generic;
using System.IO.Packaging;
using DocumentFormat.OpenXml.Packaging;
using DocumentFormat.OpenXml;
using DocumentFormat.OpenXml.Office2010.Drawing.Pictures;
using DocumentFormat.OpenXml.Drawing;

namespace DocumentFormat.OpenXml.Drawing.Pictures
{
/// <summary>
/// <para>Picture.</para>
/// <para>This class is available in Office 2007 or above.</para>
/// <para> When the object is serialized out as xml, its qualified name is pic:pic.</para>
/// </summary>
/// <remarks>
/// The following table lists the possible child types:
/// <list type="bullet">
///<item><description>NonVisualPictureProperties &lt;pic:nvPicPr></description></item>
///<item><description>BlipFill &lt;pic:blipFill></description></item>
///<item><description>ShapeProperties &lt;pic:spPr></description></item>
///<item><description>DocumentFormat.OpenXml.Office2010.Drawing.Pictures.ShapeStyle &lt;pic14:style></description></item>
///<item><description>DocumentFormat.OpenXml.Office2010.Drawing.Pictures.OfficeArtExtensionList &lt;pic14:extLst></description></item>
/// </list>
/// </remarks>

    [ChildElementInfo(typeof(NonVisualPictureProperties))]
    [ChildElementInfo(typeof(BlipFill))]
    [ChildElementInfo(typeof(ShapeProperties))]
<<<<<<< HEAD
    [ChildElementInfo(typeof(DocumentFormat.OpenXml.Office2010.Drawing.Pictures.ShapeStyle),(FileFormatVersions)14)]
    [ChildElementInfo(typeof(DocumentFormat.OpenXml.Office2010.Drawing.Pictures.OfficeArtExtensionList),(FileFormatVersions)14)]
[System.CodeDom.Compiler.GeneratedCode("DomGen", "2.0")]
=======
    [ChildElementInfo(typeof(DocumentFormat.OpenXml.Office2010.Drawing.Pictures.ShapeStyle), FileFormatVersions.Office2010)]
    [ChildElementInfo(typeof(DocumentFormat.OpenXml.Office2010.Drawing.Pictures.OfficeArtExtensionList), FileFormatVersions.Office2010)]
[System.CodeDom.Compiler.GeneratedCode("DomGen", "3.0")]
[OfficeAvailability(FileFormatVersions.Office2007)]
>>>>>>> 97dfc39d
public partial class Picture : OpenXmlCompositeElement
{
    internal const int ElementTypeIdConst = 10780;
    /// <inheritdoc/>
    public override string LocalName => "pic";
    
    internal override byte NamespaceId => 17;
    
    internal override int ElementTypeId => ElementTypeIdConst;
   
<<<<<<< HEAD
    /// <summary>
    /// Whether this element is available in a specific version of Office Application.
    /// </summary>
    /// <param name="version">The Office file format version.</param>
    /// <returns>Returns true if the element is defined in the specified version.</returns>
    internal override bool IsInVersion(FileFormatVersions version)
    {
		if((15 & (int)version) > 0)
		{
			return true;
		}
		return false;
    }
=======
    internal override bool IsInVersion(FileFormatVersions version) => version.AtLeast(FileFormatVersions.Office2007);
>>>>>>> 97dfc39d
    

    
    
    
    /// <summary>
    /// Initializes a new instance of the Picture class.
    /// </summary>
    public Picture():base(){}
    
        /// <summary>
    ///Initializes a new instance of the Picture class with the specified child elements.
    /// </summary>
    /// <param name="childElements">Specifies the child elements.</param>
    public Picture(System.Collections.Generic.IEnumerable<OpenXmlElement> childElements)
        : base(childElements)
    { 
    }
    
    /// <summary>
    /// Initializes a new instance of the Picture class with the specified child elements.
    /// </summary>
    /// <param name="childElements">Specifies the child elements.</param>
    public Picture(params OpenXmlElement[] childElements) : base(childElements)
    {
    }
    
    /// <summary>
    /// Initializes a new instance of the Picture class from outer XML.
    /// </summary>
    /// <param name="outerXml">Specifies the outer XML of the element.</param>
    public Picture(string outerXml)
        : base(outerXml)
    {
    }
  
     
    
    [System.Diagnostics.CodeAnalysis.SuppressMessage("Microsoft.Maintainability", "CA1502:AvoidExcessiveComplexity")]
internal override OpenXmlElement ElementFactory(byte namespaceId, string name)
{
    if( 17 == namespaceId && "nvPicPr" == name)
    return new NonVisualPictureProperties();
    
if( 17 == namespaceId && "blipFill" == name)
    return new BlipFill();
    
if( 17 == namespaceId && "spPr" == name)
    return new ShapeProperties();
    
if( 50 == namespaceId && "style" == name)
    return new DocumentFormat.OpenXml.Office2010.Drawing.Pictures.ShapeStyle();
    
if( 50 == namespaceId && "extLst" == name)
    return new DocumentFormat.OpenXml.Office2010.Drawing.Pictures.OfficeArtExtensionList();
    

    return null;
}

        private static readonly string[] eleTagNames = { "nvPicPr","blipFill","spPr","style","extLst" };
    private static readonly byte[] eleNamespaceIds = { 17,17,17,50,50 };
    
    internal override string[] ElementTagNames => eleTagNames;
    
    internal override byte[] ElementNamespaceIds => eleNamespaceIds;
    internal override OpenXmlCompositeType OpenXmlCompositeType => OpenXmlCompositeType.OneSequence;
    
        /// <summary>
    /// <para> Non-Visual Picture Properties.</para>
    /// <para> Represents the following element tag in the schema: pic:nvPicPr </para>
    /// </summary>
    /// <remark>
    /// xmlns:pic = http://schemas.openxmlformats.org/drawingml/2006/picture
    /// </remark>
    public NonVisualPictureProperties NonVisualPictureProperties
    {
        get => GetElement<NonVisualPictureProperties>(0);
        set => SetElement(0, value);
    }
    /// <summary>
    /// <para> Picture Fill.</para>
    /// <para> Represents the following element tag in the schema: pic:blipFill </para>
    /// </summary>
    /// <remark>
    /// xmlns:pic = http://schemas.openxmlformats.org/drawingml/2006/picture
    /// </remark>
    public BlipFill BlipFill
    {
        get => GetElement<BlipFill>(1);
        set => SetElement(1, value);
    }
    /// <summary>
    /// <para> Shape Properties.</para>
    /// <para> Represents the following element tag in the schema: pic:spPr </para>
    /// </summary>
    /// <remark>
    /// xmlns:pic = http://schemas.openxmlformats.org/drawingml/2006/picture
    /// </remark>
    public ShapeProperties ShapeProperties
    {
        get => GetElement<ShapeProperties>(2);
        set => SetElement(2, value);
    }
    /// <summary>
    /// <para> ShapeStyle.</para>
    /// <para> Represents the following element tag in the schema: pic14:style </para>
    /// </summary>
    /// <remark>
    /// xmlns:pic14 = http://schemas.microsoft.com/office/drawing/2010/picture
    /// </remark>
    public DocumentFormat.OpenXml.Office2010.Drawing.Pictures.ShapeStyle ShapeStyle
    {
        get => GetElement<DocumentFormat.OpenXml.Office2010.Drawing.Pictures.ShapeStyle>(3);
        set => SetElement(3, value);
    }
    /// <summary>
    /// <para> OfficeArtExtensionList.</para>
    /// <para> Represents the following element tag in the schema: pic14:extLst </para>
    /// </summary>
    /// <remark>
    /// xmlns:pic14 = http://schemas.microsoft.com/office/drawing/2010/picture
    /// </remark>
    public DocumentFormat.OpenXml.Office2010.Drawing.Pictures.OfficeArtExtensionList OfficeArtExtensionList
    {
        get => GetElement<DocumentFormat.OpenXml.Office2010.Drawing.Pictures.OfficeArtExtensionList>(4);
        set => SetElement(4, value);
    }


    
    /// <inheritdoc/>
    public override OpenXmlElement CloneNode(bool deep) => CloneImp<Picture>(deep);

}
/// <summary>
/// <para>Non-Visual Drawing Properties.</para>
/// <para>This class is available in Office 2007 or above.</para>
/// <para> When the object is serialized out as xml, its qualified name is pic:cNvPr.</para>
/// </summary>
/// <remarks>
/// The following table lists the possible child types:
/// <list type="bullet">
///<item><description>DocumentFormat.OpenXml.Drawing.HyperlinkOnClick &lt;a:hlinkClick></description></item>
///<item><description>DocumentFormat.OpenXml.Drawing.HyperlinkOnHover &lt;a:hlinkHover></description></item>
///<item><description>DocumentFormat.OpenXml.Drawing.NonVisualDrawingPropertiesExtensionList &lt;a:extLst></description></item>
/// </list>
/// </remarks>

    [ChildElementInfo(typeof(DocumentFormat.OpenXml.Drawing.HyperlinkOnClick))]
    [ChildElementInfo(typeof(DocumentFormat.OpenXml.Drawing.HyperlinkOnHover))]
    [ChildElementInfo(typeof(DocumentFormat.OpenXml.Drawing.NonVisualDrawingPropertiesExtensionList))]
[System.CodeDom.Compiler.GeneratedCode("DomGen", "3.0")]
[OfficeAvailability(FileFormatVersions.Office2007)]
public partial class NonVisualDrawingProperties : OpenXmlCompositeElement
{
    internal const int ElementTypeIdConst = 10781;
    /// <inheritdoc/>
    public override string LocalName => "cNvPr";
    
    internal override byte NamespaceId => 17;
    
    internal override int ElementTypeId => ElementTypeIdConst;
   
<<<<<<< HEAD
    /// <summary>
    /// Whether this element is available in a specific version of Office Application.
    /// </summary>
    /// <param name="version">The Office file format version.</param>
    /// <returns>Returns true if the element is defined in the specified version.</returns>
    internal override bool IsInVersion(FileFormatVersions version)
    {
		if((15 & (int)version) > 0)
		{
			return true;
		}
		return false;
    }
=======
    internal override bool IsInVersion(FileFormatVersions version) => version.AtLeast(FileFormatVersions.Office2007);
>>>>>>> 97dfc39d
    

    	private static readonly string[] attributeTagNames = { "id","name","descr","hidden","title" };
    private static readonly byte[] attributeNamespaceIds = { 0,0,0,0,0 };
    
    internal override string[] AttributeTagNames => attributeTagNames;
    
    internal override byte[] AttributeNamespaceIds => attributeNamespaceIds;
    

    
        /// <summary>
    /// <para> id.</para>
    /// <para>Represents the following attribute in the schema: id </para>
    /// </summary>
    [SchemaAttr(0, "id")]
    public UInt32Value Id
    {
        get { return (UInt32Value)Attributes[0]; }
        set { Attributes[0] = value; }
    }
    
    /// <summary>
    /// <para> name.</para>
    /// <para>Represents the following attribute in the schema: name </para>
    /// </summary>
    [SchemaAttr(0, "name")]
    public StringValue Name
    {
        get { return (StringValue)Attributes[1]; }
        set { Attributes[1] = value; }
    }
    
    /// <summary>
    /// <para> descr.</para>
    /// <para>Represents the following attribute in the schema: descr </para>
    /// </summary>
    [SchemaAttr(0, "descr")]
    public StringValue Description
    {
        get { return (StringValue)Attributes[2]; }
        set { Attributes[2] = value; }
    }
    
    /// <summary>
    /// <para> hidden.</para>
    /// <para>Represents the following attribute in the schema: hidden </para>
    /// </summary>
    [SchemaAttr(0, "hidden")]
    public BooleanValue Hidden
    {
        get { return (BooleanValue)Attributes[3]; }
        set { Attributes[3] = value; }
    }
    
    /// <summary>
    /// <para> title.</para>
    /// <para>Represents the following attribute in the schema: title </para>
    /// </summary>
    [SchemaAttr(0, "title")]
    public StringValue Title
    {
        get { return (StringValue)Attributes[4]; }
        set { Attributes[4] = value; }
    }
    

    /// <summary>
    /// Initializes a new instance of the NonVisualDrawingProperties class.
    /// </summary>
    public NonVisualDrawingProperties():base(){}
    
        /// <summary>
    ///Initializes a new instance of the NonVisualDrawingProperties class with the specified child elements.
    /// </summary>
    /// <param name="childElements">Specifies the child elements.</param>
    public NonVisualDrawingProperties(System.Collections.Generic.IEnumerable<OpenXmlElement> childElements)
        : base(childElements)
    { 
    }
    
    /// <summary>
    /// Initializes a new instance of the NonVisualDrawingProperties class with the specified child elements.
    /// </summary>
    /// <param name="childElements">Specifies the child elements.</param>
    public NonVisualDrawingProperties(params OpenXmlElement[] childElements) : base(childElements)
    {
    }
    
    /// <summary>
    /// Initializes a new instance of the NonVisualDrawingProperties class from outer XML.
    /// </summary>
    /// <param name="outerXml">Specifies the outer XML of the element.</param>
    public NonVisualDrawingProperties(string outerXml)
        : base(outerXml)
    {
    }
  
     
    
    [System.Diagnostics.CodeAnalysis.SuppressMessage("Microsoft.Maintainability", "CA1502:AvoidExcessiveComplexity")]
internal override OpenXmlElement ElementFactory(byte namespaceId, string name)
{
    if( 10 == namespaceId && "hlinkClick" == name)
    return new DocumentFormat.OpenXml.Drawing.HyperlinkOnClick();
    
if( 10 == namespaceId && "hlinkHover" == name)
    return new DocumentFormat.OpenXml.Drawing.HyperlinkOnHover();
    
if( 10 == namespaceId && "extLst" == name)
    return new DocumentFormat.OpenXml.Drawing.NonVisualDrawingPropertiesExtensionList();
    

    return null;
}

        private static readonly string[] eleTagNames = { "hlinkClick","hlinkHover","extLst" };
    private static readonly byte[] eleNamespaceIds = { 10,10,10 };
    
    internal override string[] ElementTagNames => eleTagNames;
    
    internal override byte[] ElementNamespaceIds => eleNamespaceIds;
    internal override OpenXmlCompositeType OpenXmlCompositeType => OpenXmlCompositeType.OneSequence;
    
        /// <summary>
    /// <para> HyperlinkOnClick.</para>
    /// <para> Represents the following element tag in the schema: a:hlinkClick </para>
    /// </summary>
    /// <remark>
    /// xmlns:a = http://schemas.openxmlformats.org/drawingml/2006/main
    /// </remark>
    public DocumentFormat.OpenXml.Drawing.HyperlinkOnClick HyperlinkOnClick
    {
        get => GetElement<DocumentFormat.OpenXml.Drawing.HyperlinkOnClick>(0);
        set => SetElement(0, value);
    }
    /// <summary>
    /// <para> HyperlinkOnHover.</para>
    /// <para> Represents the following element tag in the schema: a:hlinkHover </para>
    /// </summary>
    /// <remark>
    /// xmlns:a = http://schemas.openxmlformats.org/drawingml/2006/main
    /// </remark>
    public DocumentFormat.OpenXml.Drawing.HyperlinkOnHover HyperlinkOnHover
    {
        get => GetElement<DocumentFormat.OpenXml.Drawing.HyperlinkOnHover>(1);
        set => SetElement(1, value);
    }
    /// <summary>
    /// <para> NonVisualDrawingPropertiesExtensionList.</para>
    /// <para> Represents the following element tag in the schema: a:extLst </para>
    /// </summary>
    /// <remark>
    /// xmlns:a = http://schemas.openxmlformats.org/drawingml/2006/main
    /// </remark>
    public DocumentFormat.OpenXml.Drawing.NonVisualDrawingPropertiesExtensionList NonVisualDrawingPropertiesExtensionList
    {
        get => GetElement<DocumentFormat.OpenXml.Drawing.NonVisualDrawingPropertiesExtensionList>(2);
        set => SetElement(2, value);
    }


    internal override OpenXmlSimpleType AttributeFactory(byte namespaceId, string name)
{
    if( 0 == namespaceId && "id" == name)
    return new UInt32Value();
    
if( 0 == namespaceId && "name" == name)
    return new StringValue();
    
if( 0 == namespaceId && "descr" == name)
    return new StringValue();
    
if( 0 == namespaceId && "hidden" == name)
    return new BooleanValue();
    
if( 0 == namespaceId && "title" == name)
    return new StringValue();
    

    
    return base.AttributeFactory(namespaceId, name);
}

    /// <inheritdoc/>
    public override OpenXmlElement CloneNode(bool deep) => CloneImp<NonVisualDrawingProperties>(deep);

}
/// <summary>
/// <para>Non-Visual Picture Drawing Properties.</para>
/// <para>This class is available in Office 2007 or above.</para>
/// <para> When the object is serialized out as xml, its qualified name is pic:cNvPicPr.</para>
/// </summary>
/// <remarks>
/// The following table lists the possible child types:
/// <list type="bullet">
///<item><description>DocumentFormat.OpenXml.Drawing.PictureLocks &lt;a:picLocks></description></item>
///<item><description>DocumentFormat.OpenXml.Drawing.NonVisualPicturePropertiesExtensionList &lt;a:extLst></description></item>
/// </list>
/// </remarks>

    [ChildElementInfo(typeof(DocumentFormat.OpenXml.Drawing.PictureLocks))]
    [ChildElementInfo(typeof(DocumentFormat.OpenXml.Drawing.NonVisualPicturePropertiesExtensionList))]
[System.CodeDom.Compiler.GeneratedCode("DomGen", "3.0")]
[OfficeAvailability(FileFormatVersions.Office2007)]
public partial class NonVisualPictureDrawingProperties : OpenXmlCompositeElement
{
    internal const int ElementTypeIdConst = 10782;
    /// <inheritdoc/>
    public override string LocalName => "cNvPicPr";
    
    internal override byte NamespaceId => 17;
    
    internal override int ElementTypeId => ElementTypeIdConst;
   
<<<<<<< HEAD
    /// <summary>
    /// Whether this element is available in a specific version of Office Application.
    /// </summary>
    /// <param name="version">The Office file format version.</param>
    /// <returns>Returns true if the element is defined in the specified version.</returns>
    internal override bool IsInVersion(FileFormatVersions version)
    {
		if((15 & (int)version) > 0)
		{
			return true;
		}
		return false;
    }
=======
    internal override bool IsInVersion(FileFormatVersions version) => version.AtLeast(FileFormatVersions.Office2007);
>>>>>>> 97dfc39d
    

    	private static readonly string[] attributeTagNames = { "preferRelativeResize" };
    private static readonly byte[] attributeNamespaceIds = { 0 };
    
    internal override string[] AttributeTagNames => attributeTagNames;
    
    internal override byte[] AttributeNamespaceIds => attributeNamespaceIds;
    

    
        /// <summary>
    /// <para> preferRelativeResize.</para>
    /// <para>Represents the following attribute in the schema: preferRelativeResize </para>
    /// </summary>
    [SchemaAttr(0, "preferRelativeResize")]
    public BooleanValue PreferRelativeResize
    {
        get { return (BooleanValue)Attributes[0]; }
        set { Attributes[0] = value; }
    }
    

    /// <summary>
    /// Initializes a new instance of the NonVisualPictureDrawingProperties class.
    /// </summary>
    public NonVisualPictureDrawingProperties():base(){}
    
        /// <summary>
    ///Initializes a new instance of the NonVisualPictureDrawingProperties class with the specified child elements.
    /// </summary>
    /// <param name="childElements">Specifies the child elements.</param>
    public NonVisualPictureDrawingProperties(System.Collections.Generic.IEnumerable<OpenXmlElement> childElements)
        : base(childElements)
    { 
    }
    
    /// <summary>
    /// Initializes a new instance of the NonVisualPictureDrawingProperties class with the specified child elements.
    /// </summary>
    /// <param name="childElements">Specifies the child elements.</param>
    public NonVisualPictureDrawingProperties(params OpenXmlElement[] childElements) : base(childElements)
    {
    }
    
    /// <summary>
    /// Initializes a new instance of the NonVisualPictureDrawingProperties class from outer XML.
    /// </summary>
    /// <param name="outerXml">Specifies the outer XML of the element.</param>
    public NonVisualPictureDrawingProperties(string outerXml)
        : base(outerXml)
    {
    }
  
     
    
    [System.Diagnostics.CodeAnalysis.SuppressMessage("Microsoft.Maintainability", "CA1502:AvoidExcessiveComplexity")]
internal override OpenXmlElement ElementFactory(byte namespaceId, string name)
{
    if( 10 == namespaceId && "picLocks" == name)
    return new DocumentFormat.OpenXml.Drawing.PictureLocks();
    
if( 10 == namespaceId && "extLst" == name)
    return new DocumentFormat.OpenXml.Drawing.NonVisualPicturePropertiesExtensionList();
    

    return null;
}

        private static readonly string[] eleTagNames = { "picLocks","extLst" };
    private static readonly byte[] eleNamespaceIds = { 10,10 };
    
    internal override string[] ElementTagNames => eleTagNames;
    
    internal override byte[] ElementNamespaceIds => eleNamespaceIds;
    internal override OpenXmlCompositeType OpenXmlCompositeType => OpenXmlCompositeType.OneSequence;
    
        /// <summary>
    /// <para> PictureLocks.</para>
    /// <para> Represents the following element tag in the schema: a:picLocks </para>
    /// </summary>
    /// <remark>
    /// xmlns:a = http://schemas.openxmlformats.org/drawingml/2006/main
    /// </remark>
    public DocumentFormat.OpenXml.Drawing.PictureLocks PictureLocks
    {
        get => GetElement<DocumentFormat.OpenXml.Drawing.PictureLocks>(0);
        set => SetElement(0, value);
    }
    /// <summary>
    /// <para> NonVisualPicturePropertiesExtensionList.</para>
    /// <para> Represents the following element tag in the schema: a:extLst </para>
    /// </summary>
    /// <remark>
    /// xmlns:a = http://schemas.openxmlformats.org/drawingml/2006/main
    /// </remark>
    public DocumentFormat.OpenXml.Drawing.NonVisualPicturePropertiesExtensionList NonVisualPicturePropertiesExtensionList
    {
        get => GetElement<DocumentFormat.OpenXml.Drawing.NonVisualPicturePropertiesExtensionList>(1);
        set => SetElement(1, value);
    }


    internal override OpenXmlSimpleType AttributeFactory(byte namespaceId, string name)
{
    if( 0 == namespaceId && "preferRelativeResize" == name)
    return new BooleanValue();
    

    
    return base.AttributeFactory(namespaceId, name);
}

    /// <inheritdoc/>
    public override OpenXmlElement CloneNode(bool deep) => CloneImp<NonVisualPictureDrawingProperties>(deep);

}
/// <summary>
/// <para>Non-Visual Picture Properties.</para>
/// <para>This class is available in Office 2007 or above.</para>
/// <para> When the object is serialized out as xml, its qualified name is pic:nvPicPr.</para>
/// </summary>
/// <remarks>
/// The following table lists the possible child types:
/// <list type="bullet">
///<item><description>NonVisualDrawingProperties &lt;pic:cNvPr></description></item>
///<item><description>NonVisualPictureDrawingProperties &lt;pic:cNvPicPr></description></item>
/// </list>
/// </remarks>

    [ChildElementInfo(typeof(NonVisualDrawingProperties))]
    [ChildElementInfo(typeof(NonVisualPictureDrawingProperties))]
[System.CodeDom.Compiler.GeneratedCode("DomGen", "3.0")]
[OfficeAvailability(FileFormatVersions.Office2007)]
public partial class NonVisualPictureProperties : OpenXmlCompositeElement
{
    internal const int ElementTypeIdConst = 10783;
    /// <inheritdoc/>
    public override string LocalName => "nvPicPr";
    
    internal override byte NamespaceId => 17;
    
    internal override int ElementTypeId => ElementTypeIdConst;
   
<<<<<<< HEAD
    /// <summary>
    /// Whether this element is available in a specific version of Office Application.
    /// </summary>
    /// <param name="version">The Office file format version.</param>
    /// <returns>Returns true if the element is defined in the specified version.</returns>
    internal override bool IsInVersion(FileFormatVersions version)
    {
		if((15 & (int)version) > 0)
		{
			return true;
		}
		return false;
    }
=======
    internal override bool IsInVersion(FileFormatVersions version) => version.AtLeast(FileFormatVersions.Office2007);
>>>>>>> 97dfc39d
    

    
    
    
    /// <summary>
    /// Initializes a new instance of the NonVisualPictureProperties class.
    /// </summary>
    public NonVisualPictureProperties():base(){}
    
        /// <summary>
    ///Initializes a new instance of the NonVisualPictureProperties class with the specified child elements.
    /// </summary>
    /// <param name="childElements">Specifies the child elements.</param>
    public NonVisualPictureProperties(System.Collections.Generic.IEnumerable<OpenXmlElement> childElements)
        : base(childElements)
    { 
    }
    
    /// <summary>
    /// Initializes a new instance of the NonVisualPictureProperties class with the specified child elements.
    /// </summary>
    /// <param name="childElements">Specifies the child elements.</param>
    public NonVisualPictureProperties(params OpenXmlElement[] childElements) : base(childElements)
    {
    }
    
    /// <summary>
    /// Initializes a new instance of the NonVisualPictureProperties class from outer XML.
    /// </summary>
    /// <param name="outerXml">Specifies the outer XML of the element.</param>
    public NonVisualPictureProperties(string outerXml)
        : base(outerXml)
    {
    }
  
     
    
    [System.Diagnostics.CodeAnalysis.SuppressMessage("Microsoft.Maintainability", "CA1502:AvoidExcessiveComplexity")]
internal override OpenXmlElement ElementFactory(byte namespaceId, string name)
{
    if( 17 == namespaceId && "cNvPr" == name)
    return new NonVisualDrawingProperties();
    
if( 17 == namespaceId && "cNvPicPr" == name)
    return new NonVisualPictureDrawingProperties();
    

    return null;
}

        private static readonly string[] eleTagNames = { "cNvPr","cNvPicPr" };
    private static readonly byte[] eleNamespaceIds = { 17,17 };
    
    internal override string[] ElementTagNames => eleTagNames;
    
    internal override byte[] ElementNamespaceIds => eleNamespaceIds;
    internal override OpenXmlCompositeType OpenXmlCompositeType => OpenXmlCompositeType.OneSequence;
    
        /// <summary>
    /// <para> Non-Visual Drawing Properties.</para>
    /// <para> Represents the following element tag in the schema: pic:cNvPr </para>
    /// </summary>
    /// <remark>
    /// xmlns:pic = http://schemas.openxmlformats.org/drawingml/2006/picture
    /// </remark>
    public NonVisualDrawingProperties NonVisualDrawingProperties
    {
        get => GetElement<NonVisualDrawingProperties>(0);
        set => SetElement(0, value);
    }
    /// <summary>
    /// <para> Non-Visual Picture Drawing Properties.</para>
    /// <para> Represents the following element tag in the schema: pic:cNvPicPr </para>
    /// </summary>
    /// <remark>
    /// xmlns:pic = http://schemas.openxmlformats.org/drawingml/2006/picture
    /// </remark>
    public NonVisualPictureDrawingProperties NonVisualPictureDrawingProperties
    {
        get => GetElement<NonVisualPictureDrawingProperties>(1);
        set => SetElement(1, value);
    }


    
    /// <inheritdoc/>
    public override OpenXmlElement CloneNode(bool deep) => CloneImp<NonVisualPictureProperties>(deep);

}
/// <summary>
/// <para>Picture Fill.</para>
/// <para>This class is available in Office 2007 or above.</para>
/// <para> When the object is serialized out as xml, its qualified name is pic:blipFill.</para>
/// </summary>
/// <remarks>
/// The following table lists the possible child types:
/// <list type="bullet">
///<item><description>DocumentFormat.OpenXml.Drawing.Blip &lt;a:blip></description></item>
///<item><description>DocumentFormat.OpenXml.Drawing.SourceRectangle &lt;a:srcRect></description></item>
///<item><description>DocumentFormat.OpenXml.Drawing.Tile &lt;a:tile></description></item>
///<item><description>DocumentFormat.OpenXml.Drawing.Stretch &lt;a:stretch></description></item>
/// </list>
/// </remarks>

    [ChildElementInfo(typeof(DocumentFormat.OpenXml.Drawing.Blip))]
    [ChildElementInfo(typeof(DocumentFormat.OpenXml.Drawing.SourceRectangle))]
    [ChildElementInfo(typeof(DocumentFormat.OpenXml.Drawing.Tile))]
    [ChildElementInfo(typeof(DocumentFormat.OpenXml.Drawing.Stretch))]
[System.CodeDom.Compiler.GeneratedCode("DomGen", "3.0")]
[OfficeAvailability(FileFormatVersions.Office2007)]
public partial class BlipFill : OpenXmlCompositeElement
{
    internal const int ElementTypeIdConst = 10784;
    /// <inheritdoc/>
    public override string LocalName => "blipFill";
    
    internal override byte NamespaceId => 17;
    
    internal override int ElementTypeId => ElementTypeIdConst;
   
<<<<<<< HEAD
    /// <summary>
    /// Whether this element is available in a specific version of Office Application.
    /// </summary>
    /// <param name="version">The Office file format version.</param>
    /// <returns>Returns true if the element is defined in the specified version.</returns>
    internal override bool IsInVersion(FileFormatVersions version)
    {
		if((15 & (int)version) > 0)
		{
			return true;
		}
		return false;
    }
=======
    internal override bool IsInVersion(FileFormatVersions version) => version.AtLeast(FileFormatVersions.Office2007);
>>>>>>> 97dfc39d
    

    	private static readonly string[] attributeTagNames = { "dpi","rotWithShape" };
    private static readonly byte[] attributeNamespaceIds = { 0,0 };
    
    internal override string[] AttributeTagNames => attributeTagNames;
    
    internal override byte[] AttributeNamespaceIds => attributeNamespaceIds;
    

    
        /// <summary>
    /// <para> DPI Setting.</para>
    /// <para>Represents the following attribute in the schema: dpi </para>
    /// </summary>
    [SchemaAttr(0, "dpi")]
    public UInt32Value Dpi
    {
        get { return (UInt32Value)Attributes[0]; }
        set { Attributes[0] = value; }
    }
    
    /// <summary>
    /// <para> Rotate With Shape.</para>
    /// <para>Represents the following attribute in the schema: rotWithShape </para>
    /// </summary>
    [SchemaAttr(0, "rotWithShape")]
    public BooleanValue RotateWithShape
    {
        get { return (BooleanValue)Attributes[1]; }
        set { Attributes[1] = value; }
    }
    

    /// <summary>
    /// Initializes a new instance of the BlipFill class.
    /// </summary>
    public BlipFill():base(){}
    
        /// <summary>
    ///Initializes a new instance of the BlipFill class with the specified child elements.
    /// </summary>
    /// <param name="childElements">Specifies the child elements.</param>
    public BlipFill(System.Collections.Generic.IEnumerable<OpenXmlElement> childElements)
        : base(childElements)
    { 
    }
    
    /// <summary>
    /// Initializes a new instance of the BlipFill class with the specified child elements.
    /// </summary>
    /// <param name="childElements">Specifies the child elements.</param>
    public BlipFill(params OpenXmlElement[] childElements) : base(childElements)
    {
    }
    
    /// <summary>
    /// Initializes a new instance of the BlipFill class from outer XML.
    /// </summary>
    /// <param name="outerXml">Specifies the outer XML of the element.</param>
    public BlipFill(string outerXml)
        : base(outerXml)
    {
    }
  
     
    
    [System.Diagnostics.CodeAnalysis.SuppressMessage("Microsoft.Maintainability", "CA1502:AvoidExcessiveComplexity")]
internal override OpenXmlElement ElementFactory(byte namespaceId, string name)
{
    if( 10 == namespaceId && "blip" == name)
    return new DocumentFormat.OpenXml.Drawing.Blip();
    
if( 10 == namespaceId && "srcRect" == name)
    return new DocumentFormat.OpenXml.Drawing.SourceRectangle();
    
if( 10 == namespaceId && "tile" == name)
    return new DocumentFormat.OpenXml.Drawing.Tile();
    
if( 10 == namespaceId && "stretch" == name)
    return new DocumentFormat.OpenXml.Drawing.Stretch();
    

    return null;
}

        private static readonly string[] eleTagNames = { "blip","srcRect","tile","stretch" };
    private static readonly byte[] eleNamespaceIds = { 10,10,10,10 };
    
    internal override string[] ElementTagNames => eleTagNames;
    
    internal override byte[] ElementNamespaceIds => eleNamespaceIds;
    internal override OpenXmlCompositeType OpenXmlCompositeType => OpenXmlCompositeType.OneSequence;
    
        /// <summary>
    /// <para> Blip.</para>
    /// <para> Represents the following element tag in the schema: a:blip </para>
    /// </summary>
    /// <remark>
    /// xmlns:a = http://schemas.openxmlformats.org/drawingml/2006/main
    /// </remark>
    public DocumentFormat.OpenXml.Drawing.Blip Blip
    {
        get => GetElement<DocumentFormat.OpenXml.Drawing.Blip>(0);
        set => SetElement(0, value);
    }
    /// <summary>
    /// <para> Source Rectangle.</para>
    /// <para> Represents the following element tag in the schema: a:srcRect </para>
    /// </summary>
    /// <remark>
    /// xmlns:a = http://schemas.openxmlformats.org/drawingml/2006/main
    /// </remark>
    public DocumentFormat.OpenXml.Drawing.SourceRectangle SourceRectangle
    {
        get => GetElement<DocumentFormat.OpenXml.Drawing.SourceRectangle>(1);
        set => SetElement(1, value);
    }


    internal override OpenXmlSimpleType AttributeFactory(byte namespaceId, string name)
{
    if( 0 == namespaceId && "dpi" == name)
    return new UInt32Value();
    
if( 0 == namespaceId && "rotWithShape" == name)
    return new BooleanValue();
    

    
    return base.AttributeFactory(namespaceId, name);
}

    /// <inheritdoc/>
    public override OpenXmlElement CloneNode(bool deep) => CloneImp<BlipFill>(deep);

}
/// <summary>
/// <para>Shape Properties.</para>
/// <para>This class is available in Office 2007 or above.</para>
/// <para> When the object is serialized out as xml, its qualified name is pic:spPr.</para>
/// </summary>
/// <remarks>
/// The following table lists the possible child types:
/// <list type="bullet">
///<item><description>DocumentFormat.OpenXml.Drawing.Transform2D &lt;a:xfrm></description></item>
///<item><description>DocumentFormat.OpenXml.Drawing.CustomGeometry &lt;a:custGeom></description></item>
///<item><description>DocumentFormat.OpenXml.Drawing.PresetGeometry &lt;a:prstGeom></description></item>
///<item><description>DocumentFormat.OpenXml.Drawing.NoFill &lt;a:noFill></description></item>
///<item><description>DocumentFormat.OpenXml.Drawing.SolidFill &lt;a:solidFill></description></item>
///<item><description>DocumentFormat.OpenXml.Drawing.GradientFill &lt;a:gradFill></description></item>
///<item><description>DocumentFormat.OpenXml.Drawing.BlipFill &lt;a:blipFill></description></item>
///<item><description>DocumentFormat.OpenXml.Drawing.PatternFill &lt;a:pattFill></description></item>
///<item><description>DocumentFormat.OpenXml.Drawing.GroupFill &lt;a:grpFill></description></item>
///<item><description>DocumentFormat.OpenXml.Drawing.Outline &lt;a:ln></description></item>
///<item><description>DocumentFormat.OpenXml.Drawing.EffectList &lt;a:effectLst></description></item>
///<item><description>DocumentFormat.OpenXml.Drawing.EffectDag &lt;a:effectDag></description></item>
///<item><description>DocumentFormat.OpenXml.Drawing.Scene3DType &lt;a:scene3d></description></item>
///<item><description>DocumentFormat.OpenXml.Drawing.Shape3DType &lt;a:sp3d></description></item>
///<item><description>DocumentFormat.OpenXml.Drawing.ShapePropertiesExtensionList &lt;a:extLst></description></item>
/// </list>
/// </remarks>

    [ChildElementInfo(typeof(DocumentFormat.OpenXml.Drawing.Transform2D))]
    [ChildElementInfo(typeof(DocumentFormat.OpenXml.Drawing.CustomGeometry))]
    [ChildElementInfo(typeof(DocumentFormat.OpenXml.Drawing.PresetGeometry))]
    [ChildElementInfo(typeof(DocumentFormat.OpenXml.Drawing.NoFill))]
    [ChildElementInfo(typeof(DocumentFormat.OpenXml.Drawing.SolidFill))]
    [ChildElementInfo(typeof(DocumentFormat.OpenXml.Drawing.GradientFill))]
    [ChildElementInfo(typeof(DocumentFormat.OpenXml.Drawing.BlipFill))]
    [ChildElementInfo(typeof(DocumentFormat.OpenXml.Drawing.PatternFill))]
    [ChildElementInfo(typeof(DocumentFormat.OpenXml.Drawing.GroupFill))]
    [ChildElementInfo(typeof(DocumentFormat.OpenXml.Drawing.Outline))]
    [ChildElementInfo(typeof(DocumentFormat.OpenXml.Drawing.EffectList))]
    [ChildElementInfo(typeof(DocumentFormat.OpenXml.Drawing.EffectDag))]
    [ChildElementInfo(typeof(DocumentFormat.OpenXml.Drawing.Scene3DType))]
    [ChildElementInfo(typeof(DocumentFormat.OpenXml.Drawing.Shape3DType))]
    [ChildElementInfo(typeof(DocumentFormat.OpenXml.Drawing.ShapePropertiesExtensionList))]
[System.CodeDom.Compiler.GeneratedCode("DomGen", "3.0")]
[OfficeAvailability(FileFormatVersions.Office2007)]
public partial class ShapeProperties : OpenXmlCompositeElement
{
    internal const int ElementTypeIdConst = 10785;
    /// <inheritdoc/>
    public override string LocalName => "spPr";
    
    internal override byte NamespaceId => 17;
    
    internal override int ElementTypeId => ElementTypeIdConst;
   
<<<<<<< HEAD
    /// <summary>
    /// Whether this element is available in a specific version of Office Application.
    /// </summary>
    /// <param name="version">The Office file format version.</param>
    /// <returns>Returns true if the element is defined in the specified version.</returns>
    internal override bool IsInVersion(FileFormatVersions version)
    {
		if((15 & (int)version) > 0)
		{
			return true;
		}
		return false;
    }
=======
    internal override bool IsInVersion(FileFormatVersions version) => version.AtLeast(FileFormatVersions.Office2007);
>>>>>>> 97dfc39d
    

    	private static readonly string[] attributeTagNames = { "bwMode" };
    private static readonly byte[] attributeNamespaceIds = { 0 };
    
    internal override string[] AttributeTagNames => attributeTagNames;
    
    internal override byte[] AttributeNamespaceIds => attributeNamespaceIds;
    

    
        /// <summary>
    /// <para> Black and White Mode.</para>
    /// <para>Represents the following attribute in the schema: bwMode </para>
    /// </summary>
    [SchemaAttr(0, "bwMode")]
    public EnumValue<DocumentFormat.OpenXml.Drawing.BlackWhiteModeValues> BlackWhiteMode
    {
        get { return (EnumValue<DocumentFormat.OpenXml.Drawing.BlackWhiteModeValues>)Attributes[0]; }
        set { Attributes[0] = value; }
    }
    

    /// <summary>
    /// Initializes a new instance of the ShapeProperties class.
    /// </summary>
    public ShapeProperties():base(){}
    
        /// <summary>
    ///Initializes a new instance of the ShapeProperties class with the specified child elements.
    /// </summary>
    /// <param name="childElements">Specifies the child elements.</param>
    public ShapeProperties(System.Collections.Generic.IEnumerable<OpenXmlElement> childElements)
        : base(childElements)
    { 
    }
    
    /// <summary>
    /// Initializes a new instance of the ShapeProperties class with the specified child elements.
    /// </summary>
    /// <param name="childElements">Specifies the child elements.</param>
    public ShapeProperties(params OpenXmlElement[] childElements) : base(childElements)
    {
    }
    
    /// <summary>
    /// Initializes a new instance of the ShapeProperties class from outer XML.
    /// </summary>
    /// <param name="outerXml">Specifies the outer XML of the element.</param>
    public ShapeProperties(string outerXml)
        : base(outerXml)
    {
    }
  
     
    
    [System.Diagnostics.CodeAnalysis.SuppressMessage("Microsoft.Maintainability", "CA1502:AvoidExcessiveComplexity")]
internal override OpenXmlElement ElementFactory(byte namespaceId, string name)
{
    if( 10 == namespaceId && "xfrm" == name)
    return new DocumentFormat.OpenXml.Drawing.Transform2D();
    
if( 10 == namespaceId && "custGeom" == name)
    return new DocumentFormat.OpenXml.Drawing.CustomGeometry();
    
if( 10 == namespaceId && "prstGeom" == name)
    return new DocumentFormat.OpenXml.Drawing.PresetGeometry();
    
if( 10 == namespaceId && "noFill" == name)
    return new DocumentFormat.OpenXml.Drawing.NoFill();
    
if( 10 == namespaceId && "solidFill" == name)
    return new DocumentFormat.OpenXml.Drawing.SolidFill();
    
if( 10 == namespaceId && "gradFill" == name)
    return new DocumentFormat.OpenXml.Drawing.GradientFill();
    
if( 10 == namespaceId && "blipFill" == name)
    return new DocumentFormat.OpenXml.Drawing.BlipFill();
    
if( 10 == namespaceId && "pattFill" == name)
    return new DocumentFormat.OpenXml.Drawing.PatternFill();
    
if( 10 == namespaceId && "grpFill" == name)
    return new DocumentFormat.OpenXml.Drawing.GroupFill();
    
if( 10 == namespaceId && "ln" == name)
    return new DocumentFormat.OpenXml.Drawing.Outline();
    
if( 10 == namespaceId && "effectLst" == name)
    return new DocumentFormat.OpenXml.Drawing.EffectList();
    
if( 10 == namespaceId && "effectDag" == name)
    return new DocumentFormat.OpenXml.Drawing.EffectDag();
    
if( 10 == namespaceId && "scene3d" == name)
    return new DocumentFormat.OpenXml.Drawing.Scene3DType();
    
if( 10 == namespaceId && "sp3d" == name)
    return new DocumentFormat.OpenXml.Drawing.Shape3DType();
    
if( 10 == namespaceId && "extLst" == name)
    return new DocumentFormat.OpenXml.Drawing.ShapePropertiesExtensionList();
    

    return null;
}

        private static readonly string[] eleTagNames = { "xfrm","custGeom","prstGeom","noFill","solidFill","gradFill","blipFill","pattFill","grpFill","ln","effectLst","effectDag","scene3d","sp3d","extLst" };
    private static readonly byte[] eleNamespaceIds = { 10,10,10,10,10,10,10,10,10,10,10,10,10,10,10 };
    
    internal override string[] ElementTagNames => eleTagNames;
    
    internal override byte[] ElementNamespaceIds => eleNamespaceIds;
    internal override OpenXmlCompositeType OpenXmlCompositeType => OpenXmlCompositeType.OneSequence;
    
        /// <summary>
    /// <para> 2D Transform for Individual Objects.</para>
    /// <para> Represents the following element tag in the schema: a:xfrm </para>
    /// </summary>
    /// <remark>
    /// xmlns:a = http://schemas.openxmlformats.org/drawingml/2006/main
    /// </remark>
    public DocumentFormat.OpenXml.Drawing.Transform2D Transform2D
    {
        get => GetElement<DocumentFormat.OpenXml.Drawing.Transform2D>(0);
        set => SetElement(0, value);
    }


    internal override OpenXmlSimpleType AttributeFactory(byte namespaceId, string name)
{
    if( 0 == namespaceId && "bwMode" == name)
    return new EnumValue<DocumentFormat.OpenXml.Drawing.BlackWhiteModeValues>();
    

    
    return base.AttributeFactory(namespaceId, name);
}

    /// <inheritdoc/>
    public override OpenXmlElement CloneNode(bool deep) => CloneImp<ShapeProperties>(deep);

}
}
 
 <|MERGE_RESOLUTION|>--- conflicted
+++ resolved
@@ -29,16 +29,10 @@
     [ChildElementInfo(typeof(NonVisualPictureProperties))]
     [ChildElementInfo(typeof(BlipFill))]
     [ChildElementInfo(typeof(ShapeProperties))]
-<<<<<<< HEAD
-    [ChildElementInfo(typeof(DocumentFormat.OpenXml.Office2010.Drawing.Pictures.ShapeStyle),(FileFormatVersions)14)]
-    [ChildElementInfo(typeof(DocumentFormat.OpenXml.Office2010.Drawing.Pictures.OfficeArtExtensionList),(FileFormatVersions)14)]
-[System.CodeDom.Compiler.GeneratedCode("DomGen", "2.0")]
-=======
     [ChildElementInfo(typeof(DocumentFormat.OpenXml.Office2010.Drawing.Pictures.ShapeStyle), FileFormatVersions.Office2010)]
     [ChildElementInfo(typeof(DocumentFormat.OpenXml.Office2010.Drawing.Pictures.OfficeArtExtensionList), FileFormatVersions.Office2010)]
 [System.CodeDom.Compiler.GeneratedCode("DomGen", "3.0")]
 [OfficeAvailability(FileFormatVersions.Office2007)]
->>>>>>> 97dfc39d
 public partial class Picture : OpenXmlCompositeElement
 {
     internal const int ElementTypeIdConst = 10780;
@@ -49,23 +43,7 @@
     
     internal override int ElementTypeId => ElementTypeIdConst;
    
-<<<<<<< HEAD
-    /// <summary>
-    /// Whether this element is available in a specific version of Office Application.
-    /// </summary>
-    /// <param name="version">The Office file format version.</param>
-    /// <returns>Returns true if the element is defined in the specified version.</returns>
-    internal override bool IsInVersion(FileFormatVersions version)
-    {
-		if((15 & (int)version) > 0)
-		{
-			return true;
-		}
-		return false;
-    }
-=======
     internal override bool IsInVersion(FileFormatVersions version) => version.AtLeast(FileFormatVersions.Office2007);
->>>>>>> 97dfc39d
     
 
     
@@ -230,23 +208,7 @@
     
     internal override int ElementTypeId => ElementTypeIdConst;
    
-<<<<<<< HEAD
-    /// <summary>
-    /// Whether this element is available in a specific version of Office Application.
-    /// </summary>
-    /// <param name="version">The Office file format version.</param>
-    /// <returns>Returns true if the element is defined in the specified version.</returns>
-    internal override bool IsInVersion(FileFormatVersions version)
-    {
-		if((15 & (int)version) > 0)
-		{
-			return true;
-		}
-		return false;
-    }
-=======
     internal override bool IsInVersion(FileFormatVersions version) => version.AtLeast(FileFormatVersions.Office2007);
->>>>>>> 97dfc39d
     
 
     	private static readonly string[] attributeTagNames = { "id","name","descr","hidden","title" };
@@ -462,23 +424,7 @@
     
     internal override int ElementTypeId => ElementTypeIdConst;
    
-<<<<<<< HEAD
-    /// <summary>
-    /// Whether this element is available in a specific version of Office Application.
-    /// </summary>
-    /// <param name="version">The Office file format version.</param>
-    /// <returns>Returns true if the element is defined in the specified version.</returns>
-    internal override bool IsInVersion(FileFormatVersions version)
-    {
-		if((15 & (int)version) > 0)
-		{
-			return true;
-		}
-		return false;
-    }
-=======
     internal override bool IsInVersion(FileFormatVersions version) => version.AtLeast(FileFormatVersions.Office2007);
->>>>>>> 97dfc39d
     
 
     	private static readonly string[] attributeTagNames = { "preferRelativeResize" };
@@ -623,23 +569,7 @@
     
     internal override int ElementTypeId => ElementTypeIdConst;
    
-<<<<<<< HEAD
-    /// <summary>
-    /// Whether this element is available in a specific version of Office Application.
-    /// </summary>
-    /// <param name="version">The Office file format version.</param>
-    /// <returns>Returns true if the element is defined in the specified version.</returns>
-    internal override bool IsInVersion(FileFormatVersions version)
-    {
-		if((15 & (int)version) > 0)
-		{
-			return true;
-		}
-		return false;
-    }
-=======
     internal override bool IsInVersion(FileFormatVersions version) => version.AtLeast(FileFormatVersions.Office2007);
->>>>>>> 97dfc39d
     
 
     
@@ -761,23 +691,7 @@
     
     internal override int ElementTypeId => ElementTypeIdConst;
    
-<<<<<<< HEAD
-    /// <summary>
-    /// Whether this element is available in a specific version of Office Application.
-    /// </summary>
-    /// <param name="version">The Office file format version.</param>
-    /// <returns>Returns true if the element is defined in the specified version.</returns>
-    internal override bool IsInVersion(FileFormatVersions version)
-    {
-		if((15 & (int)version) > 0)
-		{
-			return true;
-		}
-		return false;
-    }
-=======
     internal override bool IsInVersion(FileFormatVersions version) => version.AtLeast(FileFormatVersions.Office2007);
->>>>>>> 97dfc39d
     
 
     	private static readonly string[] attributeTagNames = { "dpi","rotWithShape" };
@@ -968,23 +882,7 @@
     
     internal override int ElementTypeId => ElementTypeIdConst;
    
-<<<<<<< HEAD
-    /// <summary>
-    /// Whether this element is available in a specific version of Office Application.
-    /// </summary>
-    /// <param name="version">The Office file format version.</param>
-    /// <returns>Returns true if the element is defined in the specified version.</returns>
-    internal override bool IsInVersion(FileFormatVersions version)
-    {
-		if((15 & (int)version) > 0)
-		{
-			return true;
-		}
-		return false;
-    }
-=======
     internal override bool IsInVersion(FileFormatVersions version) => version.AtLeast(FileFormatVersions.Office2007);
->>>>>>> 97dfc39d
     
 
     	private static readonly string[] attributeTagNames = { "bwMode" };
