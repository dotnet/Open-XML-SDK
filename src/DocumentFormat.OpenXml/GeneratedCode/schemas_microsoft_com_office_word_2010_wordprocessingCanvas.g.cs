--- conflicted
+++ resolved
@@ -15,11 +15,7 @@
 {
 /// <summary>
 /// <para>Defines the WordprocessingCanvas Class.</para>
-<<<<<<< HEAD
-///<para>This class is available in Office 2010 or above.</para>
-=======
 /// <para>This class is available in Office 2010 or above.</para>
->>>>>>> 97dfc39d
 /// <para> When the object is serialized out as xml, its qualified name is wpc:wpc.</para>
 /// </summary>
 /// <remarks>
@@ -35,18 +31,6 @@
 ///<item><description>OfficeArtExtensionList &lt;wpc:extLst></description></item>
 /// </list>
 /// </remarks>
-<<<<<<< HEAD
-[System.Diagnostics.CodeAnalysis.SuppressMessage("Microsoft.Naming", "CA1710:IdentifiersShouldHaveCorrectSuffix")]
-    [ChildElementInfo(typeof(BackgroundFormatting),(FileFormatVersions)14)]
-    [ChildElementInfo(typeof(WholeFormatting),(FileFormatVersions)14)]
-    [ChildElementInfo(typeof(DocumentFormat.OpenXml.Office2010.Word.DrawingShape.WordprocessingShape),(FileFormatVersions)14)]
-    [ChildElementInfo(typeof(DocumentFormat.OpenXml.Drawing.Pictures.Picture))]
-    [ChildElementInfo(typeof(DocumentFormat.OpenXml.Office2010.Word.ContentPart),(FileFormatVersions)14)]
-    [ChildElementInfo(typeof(DocumentFormat.OpenXml.Office2010.Word.DrawingGroup.WordprocessingGroup),(FileFormatVersions)14)]
-    [ChildElementInfo(typeof(GraphicFrameType),(FileFormatVersions)14)]
-    [ChildElementInfo(typeof(OfficeArtExtensionList),(FileFormatVersions)14)]
-[System.CodeDom.Compiler.GeneratedCode("DomGen", "2.0")]
-=======
 
     [ChildElementInfo(typeof(BackgroundFormatting), FileFormatVersions.Office2010)]
     [ChildElementInfo(typeof(WholeFormatting), FileFormatVersions.Office2010)]
@@ -57,7 +41,6 @@
     [ChildElementInfo(typeof(GraphicFrameType), FileFormatVersions.Office2010)]
     [ChildElementInfo(typeof(OfficeArtExtensionList), FileFormatVersions.Office2010)]
 [System.CodeDom.Compiler.GeneratedCode("DomGen", "3.0")]
->>>>>>> 97dfc39d
 [OfficeAvailability(FileFormatVersions.Office2010)]
 public partial class WordprocessingCanvas : OpenXmlCompositeElement
 {
@@ -69,23 +52,7 @@
     
     internal override int ElementTypeId => ElementTypeIdConst;
    
-<<<<<<< HEAD
-    /// <summary>
-    /// Whether this element is available in a specific version of Office Application.
-    /// </summary>
-    /// <param name="version">The Office file format version.</param>
-    /// <returns>Returns true if the element is defined in the specified version.</returns>
-    internal override bool IsInVersion(FileFormatVersions version)
-    {
-		if((14 & (int)version) > 0)
-		{
-			return true;
-		}
-		return false;
-    }
-=======
     internal override bool IsInVersion(FileFormatVersions version) => version.AtLeast(FileFormatVersions.Office2010);
->>>>>>> 97dfc39d
     
 
     
@@ -196,11 +163,7 @@
 }
 /// <summary>
 /// <para>Defines the BackgroundFormatting Class.</para>
-<<<<<<< HEAD
-///<para>This class is available in Office 2010 or above.</para>
-=======
 /// <para>This class is available in Office 2010 or above.</para>
->>>>>>> 97dfc39d
 /// <para> When the object is serialized out as xml, its qualified name is wpc:bg.</para>
 /// </summary>
 /// <remarks>
@@ -237,23 +200,7 @@
     
     internal override int ElementTypeId => ElementTypeIdConst;
    
-<<<<<<< HEAD
-    /// <summary>
-    /// Whether this element is available in a specific version of Office Application.
-    /// </summary>
-    /// <param name="version">The Office file format version.</param>
-    /// <returns>Returns true if the element is defined in the specified version.</returns>
-    internal override bool IsInVersion(FileFormatVersions version)
-    {
-		if((14 & (int)version) > 0)
-		{
-			return true;
-		}
-		return false;
-    }
-=======
     internal override bool IsInVersion(FileFormatVersions version) => version.AtLeast(FileFormatVersions.Office2010);
->>>>>>> 97dfc39d
     
 
     
@@ -331,11 +278,7 @@
 }
 /// <summary>
 /// <para>Defines the WholeFormatting Class.</para>
-<<<<<<< HEAD
-///<para>This class is available in Office 2010 or above.</para>
-=======
 /// <para>This class is available in Office 2010 or above.</para>
->>>>>>> 97dfc39d
 /// <para> When the object is serialized out as xml, its qualified name is wpc:whole.</para>
 /// </summary>
 /// <remarks>
@@ -362,23 +305,7 @@
     
     internal override int ElementTypeId => ElementTypeIdConst;
    
-<<<<<<< HEAD
-    /// <summary>
-    /// Whether this element is available in a specific version of Office Application.
-    /// </summary>
-    /// <param name="version">The Office file format version.</param>
-    /// <returns>Returns true if the element is defined in the specified version.</returns>
-    internal override bool IsInVersion(FileFormatVersions version)
-    {
-		if((14 & (int)version) > 0)
-		{
-			return true;
-		}
-		return false;
-    }
-=======
     internal override bool IsInVersion(FileFormatVersions version) => version.AtLeast(FileFormatVersions.Office2010);
->>>>>>> 97dfc39d
     
 
     
@@ -462,11 +389,7 @@
 }
 /// <summary>
 /// <para>Defines the GraphicFrameType Class.</para>
-<<<<<<< HEAD
-///<para>This class is available in Office 2010 or above.</para>
-=======
 /// <para>This class is available in Office 2010 or above.</para>
->>>>>>> 97dfc39d
 /// <para> When the object is serialized out as xml, its qualified name is wpc:graphicFrame.</para>
 /// </summary>
 /// <remarks>
@@ -479,15 +402,6 @@
 ///<item><description>DocumentFormat.OpenXml.Office2010.Word.DrawingGroup.OfficeArtExtensionList &lt;wpg:extLst></description></item>
 /// </list>
 /// </remarks>
-<<<<<<< HEAD
-[System.Diagnostics.CodeAnalysis.SuppressMessage("Microsoft.Naming", "CA1710:IdentifiersShouldHaveCorrectSuffix")]
-    [ChildElementInfo(typeof(DocumentFormat.OpenXml.Office2010.Word.DrawingGroup.NonVisualDrawingProperties),(FileFormatVersions)14)]
-    [ChildElementInfo(typeof(DocumentFormat.OpenXml.Office2010.Word.DrawingGroup.NonVisualGraphicFrameProperties),(FileFormatVersions)14)]
-    [ChildElementInfo(typeof(DocumentFormat.OpenXml.Office2010.Word.DrawingGroup.Transform2D),(FileFormatVersions)14)]
-    [ChildElementInfo(typeof(DocumentFormat.OpenXml.Drawing.Graphic))]
-    [ChildElementInfo(typeof(DocumentFormat.OpenXml.Office2010.Word.DrawingGroup.OfficeArtExtensionList),(FileFormatVersions)14)]
-[System.CodeDom.Compiler.GeneratedCode("DomGen", "2.0")]
-=======
 
     [ChildElementInfo(typeof(DocumentFormat.OpenXml.Office2010.Word.DrawingGroup.NonVisualDrawingProperties), FileFormatVersions.Office2010)]
     [ChildElementInfo(typeof(DocumentFormat.OpenXml.Office2010.Word.DrawingGroup.NonVisualGraphicFrameProperties), FileFormatVersions.Office2010)]
@@ -495,7 +409,6 @@
     [ChildElementInfo(typeof(DocumentFormat.OpenXml.Drawing.Graphic))]
     [ChildElementInfo(typeof(DocumentFormat.OpenXml.Office2010.Word.DrawingGroup.OfficeArtExtensionList), FileFormatVersions.Office2010)]
 [System.CodeDom.Compiler.GeneratedCode("DomGen", "3.0")]
->>>>>>> 97dfc39d
 [OfficeAvailability(FileFormatVersions.Office2010)]
 public partial class GraphicFrameType : OpenXmlCompositeElement
 {
@@ -507,23 +420,7 @@
     
     internal override int ElementTypeId => ElementTypeIdConst;
    
-<<<<<<< HEAD
-    /// <summary>
-    /// Whether this element is available in a specific version of Office Application.
-    /// </summary>
-    /// <param name="version">The Office file format version.</param>
-    /// <returns>Returns true if the element is defined in the specified version.</returns>
-    internal override bool IsInVersion(FileFormatVersions version)
-    {
-		if((14 & (int)version) > 0)
-		{
-			return true;
-		}
-		return false;
-    }
-=======
     internal override bool IsInVersion(FileFormatVersions version) => version.AtLeast(FileFormatVersions.Office2010);
->>>>>>> 97dfc39d
     
 
     
@@ -661,11 +558,7 @@
 }
 /// <summary>
 /// <para>Defines the OfficeArtExtensionList Class.</para>
-<<<<<<< HEAD
-///<para>This class is available in Office 2010 or above.</para>
-=======
 /// <para>This class is available in Office 2010 or above.</para>
->>>>>>> 97dfc39d
 /// <para> When the object is serialized out as xml, its qualified name is wpc:extLst.</para>
 /// </summary>
 /// <remarks>
@@ -688,23 +581,7 @@
     
     internal override int ElementTypeId => ElementTypeIdConst;
    
-<<<<<<< HEAD
-    /// <summary>
-    /// Whether this element is available in a specific version of Office Application.
-    /// </summary>
-    /// <param name="version">The Office file format version.</param>
-    /// <returns>Returns true if the element is defined in the specified version.</returns>
-    internal override bool IsInVersion(FileFormatVersions version)
-    {
-		if((14 & (int)version) > 0)
-		{
-			return true;
-		}
-		return false;
-    }
-=======
     internal override bool IsInVersion(FileFormatVersions version) => version.AtLeast(FileFormatVersions.Office2010);
->>>>>>> 97dfc39d
     
 
     
