﻿// Copyright (c) Microsoft. All rights reserved.
// Licensed under the MIT license. See LICENSE file in the project root for full license information.
using System;
using System.Collections.Generic;
using System.IO.Packaging;
using DocumentFormat.OpenXml.Packaging;
using DocumentFormat.OpenXml;
using DocumentFormat.OpenXml.Spreadsheet;

namespace DocumentFormat.OpenXml.Office.Excel
{
/// <summary>
/// <para>Defines the Macrosheet Class. The root element of MacroSheetPart.</para>
/// <para> When the object is serialized out as xml, its qualified name is xne:macrosheet.</para>
/// </summary>
/// <remarks>
/// The following table lists the possible child types:
/// <list type="bullet">
///<item><description>DocumentFormat.OpenXml.Spreadsheet.SheetProperties &lt;x:sheetPr></description></item>
///<item><description>DocumentFormat.OpenXml.Spreadsheet.SheetDimension &lt;x:dimension></description></item>
///<item><description>DocumentFormat.OpenXml.Spreadsheet.SheetViews &lt;x:sheetViews></description></item>
///<item><description>DocumentFormat.OpenXml.Spreadsheet.SheetFormatProperties &lt;x:sheetFormatPr></description></item>
///<item><description>DocumentFormat.OpenXml.Spreadsheet.Columns &lt;x:cols></description></item>
///<item><description>DocumentFormat.OpenXml.Spreadsheet.SheetData &lt;x:sheetData></description></item>
///<item><description>DocumentFormat.OpenXml.Spreadsheet.SheetProtection &lt;x:sheetProtection></description></item>
///<item><description>DocumentFormat.OpenXml.Spreadsheet.AutoFilter &lt;x:autoFilter></description></item>
///<item><description>DocumentFormat.OpenXml.Spreadsheet.SortState &lt;x:sortState></description></item>
///<item><description>DocumentFormat.OpenXml.Spreadsheet.DataConsolidate &lt;x:dataConsolidate></description></item>
///<item><description>DocumentFormat.OpenXml.Spreadsheet.CustomSheetViews &lt;x:customSheetViews></description></item>
///<item><description>DocumentFormat.OpenXml.Spreadsheet.PhoneticProperties &lt;x:phoneticPr></description></item>
///<item><description>DocumentFormat.OpenXml.Spreadsheet.ConditionalFormatting &lt;x:conditionalFormatting></description></item>
///<item><description>DocumentFormat.OpenXml.Spreadsheet.PrintOptions &lt;x:printOptions></description></item>
///<item><description>DocumentFormat.OpenXml.Spreadsheet.PageMargins &lt;x:pageMargins></description></item>
///<item><description>DocumentFormat.OpenXml.Spreadsheet.PageSetup &lt;x:pageSetup></description></item>
///<item><description>DocumentFormat.OpenXml.Spreadsheet.HeaderFooter &lt;x:headerFooter></description></item>
///<item><description>DocumentFormat.OpenXml.Spreadsheet.RowBreaks &lt;x:rowBreaks></description></item>
///<item><description>DocumentFormat.OpenXml.Spreadsheet.ColumnBreaks &lt;x:colBreaks></description></item>
///<item><description>DocumentFormat.OpenXml.Spreadsheet.CustomProperties &lt;x:customProperties></description></item>
///<item><description>DocumentFormat.OpenXml.Spreadsheet.Drawing &lt;x:drawing></description></item>
///<item><description>DocumentFormat.OpenXml.Spreadsheet.LegacyDrawing &lt;x:legacyDrawing></description></item>
///<item><description>DocumentFormat.OpenXml.Spreadsheet.LegacyDrawingHeaderFooter &lt;x:legacyDrawingHF></description></item>
///<item><description>DocumentFormat.OpenXml.Spreadsheet.Picture &lt;x:picture></description></item>
///<item><description>DocumentFormat.OpenXml.Spreadsheet.OleObjects &lt;x:oleObjects></description></item>
///<item><description>DocumentFormat.OpenXml.Spreadsheet.DrawingHeaderFooter &lt;x:drawingHF></description></item>
///<item><description>DocumentFormat.OpenXml.Spreadsheet.ExtensionList &lt;x:extLst></description></item>
/// </list>
/// </remarks>
[System.Diagnostics.CodeAnalysis.SuppressMessage("Microsoft.Naming", "CA1710:IdentifiersShouldHaveCorrectSuffix")]
    [ChildElementInfo(typeof(DocumentFormat.OpenXml.Spreadsheet.SheetProperties))]
    [ChildElementInfo(typeof(DocumentFormat.OpenXml.Spreadsheet.SheetDimension))]
    [ChildElementInfo(typeof(DocumentFormat.OpenXml.Spreadsheet.SheetViews))]
    [ChildElementInfo(typeof(DocumentFormat.OpenXml.Spreadsheet.SheetFormatProperties))]
    [ChildElementInfo(typeof(DocumentFormat.OpenXml.Spreadsheet.Columns))]
    [ChildElementInfo(typeof(DocumentFormat.OpenXml.Spreadsheet.SheetData))]
    [ChildElementInfo(typeof(DocumentFormat.OpenXml.Spreadsheet.SheetProtection))]
    [ChildElementInfo(typeof(DocumentFormat.OpenXml.Spreadsheet.AutoFilter))]
    [ChildElementInfo(typeof(DocumentFormat.OpenXml.Spreadsheet.SortState))]
    [ChildElementInfo(typeof(DocumentFormat.OpenXml.Spreadsheet.DataConsolidate))]
    [ChildElementInfo(typeof(DocumentFormat.OpenXml.Spreadsheet.CustomSheetViews))]
    [ChildElementInfo(typeof(DocumentFormat.OpenXml.Spreadsheet.PhoneticProperties))]
    [ChildElementInfo(typeof(DocumentFormat.OpenXml.Spreadsheet.ConditionalFormatting))]
    [ChildElementInfo(typeof(DocumentFormat.OpenXml.Spreadsheet.PrintOptions))]
    [ChildElementInfo(typeof(DocumentFormat.OpenXml.Spreadsheet.PageMargins))]
    [ChildElementInfo(typeof(DocumentFormat.OpenXml.Spreadsheet.PageSetup))]
    [ChildElementInfo(typeof(DocumentFormat.OpenXml.Spreadsheet.HeaderFooter))]
    [ChildElementInfo(typeof(DocumentFormat.OpenXml.Spreadsheet.RowBreaks))]
    [ChildElementInfo(typeof(DocumentFormat.OpenXml.Spreadsheet.ColumnBreaks))]
    [ChildElementInfo(typeof(DocumentFormat.OpenXml.Spreadsheet.CustomProperties))]
    [ChildElementInfo(typeof(DocumentFormat.OpenXml.Spreadsheet.Drawing))]
    [ChildElementInfo(typeof(DocumentFormat.OpenXml.Spreadsheet.LegacyDrawing))]
    [ChildElementInfo(typeof(DocumentFormat.OpenXml.Spreadsheet.LegacyDrawingHeaderFooter))]
    [ChildElementInfo(typeof(DocumentFormat.OpenXml.Spreadsheet.Picture))]
    [ChildElementInfo(typeof(DocumentFormat.OpenXml.Spreadsheet.OleObjects))]
<<<<<<< HEAD
    [ChildElementInfo(typeof(DocumentFormat.OpenXml.Spreadsheet.DrawingHeaderFooter),(FileFormatVersions)14)]
=======
    [ChildElementInfo(typeof(DocumentFormat.OpenXml.Spreadsheet.DrawingHeaderFooter), FileFormatVersions.Office2010)]
>>>>>>> 97dfc39d
    [ChildElementInfo(typeof(DocumentFormat.OpenXml.Spreadsheet.ExtensionList))]
[System.CodeDom.Compiler.GeneratedCode("DomGen", "2.0")]
[OfficeAvailability(FileFormatVersions.Office2007)]
public partial class Macrosheet : OpenXmlPartRootElement
{
    internal const int ElementTypeIdConst = 12600;
    /// <inheritdoc/>
    public override string LocalName => "macrosheet";
    
    internal override byte NamespaceId => 32;
    
    internal override int ElementTypeId => ElementTypeIdConst;
   
<<<<<<< HEAD
    /// <summary>
    /// Whether this element is available in a specific version of Office Application.
    /// </summary>
    /// <param name="version">The Office file format version.</param>
    /// <returns>Returns true if the element is defined in the specified version.</returns>
    internal override bool IsInVersion(FileFormatVersions version)
    {
		if((15 & (int)version) > 0)
		{
			return true;
		}
		return false;
    }
=======
    internal override bool IsInVersion(FileFormatVersions version) => version.AtLeast(FileFormatVersions.Office2007);
>>>>>>> 97dfc39d
    

    
    
    
    
	internal Macrosheet(MacroSheetPart ownerPart) : base (ownerPart){}
    
    /// <summary>
    /// Loads the DOM from the MacroSheetPart.
    /// </summary>
    /// <param name="openXmlPart">Specifies the part to be loaded.</param>
    public void Load(MacroSheetPart openXmlPart)
    {
        LoadFromPart(openXmlPart);
    }
    /// <summary>
    /// Gets the MacroSheetPart associated with this element.
    /// </summary>
    public MacroSheetPart MacroSheetPart
    {
		get => OpenXmlPart as MacroSheetPart;
		internal set => OpenXmlPart = value;
    }
    
        /// <summary>
    ///Initializes a new instance of the Macrosheet class with the specified child elements.
    /// </summary>
    /// <param name="childElements">Specifies the child elements.</param>
    public Macrosheet(System.Collections.Generic.IEnumerable<OpenXmlElement> childElements)
        : base(childElements)
    { 
    }
    
    /// <summary>
    /// Initializes a new instance of the Macrosheet class with the specified child elements.
    /// </summary>
    /// <param name="childElements">Specifies the child elements.</param>
    public Macrosheet(params OpenXmlElement[] childElements) : base(childElements)
    {
    }
    
    /// <summary>
    /// Initializes a new instance of the Macrosheet class from outer XML.
    /// </summary>
    /// <param name="outerXml">Specifies the outer XML of the element.</param>
    public Macrosheet(string outerXml)
        : base(outerXml)
    {
    }

    
    
    /// <summary>
    /// Initializes a new instance of the Macrosheet class.
    /// </summary>
    public Macrosheet():base(){}
    
    /// <summary>
    /// Saves the DOM into the MacroSheetPart.
    /// </summary>
    /// <param name="openXmlPart">Specifies the part to save to.</param>
    public void Save(MacroSheetPart openXmlPart)
    {
        base.SaveToPart(openXmlPart);
    }
    
    [System.Diagnostics.CodeAnalysis.SuppressMessage("Microsoft.Maintainability", "CA1502:AvoidExcessiveComplexity")]
internal override OpenXmlElement ElementFactory(byte namespaceId, string name)
{
    if( 22 == namespaceId && "sheetPr" == name)
    return new DocumentFormat.OpenXml.Spreadsheet.SheetProperties();
    
if( 22 == namespaceId && "dimension" == name)
    return new DocumentFormat.OpenXml.Spreadsheet.SheetDimension();
    
if( 22 == namespaceId && "sheetViews" == name)
    return new DocumentFormat.OpenXml.Spreadsheet.SheetViews();
    
if( 22 == namespaceId && "sheetFormatPr" == name)
    return new DocumentFormat.OpenXml.Spreadsheet.SheetFormatProperties();
    
if( 22 == namespaceId && "cols" == name)
    return new DocumentFormat.OpenXml.Spreadsheet.Columns();
    
if( 22 == namespaceId && "sheetData" == name)
    return new DocumentFormat.OpenXml.Spreadsheet.SheetData();
    
if( 22 == namespaceId && "sheetProtection" == name)
    return new DocumentFormat.OpenXml.Spreadsheet.SheetProtection();
    
if( 22 == namespaceId && "autoFilter" == name)
    return new DocumentFormat.OpenXml.Spreadsheet.AutoFilter();
    
if( 22 == namespaceId && "sortState" == name)
    return new DocumentFormat.OpenXml.Spreadsheet.SortState();
    
if( 22 == namespaceId && "dataConsolidate" == name)
    return new DocumentFormat.OpenXml.Spreadsheet.DataConsolidate();
    
if( 22 == namespaceId && "customSheetViews" == name)
    return new DocumentFormat.OpenXml.Spreadsheet.CustomSheetViews();
    
if( 22 == namespaceId && "phoneticPr" == name)
    return new DocumentFormat.OpenXml.Spreadsheet.PhoneticProperties();
    
if( 22 == namespaceId && "conditionalFormatting" == name)
    return new DocumentFormat.OpenXml.Spreadsheet.ConditionalFormatting();
    
if( 22 == namespaceId && "printOptions" == name)
    return new DocumentFormat.OpenXml.Spreadsheet.PrintOptions();
    
if( 22 == namespaceId && "pageMargins" == name)
    return new DocumentFormat.OpenXml.Spreadsheet.PageMargins();
    
if( 22 == namespaceId && "pageSetup" == name)
    return new DocumentFormat.OpenXml.Spreadsheet.PageSetup();
    
if( 22 == namespaceId && "headerFooter" == name)
    return new DocumentFormat.OpenXml.Spreadsheet.HeaderFooter();
    
if( 22 == namespaceId && "rowBreaks" == name)
    return new DocumentFormat.OpenXml.Spreadsheet.RowBreaks();
    
if( 22 == namespaceId && "colBreaks" == name)
    return new DocumentFormat.OpenXml.Spreadsheet.ColumnBreaks();
    
if( 22 == namespaceId && "customProperties" == name)
    return new DocumentFormat.OpenXml.Spreadsheet.CustomProperties();
    
if( 22 == namespaceId && "drawing" == name)
    return new DocumentFormat.OpenXml.Spreadsheet.Drawing();
    
if( 22 == namespaceId && "legacyDrawing" == name)
    return new DocumentFormat.OpenXml.Spreadsheet.LegacyDrawing();
    
if( 22 == namespaceId && "legacyDrawingHF" == name)
    return new DocumentFormat.OpenXml.Spreadsheet.LegacyDrawingHeaderFooter();
    
if( 22 == namespaceId && "picture" == name)
    return new DocumentFormat.OpenXml.Spreadsheet.Picture();
    
if( 22 == namespaceId && "oleObjects" == name)
    return new DocumentFormat.OpenXml.Spreadsheet.OleObjects();
    
if( 22 == namespaceId && "drawingHF" == name)
    return new DocumentFormat.OpenXml.Spreadsheet.DrawingHeaderFooter();
    
if( 22 == namespaceId && "extLst" == name)
    return new DocumentFormat.OpenXml.Spreadsheet.ExtensionList();
    

    return null;
}

        private static readonly string[] eleTagNames = { "sheetPr","dimension","sheetViews","sheetFormatPr","cols","sheetData","sheetProtection","autoFilter","sortState","dataConsolidate","customSheetViews","phoneticPr","conditionalFormatting","printOptions","pageMargins","pageSetup","headerFooter","rowBreaks","colBreaks","customProperties","drawing","legacyDrawing","legacyDrawingHF","picture","oleObjects","drawingHF","extLst" };
    private static readonly byte[] eleNamespaceIds = { 22,22,22,22,22,22,22,22,22,22,22,22,22,22,22,22,22,22,22,22,22,22,22,22,22,22,22 };
    
    internal override string[] ElementTagNames => eleTagNames;
    
    internal override byte[] ElementNamespaceIds => eleNamespaceIds;
    internal override OpenXmlCompositeType OpenXmlCompositeType => OpenXmlCompositeType.OneSequence;
    
        /// <summary>
    /// <para> Sheet Properties.</para>
    /// <para> Represents the following element tag in the schema: x:sheetPr </para>
    /// </summary>
    /// <remark>
    /// xmlns:x = http://schemas.openxmlformats.org/spreadsheetml/2006/main
    /// </remark>
    public DocumentFormat.OpenXml.Spreadsheet.SheetProperties SheetProperties
    {
        get => GetElement<DocumentFormat.OpenXml.Spreadsheet.SheetProperties>(0);
        set => SetElement(0, value);
    }
    /// <summary>
    /// <para> Macro Sheet Dimensions.</para>
    /// <para> Represents the following element tag in the schema: x:dimension </para>
    /// </summary>
    /// <remark>
    /// xmlns:x = http://schemas.openxmlformats.org/spreadsheetml/2006/main
    /// </remark>
    public DocumentFormat.OpenXml.Spreadsheet.SheetDimension SheetDimension
    {
        get => GetElement<DocumentFormat.OpenXml.Spreadsheet.SheetDimension>(1);
        set => SetElement(1, value);
    }
    /// <summary>
    /// <para> Macro Sheet Views.</para>
    /// <para> Represents the following element tag in the schema: x:sheetViews </para>
    /// </summary>
    /// <remark>
    /// xmlns:x = http://schemas.openxmlformats.org/spreadsheetml/2006/main
    /// </remark>
    public DocumentFormat.OpenXml.Spreadsheet.SheetViews SheetViews
    {
        get => GetElement<DocumentFormat.OpenXml.Spreadsheet.SheetViews>(2);
        set => SetElement(2, value);
    }
    /// <summary>
    /// <para> Sheet Format Properties.</para>
    /// <para> Represents the following element tag in the schema: x:sheetFormatPr </para>
    /// </summary>
    /// <remark>
    /// xmlns:x = http://schemas.openxmlformats.org/spreadsheetml/2006/main
    /// </remark>
    public DocumentFormat.OpenXml.Spreadsheet.SheetFormatProperties SheetFormatProperties
    {
        get => GetElement<DocumentFormat.OpenXml.Spreadsheet.SheetFormatProperties>(3);
        set => SetElement(3, value);
    }


    
    /// <inheritdoc/>
    public override OpenXmlElement CloneNode(bool deep) => CloneImp<Macrosheet>(deep);

}
/// <summary>
/// <para>Worksheet Sort Map. The root element of WorksheetSortMapPart.</para>
/// <para> When the object is serialized out as xml, its qualified name is xne:worksheetSortMap.</para>
/// </summary>
/// <remarks>
/// The following table lists the possible child types:
/// <list type="bullet">
///<item><description>RowSortMap &lt;xne:rowSortMap></description></item>
///<item><description>ColumnSortMap &lt;xne:colSortMap></description></item>
/// </list>
/// </remarks>
[System.Diagnostics.CodeAnalysis.SuppressMessage("Microsoft.Naming", "CA1710:IdentifiersShouldHaveCorrectSuffix")]
    [ChildElementInfo(typeof(RowSortMap))]
    [ChildElementInfo(typeof(ColumnSortMap))]
[System.CodeDom.Compiler.GeneratedCode("DomGen", "2.0")]
[OfficeAvailability(FileFormatVersions.Office2007)]
public partial class WorksheetSortMap : OpenXmlPartRootElement
{
    internal const int ElementTypeIdConst = 12601;
    /// <inheritdoc/>
    public override string LocalName => "worksheetSortMap";
    
    internal override byte NamespaceId => 32;
    
    internal override int ElementTypeId => ElementTypeIdConst;
   
<<<<<<< HEAD
    /// <summary>
    /// Whether this element is available in a specific version of Office Application.
    /// </summary>
    /// <param name="version">The Office file format version.</param>
    /// <returns>Returns true if the element is defined in the specified version.</returns>
    internal override bool IsInVersion(FileFormatVersions version)
    {
		if((15 & (int)version) > 0)
		{
			return true;
		}
		return false;
    }
=======
    internal override bool IsInVersion(FileFormatVersions version) => version.AtLeast(FileFormatVersions.Office2007);
>>>>>>> 97dfc39d
    

    
    
    
    
	internal WorksheetSortMap(WorksheetSortMapPart ownerPart) : base (ownerPart){}
    
    /// <summary>
    /// Loads the DOM from the WorksheetSortMapPart.
    /// </summary>
    /// <param name="openXmlPart">Specifies the part to be loaded.</param>
    public void Load(WorksheetSortMapPart openXmlPart)
    {
        LoadFromPart(openXmlPart);
    }
    /// <summary>
    /// Gets the WorksheetSortMapPart associated with this element.
    /// </summary>
    public WorksheetSortMapPart WorksheetSortMapPart
    {
		get => OpenXmlPart as WorksheetSortMapPart;
		internal set => OpenXmlPart = value;
    }
    
        /// <summary>
    ///Initializes a new instance of the WorksheetSortMap class with the specified child elements.
    /// </summary>
    /// <param name="childElements">Specifies the child elements.</param>
    public WorksheetSortMap(System.Collections.Generic.IEnumerable<OpenXmlElement> childElements)
        : base(childElements)
    { 
    }
    
    /// <summary>
    /// Initializes a new instance of the WorksheetSortMap class with the specified child elements.
    /// </summary>
    /// <param name="childElements">Specifies the child elements.</param>
    public WorksheetSortMap(params OpenXmlElement[] childElements) : base(childElements)
    {
    }
    
    /// <summary>
    /// Initializes a new instance of the WorksheetSortMap class from outer XML.
    /// </summary>
    /// <param name="outerXml">Specifies the outer XML of the element.</param>
    public WorksheetSortMap(string outerXml)
        : base(outerXml)
    {
    }

    
    
    /// <summary>
    /// Initializes a new instance of the WorksheetSortMap class.
    /// </summary>
    public WorksheetSortMap():base(){}
    
    /// <summary>
    /// Saves the DOM into the WorksheetSortMapPart.
    /// </summary>
    /// <param name="openXmlPart">Specifies the part to save to.</param>
    public void Save(WorksheetSortMapPart openXmlPart)
    {
        base.SaveToPart(openXmlPart);
    }
    
    [System.Diagnostics.CodeAnalysis.SuppressMessage("Microsoft.Maintainability", "CA1502:AvoidExcessiveComplexity")]
internal override OpenXmlElement ElementFactory(byte namespaceId, string name)
{
    if( 32 == namespaceId && "rowSortMap" == name)
    return new RowSortMap();
    
if( 32 == namespaceId && "colSortMap" == name)
    return new ColumnSortMap();
    

    return null;
}

        private static readonly string[] eleTagNames = { "rowSortMap","colSortMap" };
    private static readonly byte[] eleNamespaceIds = { 32,32 };
    
    internal override string[] ElementTagNames => eleTagNames;
    
    internal override byte[] ElementNamespaceIds => eleNamespaceIds;
    internal override OpenXmlCompositeType OpenXmlCompositeType => OpenXmlCompositeType.OneSequence;
    
        /// <summary>
    /// <para> Row Sort Map.</para>
    /// <para> Represents the following element tag in the schema: xne:rowSortMap </para>
    /// </summary>
    /// <remark>
    /// xmlns:xne = http://schemas.microsoft.com/office/excel/2006/main
    /// </remark>
    public RowSortMap RowSortMap
    {
        get => GetElement<RowSortMap>(0);
        set => SetElement(0, value);
    }
    /// <summary>
    /// <para> Column Sort Map.</para>
    /// <para> Represents the following element tag in the schema: xne:colSortMap </para>
    /// </summary>
    /// <remark>
    /// xmlns:xne = http://schemas.microsoft.com/office/excel/2006/main
    /// </remark>
    public ColumnSortMap ColumnSortMap
    {
        get => GetElement<ColumnSortMap>(1);
        set => SetElement(1, value);
    }


    
    /// <inheritdoc/>
    public override OpenXmlElement CloneNode(bool deep) => CloneImp<WorksheetSortMap>(deep);

}
/// <summary>
/// <para>Defines the ReferenceSequence Class.</para>
<<<<<<< HEAD
///<para>This class is available in Office 2010 or above.</para>
=======
/// <para>This class is available in Office 2010 or above.</para>
>>>>>>> 97dfc39d
/// <para> When the object is serialized out as xml, its qualified name is xne:sqref.</para>
/// </summary>

[System.CodeDom.Compiler.GeneratedCode("DomGen", "3.0")]
[OfficeAvailability(FileFormatVersions.Office2010)]
public partial class ReferenceSequence : OpenXmlLeafTextElement
{
    internal const int ElementTypeIdConst = 12602;
    /// <inheritdoc/>
    public override string LocalName => "sqref";
    
    internal override byte NamespaceId => 32;
    
    internal override int ElementTypeId => ElementTypeIdConst;
   
<<<<<<< HEAD
    /// <summary>
    /// Whether this element is available in a specific version of Office Application.
    /// </summary>
    /// <param name="version">The Office file format version.</param>
    /// <returns>Returns true if the element is defined in the specified version.</returns>
    internal override bool IsInVersion(FileFormatVersions version)
    {
		if((14 & (int)version) > 0)
		{
			return true;
		}
		return false;
    }
=======
    internal override bool IsInVersion(FileFormatVersions version) => version.AtLeast(FileFormatVersions.Office2010);
>>>>>>> 97dfc39d
    

    
    
    
    /// <summary>
    /// Initializes a new instance of the ReferenceSequence class.
    /// </summary>
    public ReferenceSequence():base(){}
    
      
        /// <summary>
    /// Initializes a new instance of the ReferenceSequence class with the specified text content.
    /// </summary>
    /// <param name="text">Specifies the text content of the element.</param>
    public ReferenceSequence(string text):base(text)
    {
    }
    
    internal override OpenXmlSimpleType InnerTextToValue(string text)
    {
		return new ListValue<StringValue>(){ InnerText = text };
    }
    
 
    
    
    
    
    /// <inheritdoc/>
    public override OpenXmlElement CloneNode(bool deep) => CloneImp<ReferenceSequence>(deep);

}
/// <summary>
/// <para>Defines the Formula Class.</para>
<<<<<<< HEAD
///<para>This class is available in Office 2010 or above.</para>
=======
/// <para>This class is available in Office 2010 or above.</para>
>>>>>>> 97dfc39d
/// <para> When the object is serialized out as xml, its qualified name is xne:f.</para>
/// </summary>

[System.CodeDom.Compiler.GeneratedCode("DomGen", "3.0")]
[OfficeAvailability(FileFormatVersions.Office2010)]
public partial class Formula : OpenXmlLeafTextElement
{
    internal const int ElementTypeIdConst = 12603;
    /// <inheritdoc/>
    public override string LocalName => "f";
    
    internal override byte NamespaceId => 32;
    
    internal override int ElementTypeId => ElementTypeIdConst;
   
<<<<<<< HEAD
    /// <summary>
    /// Whether this element is available in a specific version of Office Application.
    /// </summary>
    /// <param name="version">The Office file format version.</param>
    /// <returns>Returns true if the element is defined in the specified version.</returns>
    internal override bool IsInVersion(FileFormatVersions version)
    {
		if((14 & (int)version) > 0)
		{
			return true;
		}
		return false;
    }
=======
    internal override bool IsInVersion(FileFormatVersions version) => version.AtLeast(FileFormatVersions.Office2010);
>>>>>>> 97dfc39d
    

    
    
    
    /// <summary>
    /// Initializes a new instance of the Formula class.
    /// </summary>
    public Formula():base(){}
    
      
        /// <summary>
    /// Initializes a new instance of the Formula class with the specified text content.
    /// </summary>
    /// <param name="text">Specifies the text content of the element.</param>
    public Formula(string text):base(text)
    {
    }
    
    internal override OpenXmlSimpleType InnerTextToValue(string text)
    {
		return new StringValue(){ InnerText = text };
    }
    
 
    
    
    
    
    /// <inheritdoc/>
    public override OpenXmlElement CloneNode(bool deep) => CloneImp<Formula>(deep);

}
/// <summary>
/// <para>Row Sort Map.</para>
/// <para>This class is available in Office 2007 or above.</para>
/// <para> When the object is serialized out as xml, its qualified name is xne:rowSortMap.</para>
/// </summary>
/// <remarks>
/// The following table lists the possible child types:
/// <list type="bullet">
///<item><description>RowSortMapItem &lt;xne:row></description></item>
/// </list>
/// </remarks>

    [ChildElementInfo(typeof(RowSortMapItem))]
[System.CodeDom.Compiler.GeneratedCode("DomGen", "3.0")]
[OfficeAvailability(FileFormatVersions.Office2007)]
public partial class RowSortMap : OpenXmlCompositeElement
{
    internal const int ElementTypeIdConst = 12604;
    /// <inheritdoc/>
    public override string LocalName => "rowSortMap";
    
    internal override byte NamespaceId => 32;
    
    internal override int ElementTypeId => ElementTypeIdConst;
   
<<<<<<< HEAD
    /// <summary>
    /// Whether this element is available in a specific version of Office Application.
    /// </summary>
    /// <param name="version">The Office file format version.</param>
    /// <returns>Returns true if the element is defined in the specified version.</returns>
    internal override bool IsInVersion(FileFormatVersions version)
    {
		if((15 & (int)version) > 0)
		{
			return true;
		}
		return false;
    }
=======
    internal override bool IsInVersion(FileFormatVersions version) => version.AtLeast(FileFormatVersions.Office2007);
>>>>>>> 97dfc39d
    

    	private static readonly string[] attributeTagNames = { "ref","count" };
    private static readonly byte[] attributeNamespaceIds = { 0,0 };
    
    internal override string[] AttributeTagNames => attributeTagNames;
    
    internal override byte[] AttributeNamespaceIds => attributeNamespaceIds;
    

    
        /// <summary>
    /// <para> Reference.</para>
    /// <para>Represents the following attribute in the schema: ref </para>
    /// </summary>
    [SchemaAttr(0, "ref")]
    public StringValue Ref
    {
        get { return (StringValue)Attributes[0]; }
        set { Attributes[0] = value; }
    }
    
    /// <summary>
    /// <para> Count.</para>
    /// <para>Represents the following attribute in the schema: count </para>
    /// </summary>
    [SchemaAttr(0, "count")]
    public UInt32Value Count
    {
        get { return (UInt32Value)Attributes[1]; }
        set { Attributes[1] = value; }
    }
    

    /// <summary>
    /// Initializes a new instance of the RowSortMap class.
    /// </summary>
    public RowSortMap():base(){}
    
        /// <summary>
    ///Initializes a new instance of the RowSortMap class with the specified child elements.
    /// </summary>
    /// <param name="childElements">Specifies the child elements.</param>
    public RowSortMap(System.Collections.Generic.IEnumerable<OpenXmlElement> childElements)
        : base(childElements)
    { 
    }
    
    /// <summary>
    /// Initializes a new instance of the RowSortMap class with the specified child elements.
    /// </summary>
    /// <param name="childElements">Specifies the child elements.</param>
    public RowSortMap(params OpenXmlElement[] childElements) : base(childElements)
    {
    }
    
    /// <summary>
    /// Initializes a new instance of the RowSortMap class from outer XML.
    /// </summary>
    /// <param name="outerXml">Specifies the outer XML of the element.</param>
    public RowSortMap(string outerXml)
        : base(outerXml)
    {
    }
  
     
    
    [System.Diagnostics.CodeAnalysis.SuppressMessage("Microsoft.Maintainability", "CA1502:AvoidExcessiveComplexity")]
internal override OpenXmlElement ElementFactory(byte namespaceId, string name)
{
    if( 32 == namespaceId && "row" == name)
    return new RowSortMapItem();
    

    return null;
}

    
    internal override OpenXmlSimpleType AttributeFactory(byte namespaceId, string name)
{
    if( 0 == namespaceId && "ref" == name)
    return new StringValue();
    
if( 0 == namespaceId && "count" == name)
    return new UInt32Value();
    

    
    return base.AttributeFactory(namespaceId, name);
}

    /// <inheritdoc/>
    public override OpenXmlElement CloneNode(bool deep) => CloneImp<RowSortMap>(deep);

}
/// <summary>
/// <para>Column Sort Map.</para>
/// <para>This class is available in Office 2007 or above.</para>
/// <para> When the object is serialized out as xml, its qualified name is xne:colSortMap.</para>
/// </summary>
/// <remarks>
/// The following table lists the possible child types:
/// <list type="bullet">
///<item><description>ColumnSortMapItem &lt;xne:col></description></item>
/// </list>
/// </remarks>

    [ChildElementInfo(typeof(ColumnSortMapItem))]
[System.CodeDom.Compiler.GeneratedCode("DomGen", "3.0")]
[OfficeAvailability(FileFormatVersions.Office2007)]
public partial class ColumnSortMap : OpenXmlCompositeElement
{
    internal const int ElementTypeIdConst = 12605;
    /// <inheritdoc/>
    public override string LocalName => "colSortMap";
    
    internal override byte NamespaceId => 32;
    
    internal override int ElementTypeId => ElementTypeIdConst;
   
<<<<<<< HEAD
    /// <summary>
    /// Whether this element is available in a specific version of Office Application.
    /// </summary>
    /// <param name="version">The Office file format version.</param>
    /// <returns>Returns true if the element is defined in the specified version.</returns>
    internal override bool IsInVersion(FileFormatVersions version)
    {
		if((15 & (int)version) > 0)
		{
			return true;
		}
		return false;
    }
=======
    internal override bool IsInVersion(FileFormatVersions version) => version.AtLeast(FileFormatVersions.Office2007);
>>>>>>> 97dfc39d
    

    	private static readonly string[] attributeTagNames = { "ref","count" };
    private static readonly byte[] attributeNamespaceIds = { 0,0 };
    
    internal override string[] AttributeTagNames => attributeTagNames;
    
    internal override byte[] AttributeNamespaceIds => attributeNamespaceIds;
    

    
        /// <summary>
    /// <para> Reference.</para>
    /// <para>Represents the following attribute in the schema: ref </para>
    /// </summary>
    [SchemaAttr(0, "ref")]
    public StringValue Ref
    {
        get { return (StringValue)Attributes[0]; }
        set { Attributes[0] = value; }
    }
    
    /// <summary>
    /// <para> Count.</para>
    /// <para>Represents the following attribute in the schema: count </para>
    /// </summary>
    [SchemaAttr(0, "count")]
    public UInt32Value Count
    {
        get { return (UInt32Value)Attributes[1]; }
        set { Attributes[1] = value; }
    }
    

    /// <summary>
    /// Initializes a new instance of the ColumnSortMap class.
    /// </summary>
    public ColumnSortMap():base(){}
    
        /// <summary>
    ///Initializes a new instance of the ColumnSortMap class with the specified child elements.
    /// </summary>
    /// <param name="childElements">Specifies the child elements.</param>
    public ColumnSortMap(System.Collections.Generic.IEnumerable<OpenXmlElement> childElements)
        : base(childElements)
    { 
    }
    
    /// <summary>
    /// Initializes a new instance of the ColumnSortMap class with the specified child elements.
    /// </summary>
    /// <param name="childElements">Specifies the child elements.</param>
    public ColumnSortMap(params OpenXmlElement[] childElements) : base(childElements)
    {
    }
    
    /// <summary>
    /// Initializes a new instance of the ColumnSortMap class from outer XML.
    /// </summary>
    /// <param name="outerXml">Specifies the outer XML of the element.</param>
    public ColumnSortMap(string outerXml)
        : base(outerXml)
    {
    }
  
     
    
    [System.Diagnostics.CodeAnalysis.SuppressMessage("Microsoft.Maintainability", "CA1502:AvoidExcessiveComplexity")]
internal override OpenXmlElement ElementFactory(byte namespaceId, string name)
{
    if( 32 == namespaceId && "col" == name)
    return new ColumnSortMapItem();
    

    return null;
}

    
    internal override OpenXmlSimpleType AttributeFactory(byte namespaceId, string name)
{
    if( 0 == namespaceId && "ref" == name)
    return new StringValue();
    
if( 0 == namespaceId && "count" == name)
    return new UInt32Value();
    

    
    return base.AttributeFactory(namespaceId, name);
}

    /// <inheritdoc/>
    public override OpenXmlElement CloneNode(bool deep) => CloneImp<ColumnSortMap>(deep);

}
/// <summary>
/// <para>Row.</para>
/// <para>This class is available in Office 2007 or above.</para>
/// <para> When the object is serialized out as xml, its qualified name is xne:row.</para>
/// </summary>
[System.Diagnostics.CodeAnalysis.SuppressMessage("Microsoft.Naming", "CA1710:IdentifiersShouldHaveCorrectSuffix")]
[System.CodeDom.Compiler.GeneratedCode("DomGen", "2.0")]
[OfficeAvailability(FileFormatVersions.Office2007)]
public partial class RowSortMapItem : SortMapItemType
{
    internal const int ElementTypeIdConst = 12606;
    /// <inheritdoc/>
    public override string LocalName => "row";
    
    internal override byte NamespaceId => 32;
    
    internal override int ElementTypeId => ElementTypeIdConst;
   
<<<<<<< HEAD
    /// <summary>
    /// Whether this element is available in a specific version of Office Application.
    /// </summary>
    /// <param name="version">The Office file format version.</param>
    /// <returns>Returns true if the element is defined in the specified version.</returns>
    internal override bool IsInVersion(FileFormatVersions version)
    {
		if((15 & (int)version) > 0)
		{
			return true;
		}
		return false;
    }
=======
    internal override bool IsInVersion(FileFormatVersions version) => version.AtLeast(FileFormatVersions.Office2007);
>>>>>>> 97dfc39d
    

    /// <summary>
    /// Initializes a new instance of the RowSortMapItem class.
    /// </summary>
    public RowSortMapItem():base(){}
    
    
    /// <inheritdoc/>
    public override OpenXmlElement CloneNode(bool deep) => CloneImp<RowSortMapItem>(deep);

}
/// <summary>
/// <para>Column.</para>
/// <para>This class is available in Office 2007 or above.</para>
/// <para> When the object is serialized out as xml, its qualified name is xne:col.</para>
/// </summary>
[System.Diagnostics.CodeAnalysis.SuppressMessage("Microsoft.Naming", "CA1710:IdentifiersShouldHaveCorrectSuffix")]
[System.CodeDom.Compiler.GeneratedCode("DomGen", "2.0")]
[OfficeAvailability(FileFormatVersions.Office2007)]
public partial class ColumnSortMapItem : SortMapItemType
{
    internal const int ElementTypeIdConst = 12607;
    /// <inheritdoc/>
    public override string LocalName => "col";
    
    internal override byte NamespaceId => 32;
    
    internal override int ElementTypeId => ElementTypeIdConst;
   
<<<<<<< HEAD
    /// <summary>
    /// Whether this element is available in a specific version of Office Application.
    /// </summary>
    /// <param name="version">The Office file format version.</param>
    /// <returns>Returns true if the element is defined in the specified version.</returns>
    internal override bool IsInVersion(FileFormatVersions version)
    {
		if((15 & (int)version) > 0)
		{
			return true;
		}
		return false;
    }
=======
    internal override bool IsInVersion(FileFormatVersions version) => version.AtLeast(FileFormatVersions.Office2007);
>>>>>>> 97dfc39d
    

    /// <summary>
    /// Initializes a new instance of the ColumnSortMapItem class.
    /// </summary>
    public ColumnSortMapItem():base(){}
    
    
    /// <inheritdoc/>
    public override OpenXmlElement CloneNode(bool deep) => CloneImp<ColumnSortMapItem>(deep);

}
/// <summary>
/// Defines the SortMapItemType class.
/// </summary>
[System.Diagnostics.CodeAnalysis.SuppressMessage("Microsoft.Naming", "CA1710:IdentifiersShouldHaveCorrectSuffix")]
[System.CodeDom.Compiler.GeneratedCode("DomGen", "2.0")]
public abstract partial class SortMapItemType : OpenXmlLeafElement
{
    	private static readonly string[] attributeTagNames = { "newVal","oldVal" };
    private static readonly byte[] attributeNamespaceIds = { 0,0 };
    
    internal override string[] AttributeTagNames => attributeTagNames;
    
    internal override byte[] AttributeNamespaceIds => attributeNamespaceIds;
    
    
        /// <summary>
    /// <para> New Value.</para>
    /// <para>Represents the following attribute in the schema: newVal </para>
    /// </summary>
    [SchemaAttr(0, "newVal")]
    public UInt32Value NewVal
    {
        get { return (UInt32Value)Attributes[0]; }
        set { Attributes[0] = value; }
    }
    
    /// <summary>
    /// <para> Old Value.</para>
    /// <para>Represents the following attribute in the schema: oldVal </para>
    /// </summary>
    [SchemaAttr(0, "oldVal")]
    public UInt32Value OldVal
    {
        get { return (UInt32Value)Attributes[1]; }
        set { Attributes[1] = value; }
    }
    

    
    
    internal override OpenXmlSimpleType AttributeFactory(byte namespaceId, string name)
{
    if( 0 == namespaceId && "newVal" == name)
    return new UInt32Value();
    
if( 0 == namespaceId && "oldVal" == name)
    return new UInt32Value();
    

    
    return base.AttributeFactory(namespaceId, name);
}

    
    /// <summary>
    /// Initializes a new instance of the SortMapItemType class.
    /// </summary>
    protected SortMapItemType(){}
    
    
    
}
}
 
 <|MERGE_RESOLUTION|>--- conflicted
+++ resolved
@@ -71,11 +71,7 @@
     [ChildElementInfo(typeof(DocumentFormat.OpenXml.Spreadsheet.LegacyDrawingHeaderFooter))]
     [ChildElementInfo(typeof(DocumentFormat.OpenXml.Spreadsheet.Picture))]
     [ChildElementInfo(typeof(DocumentFormat.OpenXml.Spreadsheet.OleObjects))]
-<<<<<<< HEAD
-    [ChildElementInfo(typeof(DocumentFormat.OpenXml.Spreadsheet.DrawingHeaderFooter),(FileFormatVersions)14)]
-=======
     [ChildElementInfo(typeof(DocumentFormat.OpenXml.Spreadsheet.DrawingHeaderFooter), FileFormatVersions.Office2010)]
->>>>>>> 97dfc39d
     [ChildElementInfo(typeof(DocumentFormat.OpenXml.Spreadsheet.ExtensionList))]
 [System.CodeDom.Compiler.GeneratedCode("DomGen", "2.0")]
 [OfficeAvailability(FileFormatVersions.Office2007)]
@@ -89,23 +85,7 @@
     
     internal override int ElementTypeId => ElementTypeIdConst;
    
-<<<<<<< HEAD
-    /// <summary>
-    /// Whether this element is available in a specific version of Office Application.
-    /// </summary>
-    /// <param name="version">The Office file format version.</param>
-    /// <returns>Returns true if the element is defined in the specified version.</returns>
-    internal override bool IsInVersion(FileFormatVersions version)
-    {
-		if((15 & (int)version) > 0)
-		{
-			return true;
-		}
-		return false;
-    }
-=======
     internal override bool IsInVersion(FileFormatVersions version) => version.AtLeast(FileFormatVersions.Office2007);
->>>>>>> 97dfc39d
     
 
     
@@ -350,23 +330,7 @@
     
     internal override int ElementTypeId => ElementTypeIdConst;
    
-<<<<<<< HEAD
-    /// <summary>
-    /// Whether this element is available in a specific version of Office Application.
-    /// </summary>
-    /// <param name="version">The Office file format version.</param>
-    /// <returns>Returns true if the element is defined in the specified version.</returns>
-    internal override bool IsInVersion(FileFormatVersions version)
-    {
-		if((15 & (int)version) > 0)
-		{
-			return true;
-		}
-		return false;
-    }
-=======
     internal override bool IsInVersion(FileFormatVersions version) => version.AtLeast(FileFormatVersions.Office2007);
->>>>>>> 97dfc39d
     
 
     
@@ -488,11 +452,7 @@
 }
 /// <summary>
 /// <para>Defines the ReferenceSequence Class.</para>
-<<<<<<< HEAD
-///<para>This class is available in Office 2010 or above.</para>
-=======
 /// <para>This class is available in Office 2010 or above.</para>
->>>>>>> 97dfc39d
 /// <para> When the object is serialized out as xml, its qualified name is xne:sqref.</para>
 /// </summary>
 
@@ -508,23 +468,7 @@
     
     internal override int ElementTypeId => ElementTypeIdConst;
    
-<<<<<<< HEAD
-    /// <summary>
-    /// Whether this element is available in a specific version of Office Application.
-    /// </summary>
-    /// <param name="version">The Office file format version.</param>
-    /// <returns>Returns true if the element is defined in the specified version.</returns>
-    internal override bool IsInVersion(FileFormatVersions version)
-    {
-		if((14 & (int)version) > 0)
-		{
-			return true;
-		}
-		return false;
-    }
-=======
     internal override bool IsInVersion(FileFormatVersions version) => version.AtLeast(FileFormatVersions.Office2010);
->>>>>>> 97dfc39d
     
 
     
@@ -560,11 +504,7 @@
 }
 /// <summary>
 /// <para>Defines the Formula Class.</para>
-<<<<<<< HEAD
-///<para>This class is available in Office 2010 or above.</para>
-=======
 /// <para>This class is available in Office 2010 or above.</para>
->>>>>>> 97dfc39d
 /// <para> When the object is serialized out as xml, its qualified name is xne:f.</para>
 /// </summary>
 
@@ -580,23 +520,7 @@
     
     internal override int ElementTypeId => ElementTypeIdConst;
    
-<<<<<<< HEAD
-    /// <summary>
-    /// Whether this element is available in a specific version of Office Application.
-    /// </summary>
-    /// <param name="version">The Office file format version.</param>
-    /// <returns>Returns true if the element is defined in the specified version.</returns>
-    internal override bool IsInVersion(FileFormatVersions version)
-    {
-		if((14 & (int)version) > 0)
-		{
-			return true;
-		}
-		return false;
-    }
-=======
     internal override bool IsInVersion(FileFormatVersions version) => version.AtLeast(FileFormatVersions.Office2010);
->>>>>>> 97dfc39d
     
 
     
@@ -655,23 +579,7 @@
     
     internal override int ElementTypeId => ElementTypeIdConst;
    
-<<<<<<< HEAD
-    /// <summary>
-    /// Whether this element is available in a specific version of Office Application.
-    /// </summary>
-    /// <param name="version">The Office file format version.</param>
-    /// <returns>Returns true if the element is defined in the specified version.</returns>
-    internal override bool IsInVersion(FileFormatVersions version)
-    {
-		if((15 & (int)version) > 0)
-		{
-			return true;
-		}
-		return false;
-    }
-=======
     internal override bool IsInVersion(FileFormatVersions version) => version.AtLeast(FileFormatVersions.Office2007);
->>>>>>> 97dfc39d
     
 
     	private static readonly string[] attributeTagNames = { "ref","count" };
@@ -792,23 +700,7 @@
     
     internal override int ElementTypeId => ElementTypeIdConst;
    
-<<<<<<< HEAD
-    /// <summary>
-    /// Whether this element is available in a specific version of Office Application.
-    /// </summary>
-    /// <param name="version">The Office file format version.</param>
-    /// <returns>Returns true if the element is defined in the specified version.</returns>
-    internal override bool IsInVersion(FileFormatVersions version)
-    {
-		if((15 & (int)version) > 0)
-		{
-			return true;
-		}
-		return false;
-    }
-=======
     internal override bool IsInVersion(FileFormatVersions version) => version.AtLeast(FileFormatVersions.Office2007);
->>>>>>> 97dfc39d
     
 
     	private static readonly string[] attributeTagNames = { "ref","count" };
@@ -922,23 +814,7 @@
     
     internal override int ElementTypeId => ElementTypeIdConst;
    
-<<<<<<< HEAD
-    /// <summary>
-    /// Whether this element is available in a specific version of Office Application.
-    /// </summary>
-    /// <param name="version">The Office file format version.</param>
-    /// <returns>Returns true if the element is defined in the specified version.</returns>
-    internal override bool IsInVersion(FileFormatVersions version)
-    {
-		if((15 & (int)version) > 0)
-		{
-			return true;
-		}
-		return false;
-    }
-=======
     internal override bool IsInVersion(FileFormatVersions version) => version.AtLeast(FileFormatVersions.Office2007);
->>>>>>> 97dfc39d
     
 
     /// <summary>
@@ -969,23 +845,7 @@
     
     internal override int ElementTypeId => ElementTypeIdConst;
    
-<<<<<<< HEAD
-    /// <summary>
-    /// Whether this element is available in a specific version of Office Application.
-    /// </summary>
-    /// <param name="version">The Office file format version.</param>
-    /// <returns>Returns true if the element is defined in the specified version.</returns>
-    internal override bool IsInVersion(FileFormatVersions version)
-    {
-		if((15 & (int)version) > 0)
-		{
-			return true;
-		}
-		return false;
-    }
-=======
     internal override bool IsInVersion(FileFormatVersions version) => version.AtLeast(FileFormatVersions.Office2007);
->>>>>>> 97dfc39d
     
 
     /// <summary>
