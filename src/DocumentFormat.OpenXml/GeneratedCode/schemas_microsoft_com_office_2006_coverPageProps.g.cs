--- conflicted
+++ resolved
@@ -43,23 +43,7 @@
     
     internal override int ElementTypeId => ElementTypeIdConst;
    
-<<<<<<< HEAD
-    /// <summary>
-    /// Whether this element is available in a specific version of Office Application.
-    /// </summary>
-    /// <param name="version">The Office file format version.</param>
-    /// <returns>Returns true if the element is defined in the specified version.</returns>
-    internal override bool IsInVersion(FileFormatVersions version)
-    {
-		if((15 & (int)version) > 0)
-		{
-			return true;
-		}
-		return false;
-    }
-=======
-    internal override bool IsInVersion(FileFormatVersions version) => version.AtLeast(FileFormatVersions.Office2007);
->>>>>>> 97dfc39d
+    internal override bool IsInVersion(FileFormatVersions version) => version.AtLeast(FileFormatVersions.Office2007);
     
 
     
@@ -228,23 +212,7 @@
     
     internal override int ElementTypeId => ElementTypeIdConst;
    
-<<<<<<< HEAD
-    /// <summary>
-    /// Whether this element is available in a specific version of Office Application.
-    /// </summary>
-    /// <param name="version">The Office file format version.</param>
-    /// <returns>Returns true if the element is defined in the specified version.</returns>
-    internal override bool IsInVersion(FileFormatVersions version)
-    {
-		if((15 & (int)version) > 0)
-		{
-			return true;
-		}
-		return false;
-    }
-=======
-    internal override bool IsInVersion(FileFormatVersions version) => version.AtLeast(FileFormatVersions.Office2007);
->>>>>>> 97dfc39d
+    internal override bool IsInVersion(FileFormatVersions version) => version.AtLeast(FileFormatVersions.Office2007);
     
 
     
@@ -296,23 +264,7 @@
     
     internal override int ElementTypeId => ElementTypeIdConst;
    
-<<<<<<< HEAD
-    /// <summary>
-    /// Whether this element is available in a specific version of Office Application.
-    /// </summary>
-    /// <param name="version">The Office file format version.</param>
-    /// <returns>Returns true if the element is defined in the specified version.</returns>
-    internal override bool IsInVersion(FileFormatVersions version)
-    {
-		if((15 & (int)version) > 0)
-		{
-			return true;
-		}
-		return false;
-    }
-=======
-    internal override bool IsInVersion(FileFormatVersions version) => version.AtLeast(FileFormatVersions.Office2007);
->>>>>>> 97dfc39d
+    internal override bool IsInVersion(FileFormatVersions version) => version.AtLeast(FileFormatVersions.Office2007);
     
 
     /// <summary>
@@ -356,23 +308,7 @@
     
     internal override int ElementTypeId => ElementTypeIdConst;
    
-<<<<<<< HEAD
-    /// <summary>
-    /// Whether this element is available in a specific version of Office Application.
-    /// </summary>
-    /// <param name="version">The Office file format version.</param>
-    /// <returns>Returns true if the element is defined in the specified version.</returns>
-    internal override bool IsInVersion(FileFormatVersions version)
-    {
-		if((15 & (int)version) > 0)
-		{
-			return true;
-		}
-		return false;
-    }
-=======
-    internal override bool IsInVersion(FileFormatVersions version) => version.AtLeast(FileFormatVersions.Office2007);
->>>>>>> 97dfc39d
+    internal override bool IsInVersion(FileFormatVersions version) => version.AtLeast(FileFormatVersions.Office2007);
     
 
     /// <summary>
@@ -416,23 +352,7 @@
     
     internal override int ElementTypeId => ElementTypeIdConst;
    
-<<<<<<< HEAD
-    /// <summary>
-    /// Whether this element is available in a specific version of Office Application.
-    /// </summary>
-    /// <param name="version">The Office file format version.</param>
-    /// <returns>Returns true if the element is defined in the specified version.</returns>
-    internal override bool IsInVersion(FileFormatVersions version)
-    {
-		if((15 & (int)version) > 0)
-		{
-			return true;
-		}
-		return false;
-    }
-=======
-    internal override bool IsInVersion(FileFormatVersions version) => version.AtLeast(FileFormatVersions.Office2007);
->>>>>>> 97dfc39d
+    internal override bool IsInVersion(FileFormatVersions version) => version.AtLeast(FileFormatVersions.Office2007);
     
 
     /// <summary>
@@ -476,23 +396,7 @@
     
     internal override int ElementTypeId => ElementTypeIdConst;
    
-<<<<<<< HEAD
-    /// <summary>
-    /// Whether this element is available in a specific version of Office Application.
-    /// </summary>
-    /// <param name="version">The Office file format version.</param>
-    /// <returns>Returns true if the element is defined in the specified version.</returns>
-    internal override bool IsInVersion(FileFormatVersions version)
-    {
-		if((15 & (int)version) > 0)
-		{
-			return true;
-		}
-		return false;
-    }
-=======
-    internal override bool IsInVersion(FileFormatVersions version) => version.AtLeast(FileFormatVersions.Office2007);
->>>>>>> 97dfc39d
+    internal override bool IsInVersion(FileFormatVersions version) => version.AtLeast(FileFormatVersions.Office2007);
     
 
     /// <summary>
@@ -536,23 +440,7 @@
     
     internal override int ElementTypeId => ElementTypeIdConst;
    
-<<<<<<< HEAD
-    /// <summary>
-    /// Whether this element is available in a specific version of Office Application.
-    /// </summary>
-    /// <param name="version">The Office file format version.</param>
-    /// <returns>Returns true if the element is defined in the specified version.</returns>
-    internal override bool IsInVersion(FileFormatVersions version)
-    {
-		if((15 & (int)version) > 0)
-		{
-			return true;
-		}
-		return false;
-    }
-=======
-    internal override bool IsInVersion(FileFormatVersions version) => version.AtLeast(FileFormatVersions.Office2007);
->>>>>>> 97dfc39d
+    internal override bool IsInVersion(FileFormatVersions version) => version.AtLeast(FileFormatVersions.Office2007);
     
 
     /// <summary>
