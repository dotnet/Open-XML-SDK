--- conflicted
+++ resolved
@@ -11,11 +11,7 @@
 {
 /// <summary>
 /// <para>Defines the ShapeStyle Class.</para>
-<<<<<<< HEAD
-///<para>This class is available in Office 2010 or above.</para>
-=======
 /// <para>This class is available in Office 2010 or above.</para>
->>>>>>> 97dfc39d
 /// <para> When the object is serialized out as xml, its qualified name is pic14:style.</para>
 /// </summary>
 /// <remarks>
@@ -44,23 +40,7 @@
     
     internal override int ElementTypeId => ElementTypeIdConst;
    
-<<<<<<< HEAD
-    /// <summary>
-    /// Whether this element is available in a specific version of Office Application.
-    /// </summary>
-    /// <param name="version">The Office file format version.</param>
-    /// <returns>Returns true if the element is defined in the specified version.</returns>
-    internal override bool IsInVersion(FileFormatVersions version)
-    {
-		if((14 & (int)version) > 0)
-		{
-			return true;
-		}
-		return false;
-    }
-=======
     internal override bool IsInVersion(FileFormatVersions version) => version.AtLeast(FileFormatVersions.Office2010);
->>>>>>> 97dfc39d
     
 
     
@@ -183,11 +163,7 @@
 }
 /// <summary>
 /// <para>Defines the OfficeArtExtensionList Class.</para>
-<<<<<<< HEAD
-///<para>This class is available in Office 2010 or above.</para>
-=======
 /// <para>This class is available in Office 2010 or above.</para>
->>>>>>> 97dfc39d
 /// <para> When the object is serialized out as xml, its qualified name is pic14:extLst.</para>
 /// </summary>
 /// <remarks>
@@ -210,23 +186,7 @@
     
     internal override int ElementTypeId => ElementTypeIdConst;
    
-<<<<<<< HEAD
-    /// <summary>
-    /// Whether this element is available in a specific version of Office Application.
-    /// </summary>
-    /// <param name="version">The Office file format version.</param>
-    /// <returns>Returns true if the element is defined in the specified version.</returns>
-    internal override bool IsInVersion(FileFormatVersions version)
-    {
-		if((14 & (int)version) > 0)
-		{
-			return true;
-		}
-		return false;
-    }
-=======
     internal override bool IsInVersion(FileFormatVersions version) => version.AtLeast(FileFormatVersions.Office2010);
->>>>>>> 97dfc39d
     
 
     
