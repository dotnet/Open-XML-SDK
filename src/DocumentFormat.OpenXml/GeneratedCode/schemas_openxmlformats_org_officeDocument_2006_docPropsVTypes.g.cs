﻿// Copyright (c) Microsoft. All rights reserved.
// Licensed under the MIT license. See LICENSE file in the project root for full license information.
using System;
using System.Collections.Generic;
using System.IO.Packaging;
using DocumentFormat.OpenXml.Packaging;
using DocumentFormat.OpenXml;

namespace DocumentFormat.OpenXml.VariantTypes
{
/// <summary>
/// <para>Variant.</para>
/// <para>This class is available in Office 2007 or above.</para>
/// <para> When the object is serialized out as xml, its qualified name is vt:variant.</para>
/// </summary>
/// <remarks>
/// The following table lists the possible child types:
/// <list type="bullet">
///<item><description>Variant &lt;vt:variant></description></item>
///<item><description>VTVector &lt;vt:vector></description></item>
///<item><description>VTArray &lt;vt:array></description></item>
///<item><description>VTBlob &lt;vt:blob></description></item>
///<item><description>VTOBlob &lt;vt:oblob></description></item>
///<item><description>VTEmpty &lt;vt:empty></description></item>
///<item><description>VTNull &lt;vt:null></description></item>
///<item><description>VTByte &lt;vt:i1></description></item>
///<item><description>VTShort &lt;vt:i2></description></item>
///<item><description>VTInt32 &lt;vt:i4></description></item>
///<item><description>VTInt64 &lt;vt:i8></description></item>
///<item><description>VTInteger &lt;vt:int></description></item>
///<item><description>VTUnsignedByte &lt;vt:ui1></description></item>
///<item><description>VTUnsignedShort &lt;vt:ui2></description></item>
///<item><description>VTUnsignedInt32 &lt;vt:ui4></description></item>
///<item><description>VTUnsignedInt64 &lt;vt:ui8></description></item>
///<item><description>VTUnsignedInteger &lt;vt:uint></description></item>
///<item><description>VTFloat &lt;vt:r4></description></item>
///<item><description>VTDouble &lt;vt:r8></description></item>
///<item><description>VTDecimal &lt;vt:decimal></description></item>
///<item><description>VTLPSTR &lt;vt:lpstr></description></item>
///<item><description>VTLPWSTR &lt;vt:lpwstr></description></item>
///<item><description>VTBString &lt;vt:bstr></description></item>
///<item><description>VTDate &lt;vt:date></description></item>
///<item><description>VTFileTime &lt;vt:filetime></description></item>
///<item><description>VTBool &lt;vt:bool></description></item>
///<item><description>VTCurrency &lt;vt:cy></description></item>
///<item><description>VTError &lt;vt:error></description></item>
///<item><description>VTStreamData &lt;vt:stream></description></item>
///<item><description>VTOStreamData &lt;vt:ostream></description></item>
///<item><description>VTStorage &lt;vt:storage></description></item>
///<item><description>VTOStorage &lt;vt:ostorage></description></item>
///<item><description>VTVStreamData &lt;vt:vstream></description></item>
///<item><description>VTClassId &lt;vt:clsid></description></item>
///<item><description>VTClipboardData &lt;vt:cf></description></item>
/// </list>
/// </remarks>

    [ChildElementInfo(typeof(Variant))]
    [ChildElementInfo(typeof(VTVector))]
    [ChildElementInfo(typeof(VTArray))]
    [ChildElementInfo(typeof(VTBlob))]
    [ChildElementInfo(typeof(VTOBlob))]
    [ChildElementInfo(typeof(VTEmpty))]
    [ChildElementInfo(typeof(VTNull))]
    [ChildElementInfo(typeof(VTByte))]
    [ChildElementInfo(typeof(VTShort))]
    [ChildElementInfo(typeof(VTInt32))]
    [ChildElementInfo(typeof(VTInt64))]
    [ChildElementInfo(typeof(VTInteger))]
    [ChildElementInfo(typeof(VTUnsignedByte))]
    [ChildElementInfo(typeof(VTUnsignedShort))]
    [ChildElementInfo(typeof(VTUnsignedInt32))]
    [ChildElementInfo(typeof(VTUnsignedInt64))]
    [ChildElementInfo(typeof(VTUnsignedInteger))]
    [ChildElementInfo(typeof(VTFloat))]
    [ChildElementInfo(typeof(VTDouble))]
    [ChildElementInfo(typeof(VTDecimal))]
    [ChildElementInfo(typeof(VTLPSTR))]
    [ChildElementInfo(typeof(VTLPWSTR))]
    [ChildElementInfo(typeof(VTBString))]
    [ChildElementInfo(typeof(VTDate))]
    [ChildElementInfo(typeof(VTFileTime))]
    [ChildElementInfo(typeof(VTBool))]
    [ChildElementInfo(typeof(VTCurrency))]
    [ChildElementInfo(typeof(VTError))]
    [ChildElementInfo(typeof(VTStreamData))]
    [ChildElementInfo(typeof(VTOStreamData))]
    [ChildElementInfo(typeof(VTStorage))]
    [ChildElementInfo(typeof(VTOStorage))]
    [ChildElementInfo(typeof(VTVStreamData))]
    [ChildElementInfo(typeof(VTClassId))]
    [ChildElementInfo(typeof(VTClipboardData))]
[System.CodeDom.Compiler.GeneratedCode("DomGen", "3.0")]
[OfficeAvailability(FileFormatVersions.Office2007)]
public partial class Variant : OpenXmlCompositeElement
{
    internal const int ElementTypeIdConst = 11029;
    /// <inheritdoc/>
    public override string LocalName => "variant";
    
    internal override byte NamespaceId => 5;
    
    internal override int ElementTypeId => ElementTypeIdConst;
   
<<<<<<< HEAD
    /// <summary>
    /// Whether this element is available in a specific version of Office Application.
    /// </summary>
    /// <param name="version">The Office file format version.</param>
    /// <returns>Returns true if the element is defined in the specified version.</returns>
    internal override bool IsInVersion(FileFormatVersions version)
    {
		if((15 & (int)version) > 0)
		{
			return true;
		}
		return false;
    }
=======
    internal override bool IsInVersion(FileFormatVersions version) => version.AtLeast(FileFormatVersions.Office2007);
>>>>>>> 97dfc39d
    

    
    
    
    /// <summary>
    /// Initializes a new instance of the Variant class.
    /// </summary>
    public Variant():base(){}
    
        /// <summary>
    ///Initializes a new instance of the Variant class with the specified child elements.
    /// </summary>
    /// <param name="childElements">Specifies the child elements.</param>
    public Variant(System.Collections.Generic.IEnumerable<OpenXmlElement> childElements)
        : base(childElements)
    { 
    }
    
    /// <summary>
    /// Initializes a new instance of the Variant class with the specified child elements.
    /// </summary>
    /// <param name="childElements">Specifies the child elements.</param>
    public Variant(params OpenXmlElement[] childElements) : base(childElements)
    {
    }
    
    /// <summary>
    /// Initializes a new instance of the Variant class from outer XML.
    /// </summary>
    /// <param name="outerXml">Specifies the outer XML of the element.</param>
    public Variant(string outerXml)
        : base(outerXml)
    {
    }
  
     
    
    [System.Diagnostics.CodeAnalysis.SuppressMessage("Microsoft.Maintainability", "CA1502:AvoidExcessiveComplexity")]
internal override OpenXmlElement ElementFactory(byte namespaceId, string name)
{
    if( 5 == namespaceId && "variant" == name)
    return new Variant();
    
if( 5 == namespaceId && "vector" == name)
    return new VTVector();
    
if( 5 == namespaceId && "array" == name)
    return new VTArray();
    
if( 5 == namespaceId && "blob" == name)
    return new VTBlob();
    
if( 5 == namespaceId && "oblob" == name)
    return new VTOBlob();
    
if( 5 == namespaceId && "empty" == name)
    return new VTEmpty();
    
if( 5 == namespaceId && "null" == name)
    return new VTNull();
    
if( 5 == namespaceId && "i1" == name)
    return new VTByte();
    
if( 5 == namespaceId && "i2" == name)
    return new VTShort();
    
if( 5 == namespaceId && "i4" == name)
    return new VTInt32();
    
if( 5 == namespaceId && "i8" == name)
    return new VTInt64();
    
if( 5 == namespaceId && "int" == name)
    return new VTInteger();
    
if( 5 == namespaceId && "ui1" == name)
    return new VTUnsignedByte();
    
if( 5 == namespaceId && "ui2" == name)
    return new VTUnsignedShort();
    
if( 5 == namespaceId && "ui4" == name)
    return new VTUnsignedInt32();
    
if( 5 == namespaceId && "ui8" == name)
    return new VTUnsignedInt64();
    
if( 5 == namespaceId && "uint" == name)
    return new VTUnsignedInteger();
    
if( 5 == namespaceId && "r4" == name)
    return new VTFloat();
    
if( 5 == namespaceId && "r8" == name)
    return new VTDouble();
    
if( 5 == namespaceId && "decimal" == name)
    return new VTDecimal();
    
if( 5 == namespaceId && "lpstr" == name)
    return new VTLPSTR();
    
if( 5 == namespaceId && "lpwstr" == name)
    return new VTLPWSTR();
    
if( 5 == namespaceId && "bstr" == name)
    return new VTBString();
    
if( 5 == namespaceId && "date" == name)
    return new VTDate();
    
if( 5 == namespaceId && "filetime" == name)
    return new VTFileTime();
    
if( 5 == namespaceId && "bool" == name)
    return new VTBool();
    
if( 5 == namespaceId && "cy" == name)
    return new VTCurrency();
    
if( 5 == namespaceId && "error" == name)
    return new VTError();
    
if( 5 == namespaceId && "stream" == name)
    return new VTStreamData();
    
if( 5 == namespaceId && "ostream" == name)
    return new VTOStreamData();
    
if( 5 == namespaceId && "storage" == name)
    return new VTStorage();
    
if( 5 == namespaceId && "ostorage" == name)
    return new VTOStorage();
    
if( 5 == namespaceId && "vstream" == name)
    return new VTVStreamData();
    
if( 5 == namespaceId && "clsid" == name)
    return new VTClassId();
    
if( 5 == namespaceId && "cf" == name)
    return new VTClipboardData();
    

    return null;
}

        private static readonly string[] eleTagNames = { "variant","vector","array","blob","oblob","empty","null","i1","i2","i4","i8","int","ui1","ui2","ui4","ui8","uint","r4","r8","decimal","lpstr","lpwstr","bstr","date","filetime","bool","cy","error","stream","ostream","storage","ostorage","vstream","clsid","cf" };
    private static readonly byte[] eleNamespaceIds = { 5,5,5,5,5,5,5,5,5,5,5,5,5,5,5,5,5,5,5,5,5,5,5,5,5,5,5,5,5,5,5,5,5,5,5 };
    
    internal override string[] ElementTagNames => eleTagNames;
    
    internal override byte[] ElementNamespaceIds => eleNamespaceIds;
    internal override OpenXmlCompositeType OpenXmlCompositeType => OpenXmlCompositeType.OneChoice;
    
        /// <summary>
    /// <para> Variant.</para>
    /// <para> Represents the following element tag in the schema: vt:variant </para>
    /// </summary>
    /// <remark>
    /// xmlns:vt = http://schemas.openxmlformats.org/officeDocument/2006/docPropsVTypes
    /// </remark>
    public Variant InnerVariant
    {
        get => GetElement<Variant>(0);
        set => SetElement(0, value);
    }
    /// <summary>
    /// <para> Vector.</para>
    /// <para> Represents the following element tag in the schema: vt:vector </para>
    /// </summary>
    /// <remark>
    /// xmlns:vt = http://schemas.openxmlformats.org/officeDocument/2006/docPropsVTypes
    /// </remark>
    public VTVector VTVector
    {
        get => GetElement<VTVector>(1);
        set => SetElement(1, value);
    }
    /// <summary>
    /// <para> Array.</para>
    /// <para> Represents the following element tag in the schema: vt:array </para>
    /// </summary>
    /// <remark>
    /// xmlns:vt = http://schemas.openxmlformats.org/officeDocument/2006/docPropsVTypes
    /// </remark>
    public VTArray VTArray
    {
        get => GetElement<VTArray>(2);
        set => SetElement(2, value);
    }
    /// <summary>
    /// <para> Binary Blob.</para>
    /// <para> Represents the following element tag in the schema: vt:blob </para>
    /// </summary>
    /// <remark>
    /// xmlns:vt = http://schemas.openxmlformats.org/officeDocument/2006/docPropsVTypes
    /// </remark>
    public VTBlob VTBlob
    {
        get => GetElement<VTBlob>(3);
        set => SetElement(3, value);
    }
    /// <summary>
    /// <para> Binary Blob Object.</para>
    /// <para> Represents the following element tag in the schema: vt:oblob </para>
    /// </summary>
    /// <remark>
    /// xmlns:vt = http://schemas.openxmlformats.org/officeDocument/2006/docPropsVTypes
    /// </remark>
    public VTOBlob VTOBlob
    {
        get => GetElement<VTOBlob>(4);
        set => SetElement(4, value);
    }
    /// <summary>
    /// <para> Empty.</para>
    /// <para> Represents the following element tag in the schema: vt:empty </para>
    /// </summary>
    /// <remark>
    /// xmlns:vt = http://schemas.openxmlformats.org/officeDocument/2006/docPropsVTypes
    /// </remark>
    public VTEmpty VTEmpty
    {
        get => GetElement<VTEmpty>(5);
        set => SetElement(5, value);
    }
    /// <summary>
    /// <para> Null.</para>
    /// <para> Represents the following element tag in the schema: vt:null </para>
    /// </summary>
    /// <remark>
    /// xmlns:vt = http://schemas.openxmlformats.org/officeDocument/2006/docPropsVTypes
    /// </remark>
    public VTNull VTNull
    {
        get => GetElement<VTNull>(6);
        set => SetElement(6, value);
    }
    /// <summary>
    /// <para> 1-Byte Signed Integer.</para>
    /// <para> Represents the following element tag in the schema: vt:i1 </para>
    /// </summary>
    /// <remark>
    /// xmlns:vt = http://schemas.openxmlformats.org/officeDocument/2006/docPropsVTypes
    /// </remark>
    public VTByte VTByte
    {
        get => GetElement<VTByte>(7);
        set => SetElement(7, value);
    }
    /// <summary>
    /// <para> 2-Byte Signed Integer.</para>
    /// <para> Represents the following element tag in the schema: vt:i2 </para>
    /// </summary>
    /// <remark>
    /// xmlns:vt = http://schemas.openxmlformats.org/officeDocument/2006/docPropsVTypes
    /// </remark>
    public VTShort VTShort
    {
        get => GetElement<VTShort>(8);
        set => SetElement(8, value);
    }
    /// <summary>
    /// <para> 4-Byte Signed Integer.</para>
    /// <para> Represents the following element tag in the schema: vt:i4 </para>
    /// </summary>
    /// <remark>
    /// xmlns:vt = http://schemas.openxmlformats.org/officeDocument/2006/docPropsVTypes
    /// </remark>
    public VTInt32 VTInt32
    {
        get => GetElement<VTInt32>(9);
        set => SetElement(9, value);
    }
    /// <summary>
    /// <para> 8-Byte Signed Integer.</para>
    /// <para> Represents the following element tag in the schema: vt:i8 </para>
    /// </summary>
    /// <remark>
    /// xmlns:vt = http://schemas.openxmlformats.org/officeDocument/2006/docPropsVTypes
    /// </remark>
    public VTInt64 VTInt64
    {
        get => GetElement<VTInt64>(10);
        set => SetElement(10, value);
    }
    /// <summary>
    /// <para> Integer.</para>
    /// <para> Represents the following element tag in the schema: vt:int </para>
    /// </summary>
    /// <remark>
    /// xmlns:vt = http://schemas.openxmlformats.org/officeDocument/2006/docPropsVTypes
    /// </remark>
    public VTInteger VTInteger
    {
        get => GetElement<VTInteger>(11);
        set => SetElement(11, value);
    }
    /// <summary>
    /// <para> 1-Byte Unsigned Integer.</para>
    /// <para> Represents the following element tag in the schema: vt:ui1 </para>
    /// </summary>
    /// <remark>
    /// xmlns:vt = http://schemas.openxmlformats.org/officeDocument/2006/docPropsVTypes
    /// </remark>
    public VTUnsignedByte VTUnsignedByte
    {
        get => GetElement<VTUnsignedByte>(12);
        set => SetElement(12, value);
    }
    /// <summary>
    /// <para> 2-Byte Unsigned Integer.</para>
    /// <para> Represents the following element tag in the schema: vt:ui2 </para>
    /// </summary>
    /// <remark>
    /// xmlns:vt = http://schemas.openxmlformats.org/officeDocument/2006/docPropsVTypes
    /// </remark>
    public VTUnsignedShort VTUnsignedShort
    {
        get => GetElement<VTUnsignedShort>(13);
        set => SetElement(13, value);
    }
    /// <summary>
    /// <para> 4-Byte Unsigned Integer.</para>
    /// <para> Represents the following element tag in the schema: vt:ui4 </para>
    /// </summary>
    /// <remark>
    /// xmlns:vt = http://schemas.openxmlformats.org/officeDocument/2006/docPropsVTypes
    /// </remark>
    public VTUnsignedInt32 VTUnsignedInt32
    {
        get => GetElement<VTUnsignedInt32>(14);
        set => SetElement(14, value);
    }
    /// <summary>
    /// <para> 8-Byte Unsigned Integer.</para>
    /// <para> Represents the following element tag in the schema: vt:ui8 </para>
    /// </summary>
    /// <remark>
    /// xmlns:vt = http://schemas.openxmlformats.org/officeDocument/2006/docPropsVTypes
    /// </remark>
    public VTUnsignedInt64 VTUnsignedInt64
    {
        get => GetElement<VTUnsignedInt64>(15);
        set => SetElement(15, value);
    }
    /// <summary>
    /// <para> Unsigned Integer.</para>
    /// <para> Represents the following element tag in the schema: vt:uint </para>
    /// </summary>
    /// <remark>
    /// xmlns:vt = http://schemas.openxmlformats.org/officeDocument/2006/docPropsVTypes
    /// </remark>
    public VTUnsignedInteger VTUnsignedInteger
    {
        get => GetElement<VTUnsignedInteger>(16);
        set => SetElement(16, value);
    }
    /// <summary>
    /// <para> 4-Byte Real Number.</para>
    /// <para> Represents the following element tag in the schema: vt:r4 </para>
    /// </summary>
    /// <remark>
    /// xmlns:vt = http://schemas.openxmlformats.org/officeDocument/2006/docPropsVTypes
    /// </remark>
    public VTFloat VTFloat
    {
        get => GetElement<VTFloat>(17);
        set => SetElement(17, value);
    }
    /// <summary>
    /// <para> 8-Byte Real Number.</para>
    /// <para> Represents the following element tag in the schema: vt:r8 </para>
    /// </summary>
    /// <remark>
    /// xmlns:vt = http://schemas.openxmlformats.org/officeDocument/2006/docPropsVTypes
    /// </remark>
    public VTDouble VTDouble
    {
        get => GetElement<VTDouble>(18);
        set => SetElement(18, value);
    }
    /// <summary>
    /// <para> Decimal.</para>
    /// <para> Represents the following element tag in the schema: vt:decimal </para>
    /// </summary>
    /// <remark>
    /// xmlns:vt = http://schemas.openxmlformats.org/officeDocument/2006/docPropsVTypes
    /// </remark>
    public VTDecimal VTDecimal
    {
        get => GetElement<VTDecimal>(19);
        set => SetElement(19, value);
    }
    /// <summary>
    /// <para> LPSTR.</para>
    /// <para> Represents the following element tag in the schema: vt:lpstr </para>
    /// </summary>
    /// <remark>
    /// xmlns:vt = http://schemas.openxmlformats.org/officeDocument/2006/docPropsVTypes
    /// </remark>
    public VTLPSTR VTLPSTR
    {
        get => GetElement<VTLPSTR>(20);
        set => SetElement(20, value);
    }
    /// <summary>
    /// <para> LPWSTR.</para>
    /// <para> Represents the following element tag in the schema: vt:lpwstr </para>
    /// </summary>
    /// <remark>
    /// xmlns:vt = http://schemas.openxmlformats.org/officeDocument/2006/docPropsVTypes
    /// </remark>
    public VTLPWSTR VTLPWSTR
    {
        get => GetElement<VTLPWSTR>(21);
        set => SetElement(21, value);
    }
    /// <summary>
    /// <para> Basic String.</para>
    /// <para> Represents the following element tag in the schema: vt:bstr </para>
    /// </summary>
    /// <remark>
    /// xmlns:vt = http://schemas.openxmlformats.org/officeDocument/2006/docPropsVTypes
    /// </remark>
    public VTBString VTBString
    {
        get => GetElement<VTBString>(22);
        set => SetElement(22, value);
    }
    /// <summary>
    /// <para> Date and Time.</para>
    /// <para> Represents the following element tag in the schema: vt:date </para>
    /// </summary>
    /// <remark>
    /// xmlns:vt = http://schemas.openxmlformats.org/officeDocument/2006/docPropsVTypes
    /// </remark>
    public VTDate VTDate
    {
        get => GetElement<VTDate>(23);
        set => SetElement(23, value);
    }
    /// <summary>
    /// <para> File Time.</para>
    /// <para> Represents the following element tag in the schema: vt:filetime </para>
    /// </summary>
    /// <remark>
    /// xmlns:vt = http://schemas.openxmlformats.org/officeDocument/2006/docPropsVTypes
    /// </remark>
    public VTFileTime VTFileTime
    {
        get => GetElement<VTFileTime>(24);
        set => SetElement(24, value);
    }
    /// <summary>
    /// <para> Boolean.</para>
    /// <para> Represents the following element tag in the schema: vt:bool </para>
    /// </summary>
    /// <remark>
    /// xmlns:vt = http://schemas.openxmlformats.org/officeDocument/2006/docPropsVTypes
    /// </remark>
    public VTBool VTBool
    {
        get => GetElement<VTBool>(25);
        set => SetElement(25, value);
    }
    /// <summary>
    /// <para> Currency.</para>
    /// <para> Represents the following element tag in the schema: vt:cy </para>
    /// </summary>
    /// <remark>
    /// xmlns:vt = http://schemas.openxmlformats.org/officeDocument/2006/docPropsVTypes
    /// </remark>
    public VTCurrency VTCurrency
    {
        get => GetElement<VTCurrency>(26);
        set => SetElement(26, value);
    }
    /// <summary>
    /// <para> Error Status Code.</para>
    /// <para> Represents the following element tag in the schema: vt:error </para>
    /// </summary>
    /// <remark>
    /// xmlns:vt = http://schemas.openxmlformats.org/officeDocument/2006/docPropsVTypes
    /// </remark>
    public VTError VTError
    {
        get => GetElement<VTError>(27);
        set => SetElement(27, value);
    }
    /// <summary>
    /// <para> Binary Stream.</para>
    /// <para> Represents the following element tag in the schema: vt:stream </para>
    /// </summary>
    /// <remark>
    /// xmlns:vt = http://schemas.openxmlformats.org/officeDocument/2006/docPropsVTypes
    /// </remark>
    public VTStreamData VTStreamData
    {
        get => GetElement<VTStreamData>(28);
        set => SetElement(28, value);
    }
    /// <summary>
    /// <para> Binary Stream Object.</para>
    /// <para> Represents the following element tag in the schema: vt:ostream </para>
    /// </summary>
    /// <remark>
    /// xmlns:vt = http://schemas.openxmlformats.org/officeDocument/2006/docPropsVTypes
    /// </remark>
    public VTOStreamData VTOStreamData
    {
        get => GetElement<VTOStreamData>(29);
        set => SetElement(29, value);
    }
    /// <summary>
    /// <para> Binary Storage.</para>
    /// <para> Represents the following element tag in the schema: vt:storage </para>
    /// </summary>
    /// <remark>
    /// xmlns:vt = http://schemas.openxmlformats.org/officeDocument/2006/docPropsVTypes
    /// </remark>
    public VTStorage VTStorage
    {
        get => GetElement<VTStorage>(30);
        set => SetElement(30, value);
    }
    /// <summary>
    /// <para> Binary Storage Object.</para>
    /// <para> Represents the following element tag in the schema: vt:ostorage </para>
    /// </summary>
    /// <remark>
    /// xmlns:vt = http://schemas.openxmlformats.org/officeDocument/2006/docPropsVTypes
    /// </remark>
    public VTOStorage VTOStorage
    {
        get => GetElement<VTOStorage>(31);
        set => SetElement(31, value);
    }
    /// <summary>
    /// <para> Binary Versioned Stream.</para>
    /// <para> Represents the following element tag in the schema: vt:vstream </para>
    /// </summary>
    /// <remark>
    /// xmlns:vt = http://schemas.openxmlformats.org/officeDocument/2006/docPropsVTypes
    /// </remark>
    public VTVStreamData VTVStreamData
    {
        get => GetElement<VTVStreamData>(32);
        set => SetElement(32, value);
    }
    /// <summary>
    /// <para> Class ID.</para>
    /// <para> Represents the following element tag in the schema: vt:clsid </para>
    /// </summary>
    /// <remark>
    /// xmlns:vt = http://schemas.openxmlformats.org/officeDocument/2006/docPropsVTypes
    /// </remark>
    public VTClassId VTClassId
    {
        get => GetElement<VTClassId>(33);
        set => SetElement(33, value);
    }
    /// <summary>
    /// <para> Clipboard Data.</para>
    /// <para> Represents the following element tag in the schema: vt:cf </para>
    /// </summary>
    /// <remark>
    /// xmlns:vt = http://schemas.openxmlformats.org/officeDocument/2006/docPropsVTypes
    /// </remark>
    public VTClipboardData VTClipboardData
    {
        get => GetElement<VTClipboardData>(34);
        set => SetElement(34, value);
    }


    
    /// <inheritdoc/>
    public override OpenXmlElement CloneNode(bool deep) => CloneImp<Variant>(deep);

}
/// <summary>
/// <para>Vector.</para>
/// <para>This class is available in Office 2007 or above.</para>
/// <para> When the object is serialized out as xml, its qualified name is vt:vector.</para>
/// </summary>
/// <remarks>
/// The following table lists the possible child types:
/// <list type="bullet">
///<item><description>Variant &lt;vt:variant></description></item>
///<item><description>VTByte &lt;vt:i1></description></item>
///<item><description>VTShort &lt;vt:i2></description></item>
///<item><description>VTInt32 &lt;vt:i4></description></item>
///<item><description>VTInt64 &lt;vt:i8></description></item>
///<item><description>VTUnsignedByte &lt;vt:ui1></description></item>
///<item><description>VTUnsignedShort &lt;vt:ui2></description></item>
///<item><description>VTUnsignedInt32 &lt;vt:ui4></description></item>
///<item><description>VTUnsignedInt64 &lt;vt:ui8></description></item>
///<item><description>VTFloat &lt;vt:r4></description></item>
///<item><description>VTDouble &lt;vt:r8></description></item>
///<item><description>VTLPSTR &lt;vt:lpstr></description></item>
///<item><description>VTLPWSTR &lt;vt:lpwstr></description></item>
///<item><description>VTBString &lt;vt:bstr></description></item>
///<item><description>VTDate &lt;vt:date></description></item>
///<item><description>VTFileTime &lt;vt:filetime></description></item>
///<item><description>VTBool &lt;vt:bool></description></item>
///<item><description>VTCurrency &lt;vt:cy></description></item>
///<item><description>VTError &lt;vt:error></description></item>
///<item><description>VTClassId &lt;vt:clsid></description></item>
///<item><description>VTClipboardData &lt;vt:cf></description></item>
/// </list>
/// </remarks>

    [ChildElementInfo(typeof(Variant))]
    [ChildElementInfo(typeof(VTByte))]
    [ChildElementInfo(typeof(VTShort))]
    [ChildElementInfo(typeof(VTInt32))]
    [ChildElementInfo(typeof(VTInt64))]
    [ChildElementInfo(typeof(VTUnsignedByte))]
    [ChildElementInfo(typeof(VTUnsignedShort))]
    [ChildElementInfo(typeof(VTUnsignedInt32))]
    [ChildElementInfo(typeof(VTUnsignedInt64))]
    [ChildElementInfo(typeof(VTFloat))]
    [ChildElementInfo(typeof(VTDouble))]
    [ChildElementInfo(typeof(VTLPSTR))]
    [ChildElementInfo(typeof(VTLPWSTR))]
    [ChildElementInfo(typeof(VTBString))]
    [ChildElementInfo(typeof(VTDate))]
    [ChildElementInfo(typeof(VTFileTime))]
    [ChildElementInfo(typeof(VTBool))]
    [ChildElementInfo(typeof(VTCurrency))]
    [ChildElementInfo(typeof(VTError))]
    [ChildElementInfo(typeof(VTClassId))]
    [ChildElementInfo(typeof(VTClipboardData))]
[System.CodeDom.Compiler.GeneratedCode("DomGen", "3.0")]
[OfficeAvailability(FileFormatVersions.Office2007)]
public partial class VTVector : OpenXmlCompositeElement
{
    internal const int ElementTypeIdConst = 11030;
    /// <inheritdoc/>
    public override string LocalName => "vector";
    
    internal override byte NamespaceId => 5;
    
    internal override int ElementTypeId => ElementTypeIdConst;
   
<<<<<<< HEAD
    /// <summary>
    /// Whether this element is available in a specific version of Office Application.
    /// </summary>
    /// <param name="version">The Office file format version.</param>
    /// <returns>Returns true if the element is defined in the specified version.</returns>
    internal override bool IsInVersion(FileFormatVersions version)
    {
		if((15 & (int)version) > 0)
		{
			return true;
		}
		return false;
    }
=======
    internal override bool IsInVersion(FileFormatVersions version) => version.AtLeast(FileFormatVersions.Office2007);
>>>>>>> 97dfc39d
    

    	private static readonly string[] attributeTagNames = { "baseType","size" };
    private static readonly byte[] attributeNamespaceIds = { 0,0 };
    
    internal override string[] AttributeTagNames => attributeTagNames;
    
    internal override byte[] AttributeNamespaceIds => attributeNamespaceIds;
    

    
        /// <summary>
    /// <para> Vector Base Type.</para>
    /// <para>Represents the following attribute in the schema: baseType </para>
    /// </summary>
    [SchemaAttr(0, "baseType")]
    public EnumValue<DocumentFormat.OpenXml.VariantTypes.VectorBaseValues> BaseType
    {
        get { return (EnumValue<DocumentFormat.OpenXml.VariantTypes.VectorBaseValues>)Attributes[0]; }
        set { Attributes[0] = value; }
    }
    
    /// <summary>
    /// <para> Vector Size.</para>
    /// <para>Represents the following attribute in the schema: size </para>
    /// </summary>
    [SchemaAttr(0, "size")]
    public UInt32Value Size
    {
        get { return (UInt32Value)Attributes[1]; }
        set { Attributes[1] = value; }
    }
    

    /// <summary>
    /// Initializes a new instance of the VTVector class.
    /// </summary>
    public VTVector():base(){}
    
        /// <summary>
    ///Initializes a new instance of the VTVector class with the specified child elements.
    /// </summary>
    /// <param name="childElements">Specifies the child elements.</param>
    public VTVector(System.Collections.Generic.IEnumerable<OpenXmlElement> childElements)
        : base(childElements)
    { 
    }
    
    /// <summary>
    /// Initializes a new instance of the VTVector class with the specified child elements.
    /// </summary>
    /// <param name="childElements">Specifies the child elements.</param>
    public VTVector(params OpenXmlElement[] childElements) : base(childElements)
    {
    }
    
    /// <summary>
    /// Initializes a new instance of the VTVector class from outer XML.
    /// </summary>
    /// <param name="outerXml">Specifies the outer XML of the element.</param>
    public VTVector(string outerXml)
        : base(outerXml)
    {
    }
  
     
    
    [System.Diagnostics.CodeAnalysis.SuppressMessage("Microsoft.Maintainability", "CA1502:AvoidExcessiveComplexity")]
internal override OpenXmlElement ElementFactory(byte namespaceId, string name)
{
    if( 5 == namespaceId && "variant" == name)
    return new Variant();
    
if( 5 == namespaceId && "i1" == name)
    return new VTByte();
    
if( 5 == namespaceId && "i2" == name)
    return new VTShort();
    
if( 5 == namespaceId && "i4" == name)
    return new VTInt32();
    
if( 5 == namespaceId && "i8" == name)
    return new VTInt64();
    
if( 5 == namespaceId && "ui1" == name)
    return new VTUnsignedByte();
    
if( 5 == namespaceId && "ui2" == name)
    return new VTUnsignedShort();
    
if( 5 == namespaceId && "ui4" == name)
    return new VTUnsignedInt32();
    
if( 5 == namespaceId && "ui8" == name)
    return new VTUnsignedInt64();
    
if( 5 == namespaceId && "r4" == name)
    return new VTFloat();
    
if( 5 == namespaceId && "r8" == name)
    return new VTDouble();
    
if( 5 == namespaceId && "lpstr" == name)
    return new VTLPSTR();
    
if( 5 == namespaceId && "lpwstr" == name)
    return new VTLPWSTR();
    
if( 5 == namespaceId && "bstr" == name)
    return new VTBString();
    
if( 5 == namespaceId && "date" == name)
    return new VTDate();
    
if( 5 == namespaceId && "filetime" == name)
    return new VTFileTime();
    
if( 5 == namespaceId && "bool" == name)
    return new VTBool();
    
if( 5 == namespaceId && "cy" == name)
    return new VTCurrency();
    
if( 5 == namespaceId && "error" == name)
    return new VTError();
    
if( 5 == namespaceId && "clsid" == name)
    return new VTClassId();
    
if( 5 == namespaceId && "cf" == name)
    return new VTClipboardData();
    

    return null;
}

    
    internal override OpenXmlSimpleType AttributeFactory(byte namespaceId, string name)
{
    if( 0 == namespaceId && "baseType" == name)
    return new EnumValue<DocumentFormat.OpenXml.VariantTypes.VectorBaseValues>();
    
if( 0 == namespaceId && "size" == name)
    return new UInt32Value();
    

    
    return base.AttributeFactory(namespaceId, name);
}

    /// <inheritdoc/>
    public override OpenXmlElement CloneNode(bool deep) => CloneImp<VTVector>(deep);

}
/// <summary>
/// <para>Array.</para>
/// <para>This class is available in Office 2007 or above.</para>
/// <para> When the object is serialized out as xml, its qualified name is vt:array.</para>
/// </summary>
/// <remarks>
/// The following table lists the possible child types:
/// <list type="bullet">
///<item><description>Variant &lt;vt:variant></description></item>
///<item><description>VTByte &lt;vt:i1></description></item>
///<item><description>VTShort &lt;vt:i2></description></item>
///<item><description>VTInt32 &lt;vt:i4></description></item>
///<item><description>VTInteger &lt;vt:int></description></item>
///<item><description>VTUnsignedByte &lt;vt:ui1></description></item>
///<item><description>VTUnsignedShort &lt;vt:ui2></description></item>
///<item><description>VTUnsignedInt32 &lt;vt:ui4></description></item>
///<item><description>VTUnsignedInteger &lt;vt:uint></description></item>
///<item><description>VTFloat &lt;vt:r4></description></item>
///<item><description>VTDouble &lt;vt:r8></description></item>
///<item><description>VTDecimal &lt;vt:decimal></description></item>
///<item><description>VTBString &lt;vt:bstr></description></item>
///<item><description>VTDate &lt;vt:date></description></item>
///<item><description>VTBool &lt;vt:bool></description></item>
///<item><description>VTError &lt;vt:error></description></item>
///<item><description>VTCurrency &lt;vt:cy></description></item>
/// </list>
/// </remarks>

    [ChildElementInfo(typeof(Variant))]
    [ChildElementInfo(typeof(VTByte))]
    [ChildElementInfo(typeof(VTShort))]
    [ChildElementInfo(typeof(VTInt32))]
    [ChildElementInfo(typeof(VTInteger))]
    [ChildElementInfo(typeof(VTUnsignedByte))]
    [ChildElementInfo(typeof(VTUnsignedShort))]
    [ChildElementInfo(typeof(VTUnsignedInt32))]
    [ChildElementInfo(typeof(VTUnsignedInteger))]
    [ChildElementInfo(typeof(VTFloat))]
    [ChildElementInfo(typeof(VTDouble))]
    [ChildElementInfo(typeof(VTDecimal))]
    [ChildElementInfo(typeof(VTBString))]
    [ChildElementInfo(typeof(VTDate))]
    [ChildElementInfo(typeof(VTBool))]
    [ChildElementInfo(typeof(VTError))]
    [ChildElementInfo(typeof(VTCurrency))]
[System.CodeDom.Compiler.GeneratedCode("DomGen", "3.0")]
[OfficeAvailability(FileFormatVersions.Office2007)]
public partial class VTArray : OpenXmlCompositeElement
{
    internal const int ElementTypeIdConst = 11031;
    /// <inheritdoc/>
    public override string LocalName => "array";
    
    internal override byte NamespaceId => 5;
    
    internal override int ElementTypeId => ElementTypeIdConst;
   
<<<<<<< HEAD
    /// <summary>
    /// Whether this element is available in a specific version of Office Application.
    /// </summary>
    /// <param name="version">The Office file format version.</param>
    /// <returns>Returns true if the element is defined in the specified version.</returns>
    internal override bool IsInVersion(FileFormatVersions version)
    {
		if((15 & (int)version) > 0)
		{
			return true;
		}
		return false;
    }
=======
    internal override bool IsInVersion(FileFormatVersions version) => version.AtLeast(FileFormatVersions.Office2007);
>>>>>>> 97dfc39d
    

    	private static readonly string[] attributeTagNames = { "lBound","uBound","baseType" };
    private static readonly byte[] attributeNamespaceIds = { 0,0,0 };
    
    internal override string[] AttributeTagNames => attributeTagNames;
    
    internal override byte[] AttributeNamespaceIds => attributeNamespaceIds;
    

    
        /// <summary>
    /// <para> Array Lower Bounds Attribute.</para>
    /// <para>Represents the following attribute in the schema: lBound </para>
    /// </summary>
    [SchemaAttr(0, "lBound")]
    public Int32Value LowerBounds
    {
        get { return (Int32Value)Attributes[0]; }
        set { Attributes[0] = value; }
    }
    
    /// <summary>
    /// <para> Array Upper Bounds Attribute.</para>
    /// <para>Represents the following attribute in the schema: uBound </para>
    /// </summary>
    [SchemaAttr(0, "uBound")]
    public Int32Value UpperBounds
    {
        get { return (Int32Value)Attributes[1]; }
        set { Attributes[1] = value; }
    }
    
    /// <summary>
    /// <para> Array Base Type.</para>
    /// <para>Represents the following attribute in the schema: baseType </para>
    /// </summary>
    [SchemaAttr(0, "baseType")]
    public EnumValue<DocumentFormat.OpenXml.VariantTypes.ArrayBaseValues> BaseType
    {
        get { return (EnumValue<DocumentFormat.OpenXml.VariantTypes.ArrayBaseValues>)Attributes[2]; }
        set { Attributes[2] = value; }
    }
    

    /// <summary>
    /// Initializes a new instance of the VTArray class.
    /// </summary>
    public VTArray():base(){}
    
        /// <summary>
    ///Initializes a new instance of the VTArray class with the specified child elements.
    /// </summary>
    /// <param name="childElements">Specifies the child elements.</param>
    public VTArray(System.Collections.Generic.IEnumerable<OpenXmlElement> childElements)
        : base(childElements)
    { 
    }
    
    /// <summary>
    /// Initializes a new instance of the VTArray class with the specified child elements.
    /// </summary>
    /// <param name="childElements">Specifies the child elements.</param>
    public VTArray(params OpenXmlElement[] childElements) : base(childElements)
    {
    }
    
    /// <summary>
    /// Initializes a new instance of the VTArray class from outer XML.
    /// </summary>
    /// <param name="outerXml">Specifies the outer XML of the element.</param>
    public VTArray(string outerXml)
        : base(outerXml)
    {
    }
  
     
    
    [System.Diagnostics.CodeAnalysis.SuppressMessage("Microsoft.Maintainability", "CA1502:AvoidExcessiveComplexity")]
internal override OpenXmlElement ElementFactory(byte namespaceId, string name)
{
    if( 5 == namespaceId && "variant" == name)
    return new Variant();
    
if( 5 == namespaceId && "i1" == name)
    return new VTByte();
    
if( 5 == namespaceId && "i2" == name)
    return new VTShort();
    
if( 5 == namespaceId && "i4" == name)
    return new VTInt32();
    
if( 5 == namespaceId && "int" == name)
    return new VTInteger();
    
if( 5 == namespaceId && "ui1" == name)
    return new VTUnsignedByte();
    
if( 5 == namespaceId && "ui2" == name)
    return new VTUnsignedShort();
    
if( 5 == namespaceId && "ui4" == name)
    return new VTUnsignedInt32();
    
if( 5 == namespaceId && "uint" == name)
    return new VTUnsignedInteger();
    
if( 5 == namespaceId && "r4" == name)
    return new VTFloat();
    
if( 5 == namespaceId && "r8" == name)
    return new VTDouble();
    
if( 5 == namespaceId && "decimal" == name)
    return new VTDecimal();
    
if( 5 == namespaceId && "bstr" == name)
    return new VTBString();
    
if( 5 == namespaceId && "date" == name)
    return new VTDate();
    
if( 5 == namespaceId && "bool" == name)
    return new VTBool();
    
if( 5 == namespaceId && "error" == name)
    return new VTError();
    
if( 5 == namespaceId && "cy" == name)
    return new VTCurrency();
    

    return null;
}

    
    internal override OpenXmlSimpleType AttributeFactory(byte namespaceId, string name)
{
    if( 0 == namespaceId && "lBound" == name)
    return new Int32Value();
    
if( 0 == namespaceId && "uBound" == name)
    return new Int32Value();
    
if( 0 == namespaceId && "baseType" == name)
    return new EnumValue<DocumentFormat.OpenXml.VariantTypes.ArrayBaseValues>();
    

    
    return base.AttributeFactory(namespaceId, name);
}

    /// <inheritdoc/>
    public override OpenXmlElement CloneNode(bool deep) => CloneImp<VTArray>(deep);

}
/// <summary>
/// <para>Binary Blob.</para>
/// <para>This class is available in Office 2007 or above.</para>
/// <para> When the object is serialized out as xml, its qualified name is vt:blob.</para>
/// </summary>
[System.Diagnostics.CodeAnalysis.SuppressMessage("Microsoft.Naming", "CA1710:IdentifiersShouldHaveCorrectSuffix")]
[System.CodeDom.Compiler.GeneratedCode("DomGen", "2.0")]
[OfficeAvailability(FileFormatVersions.Office2007)]
public partial class VTBlob : OpenXmlLeafTextElement
{
    internal const int ElementTypeIdConst = 11032;
    /// <inheritdoc/>
    public override string LocalName => "blob";
    
    internal override byte NamespaceId => 5;
    
    internal override int ElementTypeId => ElementTypeIdConst;
   
<<<<<<< HEAD
    /// <summary>
    /// Whether this element is available in a specific version of Office Application.
    /// </summary>
    /// <param name="version">The Office file format version.</param>
    /// <returns>Returns true if the element is defined in the specified version.</returns>
    internal override bool IsInVersion(FileFormatVersions version)
    {
		if((15 & (int)version) > 0)
		{
			return true;
		}
		return false;
    }
=======
    internal override bool IsInVersion(FileFormatVersions version) => version.AtLeast(FileFormatVersions.Office2007);
>>>>>>> 97dfc39d
    

    /// <summary>
    /// Initializes a new instance of the VTBlob class.
    /// </summary>
    public VTBlob():base(){}
    
        /// <summary>
    /// Initializes a new instance of the VTBlob class with the specified text content.
    /// </summary>
    /// <param name="text">Specifies the text content of the element.</param>
    public VTBlob(string text):base(text)
    {
    }
    
    internal override OpenXmlSimpleType InnerTextToValue(string text)
    {
		return new Base64BinaryValue(){ InnerText = text };
    }
    

    /// <inheritdoc/>
    public override OpenXmlElement CloneNode(bool deep) => CloneImp<VTBlob>(deep);

}
/// <summary>
/// <para>Binary Blob Object.</para>
/// <para>This class is available in Office 2007 or above.</para>
/// <para> When the object is serialized out as xml, its qualified name is vt:oblob.</para>
/// </summary>
[System.Diagnostics.CodeAnalysis.SuppressMessage("Microsoft.Naming", "CA1710:IdentifiersShouldHaveCorrectSuffix")]
[System.CodeDom.Compiler.GeneratedCode("DomGen", "2.0")]
[OfficeAvailability(FileFormatVersions.Office2007)]
public partial class VTOBlob : OpenXmlLeafTextElement
{
    internal const int ElementTypeIdConst = 11033;
    /// <inheritdoc/>
    public override string LocalName => "oblob";
    
    internal override byte NamespaceId => 5;
    
    internal override int ElementTypeId => ElementTypeIdConst;
   
<<<<<<< HEAD
    /// <summary>
    /// Whether this element is available in a specific version of Office Application.
    /// </summary>
    /// <param name="version">The Office file format version.</param>
    /// <returns>Returns true if the element is defined in the specified version.</returns>
    internal override bool IsInVersion(FileFormatVersions version)
    {
		if((15 & (int)version) > 0)
		{
			return true;
		}
		return false;
    }
=======
    internal override bool IsInVersion(FileFormatVersions version) => version.AtLeast(FileFormatVersions.Office2007);
>>>>>>> 97dfc39d
    

    /// <summary>
    /// Initializes a new instance of the VTOBlob class.
    /// </summary>
    public VTOBlob():base(){}
    
        /// <summary>
    /// Initializes a new instance of the VTOBlob class with the specified text content.
    /// </summary>
    /// <param name="text">Specifies the text content of the element.</param>
    public VTOBlob(string text):base(text)
    {
    }
    
    internal override OpenXmlSimpleType InnerTextToValue(string text)
    {
		return new Base64BinaryValue(){ InnerText = text };
    }
    

    /// <inheritdoc/>
    public override OpenXmlElement CloneNode(bool deep) => CloneImp<VTOBlob>(deep);

}
/// <summary>
/// <para>Binary Stream.</para>
/// <para>This class is available in Office 2007 or above.</para>
/// <para> When the object is serialized out as xml, its qualified name is vt:stream.</para>
/// </summary>
[System.Diagnostics.CodeAnalysis.SuppressMessage("Microsoft.Naming", "CA1710:IdentifiersShouldHaveCorrectSuffix")]
[System.CodeDom.Compiler.GeneratedCode("DomGen", "2.0")]
[OfficeAvailability(FileFormatVersions.Office2007)]
public partial class VTStreamData : OpenXmlLeafTextElement
{
    internal const int ElementTypeIdConst = 11057;
    /// <inheritdoc/>
    public override string LocalName => "stream";
    
    internal override byte NamespaceId => 5;
    
    internal override int ElementTypeId => ElementTypeIdConst;
   
<<<<<<< HEAD
    /// <summary>
    /// Whether this element is available in a specific version of Office Application.
    /// </summary>
    /// <param name="version">The Office file format version.</param>
    /// <returns>Returns true if the element is defined in the specified version.</returns>
    internal override bool IsInVersion(FileFormatVersions version)
    {
		if((15 & (int)version) > 0)
		{
			return true;
		}
		return false;
    }
=======
    internal override bool IsInVersion(FileFormatVersions version) => version.AtLeast(FileFormatVersions.Office2007);
>>>>>>> 97dfc39d
    

    /// <summary>
    /// Initializes a new instance of the VTStreamData class.
    /// </summary>
    public VTStreamData():base(){}
    
        /// <summary>
    /// Initializes a new instance of the VTStreamData class with the specified text content.
    /// </summary>
    /// <param name="text">Specifies the text content of the element.</param>
    public VTStreamData(string text):base(text)
    {
    }
    
    internal override OpenXmlSimpleType InnerTextToValue(string text)
    {
		return new Base64BinaryValue(){ InnerText = text };
    }
    

    /// <inheritdoc/>
    public override OpenXmlElement CloneNode(bool deep) => CloneImp<VTStreamData>(deep);

}
/// <summary>
/// <para>Binary Stream Object.</para>
/// <para>This class is available in Office 2007 or above.</para>
/// <para> When the object is serialized out as xml, its qualified name is vt:ostream.</para>
/// </summary>
[System.Diagnostics.CodeAnalysis.SuppressMessage("Microsoft.Naming", "CA1710:IdentifiersShouldHaveCorrectSuffix")]
[System.CodeDom.Compiler.GeneratedCode("DomGen", "2.0")]
[OfficeAvailability(FileFormatVersions.Office2007)]
public partial class VTOStreamData : OpenXmlLeafTextElement
{
    internal const int ElementTypeIdConst = 11058;
    /// <inheritdoc/>
    public override string LocalName => "ostream";
    
    internal override byte NamespaceId => 5;
    
    internal override int ElementTypeId => ElementTypeIdConst;
   
<<<<<<< HEAD
    /// <summary>
    /// Whether this element is available in a specific version of Office Application.
    /// </summary>
    /// <param name="version">The Office file format version.</param>
    /// <returns>Returns true if the element is defined in the specified version.</returns>
    internal override bool IsInVersion(FileFormatVersions version)
    {
		if((15 & (int)version) > 0)
		{
			return true;
		}
		return false;
    }
=======
    internal override bool IsInVersion(FileFormatVersions version) => version.AtLeast(FileFormatVersions.Office2007);
>>>>>>> 97dfc39d
    

    /// <summary>
    /// Initializes a new instance of the VTOStreamData class.
    /// </summary>
    public VTOStreamData():base(){}
    
        /// <summary>
    /// Initializes a new instance of the VTOStreamData class with the specified text content.
    /// </summary>
    /// <param name="text">Specifies the text content of the element.</param>
    public VTOStreamData(string text):base(text)
    {
    }
    
    internal override OpenXmlSimpleType InnerTextToValue(string text)
    {
		return new Base64BinaryValue(){ InnerText = text };
    }
    

    /// <inheritdoc/>
    public override OpenXmlElement CloneNode(bool deep) => CloneImp<VTOStreamData>(deep);

}
/// <summary>
/// <para>Binary Storage.</para>
/// <para>This class is available in Office 2007 or above.</para>
/// <para> When the object is serialized out as xml, its qualified name is vt:storage.</para>
/// </summary>
[System.Diagnostics.CodeAnalysis.SuppressMessage("Microsoft.Naming", "CA1710:IdentifiersShouldHaveCorrectSuffix")]
[System.CodeDom.Compiler.GeneratedCode("DomGen", "2.0")]
[OfficeAvailability(FileFormatVersions.Office2007)]
public partial class VTStorage : OpenXmlLeafTextElement
{
    internal const int ElementTypeIdConst = 11059;
    /// <inheritdoc/>
    public override string LocalName => "storage";
    
    internal override byte NamespaceId => 5;
    
    internal override int ElementTypeId => ElementTypeIdConst;
   
<<<<<<< HEAD
    /// <summary>
    /// Whether this element is available in a specific version of Office Application.
    /// </summary>
    /// <param name="version">The Office file format version.</param>
    /// <returns>Returns true if the element is defined in the specified version.</returns>
    internal override bool IsInVersion(FileFormatVersions version)
    {
		if((15 & (int)version) > 0)
		{
			return true;
		}
		return false;
    }
=======
    internal override bool IsInVersion(FileFormatVersions version) => version.AtLeast(FileFormatVersions.Office2007);
>>>>>>> 97dfc39d
    

    /// <summary>
    /// Initializes a new instance of the VTStorage class.
    /// </summary>
    public VTStorage():base(){}
    
        /// <summary>
    /// Initializes a new instance of the VTStorage class with the specified text content.
    /// </summary>
    /// <param name="text">Specifies the text content of the element.</param>
    public VTStorage(string text):base(text)
    {
    }
    
    internal override OpenXmlSimpleType InnerTextToValue(string text)
    {
		return new Base64BinaryValue(){ InnerText = text };
    }
    

    /// <inheritdoc/>
    public override OpenXmlElement CloneNode(bool deep) => CloneImp<VTStorage>(deep);

}
/// <summary>
/// <para>Binary Storage Object.</para>
/// <para>This class is available in Office 2007 or above.</para>
/// <para> When the object is serialized out as xml, its qualified name is vt:ostorage.</para>
/// </summary>
[System.Diagnostics.CodeAnalysis.SuppressMessage("Microsoft.Naming", "CA1710:IdentifiersShouldHaveCorrectSuffix")]
[System.CodeDom.Compiler.GeneratedCode("DomGen", "2.0")]
[OfficeAvailability(FileFormatVersions.Office2007)]
public partial class VTOStorage : OpenXmlLeafTextElement
{
    internal const int ElementTypeIdConst = 11060;
    /// <inheritdoc/>
    public override string LocalName => "ostorage";
    
    internal override byte NamespaceId => 5;
    
    internal override int ElementTypeId => ElementTypeIdConst;
   
<<<<<<< HEAD
    /// <summary>
    /// Whether this element is available in a specific version of Office Application.
    /// </summary>
    /// <param name="version">The Office file format version.</param>
    /// <returns>Returns true if the element is defined in the specified version.</returns>
    internal override bool IsInVersion(FileFormatVersions version)
    {
		if((15 & (int)version) > 0)
		{
			return true;
		}
		return false;
    }
=======
    internal override bool IsInVersion(FileFormatVersions version) => version.AtLeast(FileFormatVersions.Office2007);
>>>>>>> 97dfc39d
    

    /// <summary>
    /// Initializes a new instance of the VTOStorage class.
    /// </summary>
    public VTOStorage():base(){}
    
        /// <summary>
    /// Initializes a new instance of the VTOStorage class with the specified text content.
    /// </summary>
    /// <param name="text">Specifies the text content of the element.</param>
    public VTOStorage(string text):base(text)
    {
    }
    
    internal override OpenXmlSimpleType InnerTextToValue(string text)
    {
		return new Base64BinaryValue(){ InnerText = text };
    }
    

    /// <inheritdoc/>
    public override OpenXmlElement CloneNode(bool deep) => CloneImp<VTOStorage>(deep);

}
/// <summary>
/// <para>Empty.</para>
/// <para>This class is available in Office 2007 or above.</para>
/// <para> When the object is serialized out as xml, its qualified name is vt:empty.</para>
/// </summary>

[System.CodeDom.Compiler.GeneratedCode("DomGen", "3.0")]
[OfficeAvailability(FileFormatVersions.Office2007)]
public partial class VTEmpty : OpenXmlLeafElement
{
    internal const int ElementTypeIdConst = 11034;
    /// <inheritdoc/>
    public override string LocalName => "empty";
    
    internal override byte NamespaceId => 5;
    
    internal override int ElementTypeId => ElementTypeIdConst;
   
<<<<<<< HEAD
    /// <summary>
    /// Whether this element is available in a specific version of Office Application.
    /// </summary>
    /// <param name="version">The Office file format version.</param>
    /// <returns>Returns true if the element is defined in the specified version.</returns>
    internal override bool IsInVersion(FileFormatVersions version)
    {
		if((15 & (int)version) > 0)
		{
			return true;
		}
		return false;
    }
=======
    internal override bool IsInVersion(FileFormatVersions version) => version.AtLeast(FileFormatVersions.Office2007);
>>>>>>> 97dfc39d
    

    
    
    
    /// <summary>
    /// Initializes a new instance of the VTEmpty class.
    /// </summary>
    public VTEmpty():base(){}
    
      
     
    
    
    
    
    /// <inheritdoc/>
    public override OpenXmlElement CloneNode(bool deep) => CloneImp<VTEmpty>(deep);

}
/// <summary>
/// <para>Null.</para>
/// <para>This class is available in Office 2007 or above.</para>
/// <para> When the object is serialized out as xml, its qualified name is vt:null.</para>
/// </summary>

[System.CodeDom.Compiler.GeneratedCode("DomGen", "3.0")]
[OfficeAvailability(FileFormatVersions.Office2007)]
public partial class VTNull : OpenXmlLeafElement
{
    internal const int ElementTypeIdConst = 11035;
    /// <inheritdoc/>
    public override string LocalName => "null";
    
    internal override byte NamespaceId => 5;
    
    internal override int ElementTypeId => ElementTypeIdConst;
   
<<<<<<< HEAD
    /// <summary>
    /// Whether this element is available in a specific version of Office Application.
    /// </summary>
    /// <param name="version">The Office file format version.</param>
    /// <returns>Returns true if the element is defined in the specified version.</returns>
    internal override bool IsInVersion(FileFormatVersions version)
    {
		if((15 & (int)version) > 0)
		{
			return true;
		}
		return false;
    }
=======
    internal override bool IsInVersion(FileFormatVersions version) => version.AtLeast(FileFormatVersions.Office2007);
>>>>>>> 97dfc39d
    

    
    
    
    /// <summary>
    /// Initializes a new instance of the VTNull class.
    /// </summary>
    public VTNull():base(){}
    
      
     
    
    
    
    
    /// <inheritdoc/>
    public override OpenXmlElement CloneNode(bool deep) => CloneImp<VTNull>(deep);

}
/// <summary>
/// <para>1-Byte Signed Integer.</para>
/// <para>This class is available in Office 2007 or above.</para>
/// <para> When the object is serialized out as xml, its qualified name is vt:i1.</para>
/// </summary>

[System.CodeDom.Compiler.GeneratedCode("DomGen", "3.0")]
[OfficeAvailability(FileFormatVersions.Office2007)]
public partial class VTByte : OpenXmlLeafTextElement
{
    internal const int ElementTypeIdConst = 11036;
    /// <inheritdoc/>
    public override string LocalName => "i1";
    
    internal override byte NamespaceId => 5;
    
    internal override int ElementTypeId => ElementTypeIdConst;
   
<<<<<<< HEAD
    /// <summary>
    /// Whether this element is available in a specific version of Office Application.
    /// </summary>
    /// <param name="version">The Office file format version.</param>
    /// <returns>Returns true if the element is defined in the specified version.</returns>
    internal override bool IsInVersion(FileFormatVersions version)
    {
		if((15 & (int)version) > 0)
		{
			return true;
		}
		return false;
    }
=======
    internal override bool IsInVersion(FileFormatVersions version) => version.AtLeast(FileFormatVersions.Office2007);
>>>>>>> 97dfc39d
    

    
    
    
    /// <summary>
    /// Initializes a new instance of the VTByte class.
    /// </summary>
    public VTByte():base(){}
    
      
        /// <summary>
    /// Initializes a new instance of the VTByte class with the specified text content.
    /// </summary>
    /// <param name="text">Specifies the text content of the element.</param>
    public VTByte(string text):base(text)
    {
    }
    
    internal override OpenXmlSimpleType InnerTextToValue(string text)
    {
		return new SByteValue(){ InnerText = text };
    }
    
 
    
    
    
    
    /// <inheritdoc/>
    public override OpenXmlElement CloneNode(bool deep) => CloneImp<VTByte>(deep);

}
/// <summary>
/// <para>2-Byte Signed Integer.</para>
/// <para>This class is available in Office 2007 or above.</para>
/// <para> When the object is serialized out as xml, its qualified name is vt:i2.</para>
/// </summary>

[System.CodeDom.Compiler.GeneratedCode("DomGen", "3.0")]
[OfficeAvailability(FileFormatVersions.Office2007)]
public partial class VTShort : OpenXmlLeafTextElement
{
    internal const int ElementTypeIdConst = 11037;
    /// <inheritdoc/>
    public override string LocalName => "i2";
    
    internal override byte NamespaceId => 5;
    
    internal override int ElementTypeId => ElementTypeIdConst;
   
<<<<<<< HEAD
    /// <summary>
    /// Whether this element is available in a specific version of Office Application.
    /// </summary>
    /// <param name="version">The Office file format version.</param>
    /// <returns>Returns true if the element is defined in the specified version.</returns>
    internal override bool IsInVersion(FileFormatVersions version)
    {
		if((15 & (int)version) > 0)
		{
			return true;
		}
		return false;
    }
=======
    internal override bool IsInVersion(FileFormatVersions version) => version.AtLeast(FileFormatVersions.Office2007);
>>>>>>> 97dfc39d
    

    
    
    
    /// <summary>
    /// Initializes a new instance of the VTShort class.
    /// </summary>
    public VTShort():base(){}
    
      
        /// <summary>
    /// Initializes a new instance of the VTShort class with the specified text content.
    /// </summary>
    /// <param name="text">Specifies the text content of the element.</param>
    public VTShort(string text):base(text)
    {
    }
    
    internal override OpenXmlSimpleType InnerTextToValue(string text)
    {
		return new Int16Value(){ InnerText = text };
    }
    
 
    
    
    
    
    /// <inheritdoc/>
    public override OpenXmlElement CloneNode(bool deep) => CloneImp<VTShort>(deep);

}
/// <summary>
/// <para>4-Byte Signed Integer.</para>
/// <para>This class is available in Office 2007 or above.</para>
/// <para> When the object is serialized out as xml, its qualified name is vt:i4.</para>
/// </summary>
[System.Diagnostics.CodeAnalysis.SuppressMessage("Microsoft.Naming", "CA1710:IdentifiersShouldHaveCorrectSuffix")]
[System.CodeDom.Compiler.GeneratedCode("DomGen", "2.0")]
[OfficeAvailability(FileFormatVersions.Office2007)]
public partial class VTInt32 : OpenXmlLeafTextElement
{
    internal const int ElementTypeIdConst = 11038;
    /// <inheritdoc/>
    public override string LocalName => "i4";
    
    internal override byte NamespaceId => 5;
    
    internal override int ElementTypeId => ElementTypeIdConst;
   
<<<<<<< HEAD
    /// <summary>
    /// Whether this element is available in a specific version of Office Application.
    /// </summary>
    /// <param name="version">The Office file format version.</param>
    /// <returns>Returns true if the element is defined in the specified version.</returns>
    internal override bool IsInVersion(FileFormatVersions version)
    {
		if((15 & (int)version) > 0)
		{
			return true;
		}
		return false;
    }
=======
    internal override bool IsInVersion(FileFormatVersions version) => version.AtLeast(FileFormatVersions.Office2007);
>>>>>>> 97dfc39d
    

    /// <summary>
    /// Initializes a new instance of the VTInt32 class.
    /// </summary>
    public VTInt32():base(){}
    
        /// <summary>
    /// Initializes a new instance of the VTInt32 class with the specified text content.
    /// </summary>
    /// <param name="text">Specifies the text content of the element.</param>
    public VTInt32(string text):base(text)
    {
    }
    
    internal override OpenXmlSimpleType InnerTextToValue(string text)
    {
		return new Int32Value(){ InnerText = text };
    }
    

    /// <inheritdoc/>
    public override OpenXmlElement CloneNode(bool deep) => CloneImp<VTInt32>(deep);

}
/// <summary>
/// <para>Integer.</para>
/// <para>This class is available in Office 2007 or above.</para>
/// <para> When the object is serialized out as xml, its qualified name is vt:int.</para>
/// </summary>
[System.Diagnostics.CodeAnalysis.SuppressMessage("Microsoft.Naming", "CA1710:IdentifiersShouldHaveCorrectSuffix")]
[System.CodeDom.Compiler.GeneratedCode("DomGen", "2.0")]
[OfficeAvailability(FileFormatVersions.Office2007)]
public partial class VTInteger : OpenXmlLeafTextElement
{
    internal const int ElementTypeIdConst = 11040;
    /// <inheritdoc/>
    public override string LocalName => "int";
    
    internal override byte NamespaceId => 5;
    
    internal override int ElementTypeId => ElementTypeIdConst;
   
<<<<<<< HEAD
    /// <summary>
    /// Whether this element is available in a specific version of Office Application.
    /// </summary>
    /// <param name="version">The Office file format version.</param>
    /// <returns>Returns true if the element is defined in the specified version.</returns>
    internal override bool IsInVersion(FileFormatVersions version)
    {
		if((15 & (int)version) > 0)
		{
			return true;
		}
		return false;
    }
=======
    internal override bool IsInVersion(FileFormatVersions version) => version.AtLeast(FileFormatVersions.Office2007);
>>>>>>> 97dfc39d
    

    /// <summary>
    /// Initializes a new instance of the VTInteger class.
    /// </summary>
    public VTInteger():base(){}
    
        /// <summary>
    /// Initializes a new instance of the VTInteger class with the specified text content.
    /// </summary>
    /// <param name="text">Specifies the text content of the element.</param>
    public VTInteger(string text):base(text)
    {
    }
    
    internal override OpenXmlSimpleType InnerTextToValue(string text)
    {
		return new Int32Value(){ InnerText = text };
    }
    

    /// <inheritdoc/>
    public override OpenXmlElement CloneNode(bool deep) => CloneImp<VTInteger>(deep);

}
/// <summary>
/// <para>8-Byte Signed Integer.</para>
/// <para>This class is available in Office 2007 or above.</para>
/// <para> When the object is serialized out as xml, its qualified name is vt:i8.</para>
/// </summary>

[System.CodeDom.Compiler.GeneratedCode("DomGen", "3.0")]
[OfficeAvailability(FileFormatVersions.Office2007)]
public partial class VTInt64 : OpenXmlLeafTextElement
{
    internal const int ElementTypeIdConst = 11039;
    /// <inheritdoc/>
    public override string LocalName => "i8";
    
    internal override byte NamespaceId => 5;
    
    internal override int ElementTypeId => ElementTypeIdConst;
   
<<<<<<< HEAD
    /// <summary>
    /// Whether this element is available in a specific version of Office Application.
    /// </summary>
    /// <param name="version">The Office file format version.</param>
    /// <returns>Returns true if the element is defined in the specified version.</returns>
    internal override bool IsInVersion(FileFormatVersions version)
    {
		if((15 & (int)version) > 0)
		{
			return true;
		}
		return false;
    }
=======
    internal override bool IsInVersion(FileFormatVersions version) => version.AtLeast(FileFormatVersions.Office2007);
>>>>>>> 97dfc39d
    

    
    
    
    /// <summary>
    /// Initializes a new instance of the VTInt64 class.
    /// </summary>
    public VTInt64():base(){}
    
      
        /// <summary>
    /// Initializes a new instance of the VTInt64 class with the specified text content.
    /// </summary>
    /// <param name="text">Specifies the text content of the element.</param>
    public VTInt64(string text):base(text)
    {
    }
    
    internal override OpenXmlSimpleType InnerTextToValue(string text)
    {
		return new Int64Value(){ InnerText = text };
    }
    
 
    
    
    
    
    /// <inheritdoc/>
    public override OpenXmlElement CloneNode(bool deep) => CloneImp<VTInt64>(deep);

}
/// <summary>
/// <para>1-Byte Unsigned Integer.</para>
/// <para>This class is available in Office 2007 or above.</para>
/// <para> When the object is serialized out as xml, its qualified name is vt:ui1.</para>
/// </summary>

[System.CodeDom.Compiler.GeneratedCode("DomGen", "3.0")]
[OfficeAvailability(FileFormatVersions.Office2007)]
public partial class VTUnsignedByte : OpenXmlLeafTextElement
{
    internal const int ElementTypeIdConst = 11041;
    /// <inheritdoc/>
    public override string LocalName => "ui1";
    
    internal override byte NamespaceId => 5;
    
    internal override int ElementTypeId => ElementTypeIdConst;
   
<<<<<<< HEAD
    /// <summary>
    /// Whether this element is available in a specific version of Office Application.
    /// </summary>
    /// <param name="version">The Office file format version.</param>
    /// <returns>Returns true if the element is defined in the specified version.</returns>
    internal override bool IsInVersion(FileFormatVersions version)
    {
		if((15 & (int)version) > 0)
		{
			return true;
		}
		return false;
    }
=======
    internal override bool IsInVersion(FileFormatVersions version) => version.AtLeast(FileFormatVersions.Office2007);
>>>>>>> 97dfc39d
    

    
    
    
    /// <summary>
    /// Initializes a new instance of the VTUnsignedByte class.
    /// </summary>
    public VTUnsignedByte():base(){}
    
      
        /// <summary>
    /// Initializes a new instance of the VTUnsignedByte class with the specified text content.
    /// </summary>
    /// <param name="text">Specifies the text content of the element.</param>
    public VTUnsignedByte(string text):base(text)
    {
    }
    
    internal override OpenXmlSimpleType InnerTextToValue(string text)
    {
		return new ByteValue(){ InnerText = text };
    }
    
 
    
    
    
    
    /// <inheritdoc/>
    public override OpenXmlElement CloneNode(bool deep) => CloneImp<VTUnsignedByte>(deep);

}
/// <summary>
/// <para>2-Byte Unsigned Integer.</para>
/// <para>This class is available in Office 2007 or above.</para>
/// <para> When the object is serialized out as xml, its qualified name is vt:ui2.</para>
/// </summary>

[System.CodeDom.Compiler.GeneratedCode("DomGen", "3.0")]
[OfficeAvailability(FileFormatVersions.Office2007)]
public partial class VTUnsignedShort : OpenXmlLeafTextElement
{
    internal const int ElementTypeIdConst = 11042;
    /// <inheritdoc/>
    public override string LocalName => "ui2";
    
    internal override byte NamespaceId => 5;
    
    internal override int ElementTypeId => ElementTypeIdConst;
   
<<<<<<< HEAD
    /// <summary>
    /// Whether this element is available in a specific version of Office Application.
    /// </summary>
    /// <param name="version">The Office file format version.</param>
    /// <returns>Returns true if the element is defined in the specified version.</returns>
    internal override bool IsInVersion(FileFormatVersions version)
    {
		if((15 & (int)version) > 0)
		{
			return true;
		}
		return false;
    }
=======
    internal override bool IsInVersion(FileFormatVersions version) => version.AtLeast(FileFormatVersions.Office2007);
>>>>>>> 97dfc39d
    

    
    
    
    /// <summary>
    /// Initializes a new instance of the VTUnsignedShort class.
    /// </summary>
    public VTUnsignedShort():base(){}
    
      
        /// <summary>
    /// Initializes a new instance of the VTUnsignedShort class with the specified text content.
    /// </summary>
    /// <param name="text">Specifies the text content of the element.</param>
    public VTUnsignedShort(string text):base(text)
    {
    }
    
    internal override OpenXmlSimpleType InnerTextToValue(string text)
    {
		return new UInt16Value(){ InnerText = text };
    }
    
 
    
    
    
    
    /// <inheritdoc/>
    public override OpenXmlElement CloneNode(bool deep) => CloneImp<VTUnsignedShort>(deep);

}
/// <summary>
/// <para>4-Byte Unsigned Integer.</para>
/// <para>This class is available in Office 2007 or above.</para>
/// <para> When the object is serialized out as xml, its qualified name is vt:ui4.</para>
/// </summary>
[System.Diagnostics.CodeAnalysis.SuppressMessage("Microsoft.Naming", "CA1710:IdentifiersShouldHaveCorrectSuffix")]
[System.CodeDom.Compiler.GeneratedCode("DomGen", "2.0")]
[OfficeAvailability(FileFormatVersions.Office2007)]
public partial class VTUnsignedInt32 : OpenXmlLeafTextElement
{
    internal const int ElementTypeIdConst = 11043;
    /// <inheritdoc/>
    public override string LocalName => "ui4";
    
    internal override byte NamespaceId => 5;
    
    internal override int ElementTypeId => ElementTypeIdConst;
   
<<<<<<< HEAD
    /// <summary>
    /// Whether this element is available in a specific version of Office Application.
    /// </summary>
    /// <param name="version">The Office file format version.</param>
    /// <returns>Returns true if the element is defined in the specified version.</returns>
    internal override bool IsInVersion(FileFormatVersions version)
    {
		if((15 & (int)version) > 0)
		{
			return true;
		}
		return false;
    }
=======
    internal override bool IsInVersion(FileFormatVersions version) => version.AtLeast(FileFormatVersions.Office2007);
>>>>>>> 97dfc39d
    

    /// <summary>
    /// Initializes a new instance of the VTUnsignedInt32 class.
    /// </summary>
    public VTUnsignedInt32():base(){}
    
        /// <summary>
    /// Initializes a new instance of the VTUnsignedInt32 class with the specified text content.
    /// </summary>
    /// <param name="text">Specifies the text content of the element.</param>
    public VTUnsignedInt32(string text):base(text)
    {
    }
    
    internal override OpenXmlSimpleType InnerTextToValue(string text)
    {
		return new UInt32Value(){ InnerText = text };
    }
    

    /// <inheritdoc/>
    public override OpenXmlElement CloneNode(bool deep) => CloneImp<VTUnsignedInt32>(deep);

}
/// <summary>
/// <para>Unsigned Integer.</para>
/// <para>This class is available in Office 2007 or above.</para>
/// <para> When the object is serialized out as xml, its qualified name is vt:uint.</para>
/// </summary>
[System.Diagnostics.CodeAnalysis.SuppressMessage("Microsoft.Naming", "CA1710:IdentifiersShouldHaveCorrectSuffix")]
[System.CodeDom.Compiler.GeneratedCode("DomGen", "2.0")]
[OfficeAvailability(FileFormatVersions.Office2007)]
public partial class VTUnsignedInteger : OpenXmlLeafTextElement
{
    internal const int ElementTypeIdConst = 11045;
    /// <inheritdoc/>
    public override string LocalName => "uint";
    
    internal override byte NamespaceId => 5;
    
    internal override int ElementTypeId => ElementTypeIdConst;
   
<<<<<<< HEAD
    /// <summary>
    /// Whether this element is available in a specific version of Office Application.
    /// </summary>
    /// <param name="version">The Office file format version.</param>
    /// <returns>Returns true if the element is defined in the specified version.</returns>
    internal override bool IsInVersion(FileFormatVersions version)
    {
		if((15 & (int)version) > 0)
		{
			return true;
		}
		return false;
    }
=======
    internal override bool IsInVersion(FileFormatVersions version) => version.AtLeast(FileFormatVersions.Office2007);
>>>>>>> 97dfc39d
    

    /// <summary>
    /// Initializes a new instance of the VTUnsignedInteger class.
    /// </summary>
    public VTUnsignedInteger():base(){}
    
        /// <summary>
    /// Initializes a new instance of the VTUnsignedInteger class with the specified text content.
    /// </summary>
    /// <param name="text">Specifies the text content of the element.</param>
    public VTUnsignedInteger(string text):base(text)
    {
    }
    
    internal override OpenXmlSimpleType InnerTextToValue(string text)
    {
		return new UInt32Value(){ InnerText = text };
    }
    

    /// <inheritdoc/>
    public override OpenXmlElement CloneNode(bool deep) => CloneImp<VTUnsignedInteger>(deep);

}
/// <summary>
/// <para>8-Byte Unsigned Integer.</para>
/// <para>This class is available in Office 2007 or above.</para>
/// <para> When the object is serialized out as xml, its qualified name is vt:ui8.</para>
/// </summary>

[System.CodeDom.Compiler.GeneratedCode("DomGen", "3.0")]
[OfficeAvailability(FileFormatVersions.Office2007)]
public partial class VTUnsignedInt64 : OpenXmlLeafTextElement
{
    internal const int ElementTypeIdConst = 11044;
    /// <inheritdoc/>
    public override string LocalName => "ui8";
    
    internal override byte NamespaceId => 5;
    
    internal override int ElementTypeId => ElementTypeIdConst;
   
<<<<<<< HEAD
    /// <summary>
    /// Whether this element is available in a specific version of Office Application.
    /// </summary>
    /// <param name="version">The Office file format version.</param>
    /// <returns>Returns true if the element is defined in the specified version.</returns>
    internal override bool IsInVersion(FileFormatVersions version)
    {
		if((15 & (int)version) > 0)
		{
			return true;
		}
		return false;
    }
=======
    internal override bool IsInVersion(FileFormatVersions version) => version.AtLeast(FileFormatVersions.Office2007);
>>>>>>> 97dfc39d
    

    
    
    
    /// <summary>
    /// Initializes a new instance of the VTUnsignedInt64 class.
    /// </summary>
    public VTUnsignedInt64():base(){}
    
      
        /// <summary>
    /// Initializes a new instance of the VTUnsignedInt64 class with the specified text content.
    /// </summary>
    /// <param name="text">Specifies the text content of the element.</param>
    public VTUnsignedInt64(string text):base(text)
    {
    }
    
    internal override OpenXmlSimpleType InnerTextToValue(string text)
    {
		return new UInt64Value(){ InnerText = text };
    }
    
 
    
    
    
    
    /// <inheritdoc/>
    public override OpenXmlElement CloneNode(bool deep) => CloneImp<VTUnsignedInt64>(deep);

}
/// <summary>
/// <para>4-Byte Real Number.</para>
/// <para>This class is available in Office 2007 or above.</para>
/// <para> When the object is serialized out as xml, its qualified name is vt:r4.</para>
/// </summary>

[System.CodeDom.Compiler.GeneratedCode("DomGen", "3.0")]
[OfficeAvailability(FileFormatVersions.Office2007)]
public partial class VTFloat : OpenXmlLeafTextElement
{
    internal const int ElementTypeIdConst = 11046;
    /// <inheritdoc/>
    public override string LocalName => "r4";
    
    internal override byte NamespaceId => 5;
    
    internal override int ElementTypeId => ElementTypeIdConst;
   
<<<<<<< HEAD
    /// <summary>
    /// Whether this element is available in a specific version of Office Application.
    /// </summary>
    /// <param name="version">The Office file format version.</param>
    /// <returns>Returns true if the element is defined in the specified version.</returns>
    internal override bool IsInVersion(FileFormatVersions version)
    {
		if((15 & (int)version) > 0)
		{
			return true;
		}
		return false;
    }
=======
    internal override bool IsInVersion(FileFormatVersions version) => version.AtLeast(FileFormatVersions.Office2007);
>>>>>>> 97dfc39d
    

    
    
    
    /// <summary>
    /// Initializes a new instance of the VTFloat class.
    /// </summary>
    public VTFloat():base(){}
    
      
        /// <summary>
    /// Initializes a new instance of the VTFloat class with the specified text content.
    /// </summary>
    /// <param name="text">Specifies the text content of the element.</param>
    public VTFloat(string text):base(text)
    {
    }
    
    internal override OpenXmlSimpleType InnerTextToValue(string text)
    {
		return new SingleValue(){ InnerText = text };
    }
    
 
    
    
    
    
    /// <inheritdoc/>
    public override OpenXmlElement CloneNode(bool deep) => CloneImp<VTFloat>(deep);

}
/// <summary>
/// <para>8-Byte Real Number.</para>
/// <para>This class is available in Office 2007 or above.</para>
/// <para> When the object is serialized out as xml, its qualified name is vt:r8.</para>
/// </summary>

[System.CodeDom.Compiler.GeneratedCode("DomGen", "3.0")]
[OfficeAvailability(FileFormatVersions.Office2007)]
public partial class VTDouble : OpenXmlLeafTextElement
{
    internal const int ElementTypeIdConst = 11047;
    /// <inheritdoc/>
    public override string LocalName => "r8";
    
    internal override byte NamespaceId => 5;
    
    internal override int ElementTypeId => ElementTypeIdConst;
   
<<<<<<< HEAD
    /// <summary>
    /// Whether this element is available in a specific version of Office Application.
    /// </summary>
    /// <param name="version">The Office file format version.</param>
    /// <returns>Returns true if the element is defined in the specified version.</returns>
    internal override bool IsInVersion(FileFormatVersions version)
    {
		if((15 & (int)version) > 0)
		{
			return true;
		}
		return false;
    }
=======
    internal override bool IsInVersion(FileFormatVersions version) => version.AtLeast(FileFormatVersions.Office2007);
>>>>>>> 97dfc39d
    

    
    
    
    /// <summary>
    /// Initializes a new instance of the VTDouble class.
    /// </summary>
    public VTDouble():base(){}
    
      
        /// <summary>
    /// Initializes a new instance of the VTDouble class with the specified text content.
    /// </summary>
    /// <param name="text">Specifies the text content of the element.</param>
    public VTDouble(string text):base(text)
    {
    }
    
    internal override OpenXmlSimpleType InnerTextToValue(string text)
    {
		return new DoubleValue(){ InnerText = text };
    }
    
 
    
    
    
    
    /// <inheritdoc/>
    public override OpenXmlElement CloneNode(bool deep) => CloneImp<VTDouble>(deep);

}
/// <summary>
/// <para>Decimal.</para>
/// <para>This class is available in Office 2007 or above.</para>
/// <para> When the object is serialized out as xml, its qualified name is vt:decimal.</para>
/// </summary>

[System.CodeDom.Compiler.GeneratedCode("DomGen", "3.0")]
[OfficeAvailability(FileFormatVersions.Office2007)]
public partial class VTDecimal : OpenXmlLeafTextElement
{
    internal const int ElementTypeIdConst = 11048;
    /// <inheritdoc/>
    public override string LocalName => "decimal";
    
    internal override byte NamespaceId => 5;
    
    internal override int ElementTypeId => ElementTypeIdConst;
   
<<<<<<< HEAD
    /// <summary>
    /// Whether this element is available in a specific version of Office Application.
    /// </summary>
    /// <param name="version">The Office file format version.</param>
    /// <returns>Returns true if the element is defined in the specified version.</returns>
    internal override bool IsInVersion(FileFormatVersions version)
    {
		if((15 & (int)version) > 0)
		{
			return true;
		}
		return false;
    }
=======
    internal override bool IsInVersion(FileFormatVersions version) => version.AtLeast(FileFormatVersions.Office2007);
>>>>>>> 97dfc39d
    

    
    
    
    /// <summary>
    /// Initializes a new instance of the VTDecimal class.
    /// </summary>
    public VTDecimal():base(){}
    
      
        /// <summary>
    /// Initializes a new instance of the VTDecimal class with the specified text content.
    /// </summary>
    /// <param name="text">Specifies the text content of the element.</param>
    public VTDecimal(string text):base(text)
    {
    }
    
    internal override OpenXmlSimpleType InnerTextToValue(string text)
    {
		return new DecimalValue(){ InnerText = text };
    }
    
 
    
    
    
    
    /// <inheritdoc/>
    public override OpenXmlElement CloneNode(bool deep) => CloneImp<VTDecimal>(deep);

}
/// <summary>
/// <para>LPSTR.</para>
/// <para>This class is available in Office 2007 or above.</para>
/// <para> When the object is serialized out as xml, its qualified name is vt:lpstr.</para>
/// </summary>
[System.Diagnostics.CodeAnalysis.SuppressMessage("Microsoft.Naming", "CA1710:IdentifiersShouldHaveCorrectSuffix")]
[System.CodeDom.Compiler.GeneratedCode("DomGen", "2.0")]
[OfficeAvailability(FileFormatVersions.Office2007)]
public partial class VTLPSTR : OpenXmlLeafTextElement
{
    internal const int ElementTypeIdConst = 11049;
    /// <inheritdoc/>
    public override string LocalName => "lpstr";
    
    internal override byte NamespaceId => 5;
    
    internal override int ElementTypeId => ElementTypeIdConst;
   
<<<<<<< HEAD
    /// <summary>
    /// Whether this element is available in a specific version of Office Application.
    /// </summary>
    /// <param name="version">The Office file format version.</param>
    /// <returns>Returns true if the element is defined in the specified version.</returns>
    internal override bool IsInVersion(FileFormatVersions version)
    {
		if((15 & (int)version) > 0)
		{
			return true;
		}
		return false;
    }
=======
    internal override bool IsInVersion(FileFormatVersions version) => version.AtLeast(FileFormatVersions.Office2007);
>>>>>>> 97dfc39d
    

    /// <summary>
    /// Initializes a new instance of the VTLPSTR class.
    /// </summary>
    public VTLPSTR():base(){}
    
        /// <summary>
    /// Initializes a new instance of the VTLPSTR class with the specified text content.
    /// </summary>
    /// <param name="text">Specifies the text content of the element.</param>
    public VTLPSTR(string text):base(text)
    {
    }
    
    internal override OpenXmlSimpleType InnerTextToValue(string text)
    {
		return new StringValue(){ InnerText = text };
    }
    

    /// <inheritdoc/>
    public override OpenXmlElement CloneNode(bool deep) => CloneImp<VTLPSTR>(deep);

}
/// <summary>
/// <para>LPWSTR.</para>
/// <para>This class is available in Office 2007 or above.</para>
/// <para> When the object is serialized out as xml, its qualified name is vt:lpwstr.</para>
/// </summary>
[System.Diagnostics.CodeAnalysis.SuppressMessage("Microsoft.Naming", "CA1710:IdentifiersShouldHaveCorrectSuffix")]
[System.CodeDom.Compiler.GeneratedCode("DomGen", "2.0")]
[OfficeAvailability(FileFormatVersions.Office2007)]
public partial class VTLPWSTR : OpenXmlLeafTextElement
{
    internal const int ElementTypeIdConst = 11050;
    /// <inheritdoc/>
    public override string LocalName => "lpwstr";
    
    internal override byte NamespaceId => 5;
    
    internal override int ElementTypeId => ElementTypeIdConst;
   
<<<<<<< HEAD
    /// <summary>
    /// Whether this element is available in a specific version of Office Application.
    /// </summary>
    /// <param name="version">The Office file format version.</param>
    /// <returns>Returns true if the element is defined in the specified version.</returns>
    internal override bool IsInVersion(FileFormatVersions version)
    {
		if((15 & (int)version) > 0)
		{
			return true;
		}
		return false;
    }
=======
    internal override bool IsInVersion(FileFormatVersions version) => version.AtLeast(FileFormatVersions.Office2007);
>>>>>>> 97dfc39d
    

    /// <summary>
    /// Initializes a new instance of the VTLPWSTR class.
    /// </summary>
    public VTLPWSTR():base(){}
    
        /// <summary>
    /// Initializes a new instance of the VTLPWSTR class with the specified text content.
    /// </summary>
    /// <param name="text">Specifies the text content of the element.</param>
    public VTLPWSTR(string text):base(text)
    {
    }
    
    internal override OpenXmlSimpleType InnerTextToValue(string text)
    {
		return new StringValue(){ InnerText = text };
    }
    

    /// <inheritdoc/>
    public override OpenXmlElement CloneNode(bool deep) => CloneImp<VTLPWSTR>(deep);

}
/// <summary>
/// <para>Basic String.</para>
/// <para>This class is available in Office 2007 or above.</para>
/// <para> When the object is serialized out as xml, its qualified name is vt:bstr.</para>
/// </summary>
[System.Diagnostics.CodeAnalysis.SuppressMessage("Microsoft.Naming", "CA1710:IdentifiersShouldHaveCorrectSuffix")]
[System.CodeDom.Compiler.GeneratedCode("DomGen", "2.0")]
[OfficeAvailability(FileFormatVersions.Office2007)]
public partial class VTBString : OpenXmlLeafTextElement
{
    internal const int ElementTypeIdConst = 11051;
    /// <inheritdoc/>
    public override string LocalName => "bstr";
    
    internal override byte NamespaceId => 5;
    
    internal override int ElementTypeId => ElementTypeIdConst;
   
<<<<<<< HEAD
    /// <summary>
    /// Whether this element is available in a specific version of Office Application.
    /// </summary>
    /// <param name="version">The Office file format version.</param>
    /// <returns>Returns true if the element is defined in the specified version.</returns>
    internal override bool IsInVersion(FileFormatVersions version)
    {
		if((15 & (int)version) > 0)
		{
			return true;
		}
		return false;
    }
=======
    internal override bool IsInVersion(FileFormatVersions version) => version.AtLeast(FileFormatVersions.Office2007);
>>>>>>> 97dfc39d
    

    /// <summary>
    /// Initializes a new instance of the VTBString class.
    /// </summary>
    public VTBString():base(){}
    
        /// <summary>
    /// Initializes a new instance of the VTBString class with the specified text content.
    /// </summary>
    /// <param name="text">Specifies the text content of the element.</param>
    public VTBString(string text):base(text)
    {
    }
    
    internal override OpenXmlSimpleType InnerTextToValue(string text)
    {
		return new StringValue(){ InnerText = text };
    }
    

    /// <inheritdoc/>
    public override OpenXmlElement CloneNode(bool deep) => CloneImp<VTBString>(deep);

}
/// <summary>
/// <para>Date and Time.</para>
/// <para>This class is available in Office 2007 or above.</para>
/// <para> When the object is serialized out as xml, its qualified name is vt:date.</para>
/// </summary>
[System.Diagnostics.CodeAnalysis.SuppressMessage("Microsoft.Naming", "CA1710:IdentifiersShouldHaveCorrectSuffix")]
[System.CodeDom.Compiler.GeneratedCode("DomGen", "2.0")]
[OfficeAvailability(FileFormatVersions.Office2007)]
public partial class VTDate : OpenXmlLeafTextElement
{
    internal const int ElementTypeIdConst = 11052;
    /// <inheritdoc/>
    public override string LocalName => "date";
    
    internal override byte NamespaceId => 5;
    
    internal override int ElementTypeId => ElementTypeIdConst;
   
<<<<<<< HEAD
    /// <summary>
    /// Whether this element is available in a specific version of Office Application.
    /// </summary>
    /// <param name="version">The Office file format version.</param>
    /// <returns>Returns true if the element is defined in the specified version.</returns>
    internal override bool IsInVersion(FileFormatVersions version)
    {
		if((15 & (int)version) > 0)
		{
			return true;
		}
		return false;
    }
=======
    internal override bool IsInVersion(FileFormatVersions version) => version.AtLeast(FileFormatVersions.Office2007);
>>>>>>> 97dfc39d
    

    /// <summary>
    /// Initializes a new instance of the VTDate class.
    /// </summary>
    public VTDate():base(){}
    
        /// <summary>
    /// Initializes a new instance of the VTDate class with the specified text content.
    /// </summary>
    /// <param name="text">Specifies the text content of the element.</param>
    public VTDate(string text):base(text)
    {
    }
    
    internal override OpenXmlSimpleType InnerTextToValue(string text)
    {
		return new DateTimeValue(){ InnerText = text };
    }
    

    /// <inheritdoc/>
    public override OpenXmlElement CloneNode(bool deep) => CloneImp<VTDate>(deep);

}
/// <summary>
/// <para>File Time.</para>
/// <para>This class is available in Office 2007 or above.</para>
/// <para> When the object is serialized out as xml, its qualified name is vt:filetime.</para>
/// </summary>
[System.Diagnostics.CodeAnalysis.SuppressMessage("Microsoft.Naming", "CA1710:IdentifiersShouldHaveCorrectSuffix")]
[System.CodeDom.Compiler.GeneratedCode("DomGen", "2.0")]
[OfficeAvailability(FileFormatVersions.Office2007)]
public partial class VTFileTime : OpenXmlLeafTextElement
{
    internal const int ElementTypeIdConst = 11053;
    /// <inheritdoc/>
    public override string LocalName => "filetime";
    
    internal override byte NamespaceId => 5;
    
    internal override int ElementTypeId => ElementTypeIdConst;
   
<<<<<<< HEAD
    /// <summary>
    /// Whether this element is available in a specific version of Office Application.
    /// </summary>
    /// <param name="version">The Office file format version.</param>
    /// <returns>Returns true if the element is defined in the specified version.</returns>
    internal override bool IsInVersion(FileFormatVersions version)
    {
		if((15 & (int)version) > 0)
		{
			return true;
		}
		return false;
    }
=======
    internal override bool IsInVersion(FileFormatVersions version) => version.AtLeast(FileFormatVersions.Office2007);
>>>>>>> 97dfc39d
    

    /// <summary>
    /// Initializes a new instance of the VTFileTime class.
    /// </summary>
    public VTFileTime():base(){}
    
        /// <summary>
    /// Initializes a new instance of the VTFileTime class with the specified text content.
    /// </summary>
    /// <param name="text">Specifies the text content of the element.</param>
    public VTFileTime(string text):base(text)
    {
    }
    
    internal override OpenXmlSimpleType InnerTextToValue(string text)
    {
		return new DateTimeValue(){ InnerText = text };
    }
    

    /// <inheritdoc/>
    public override OpenXmlElement CloneNode(bool deep) => CloneImp<VTFileTime>(deep);

}
/// <summary>
/// <para>Boolean.</para>
/// <para>This class is available in Office 2007 or above.</para>
/// <para> When the object is serialized out as xml, its qualified name is vt:bool.</para>
/// </summary>

[System.CodeDom.Compiler.GeneratedCode("DomGen", "3.0")]
[OfficeAvailability(FileFormatVersions.Office2007)]
public partial class VTBool : OpenXmlLeafTextElement
{
    internal const int ElementTypeIdConst = 11054;
    /// <inheritdoc/>
    public override string LocalName => "bool";
    
    internal override byte NamespaceId => 5;
    
    internal override int ElementTypeId => ElementTypeIdConst;
   
<<<<<<< HEAD
    /// <summary>
    /// Whether this element is available in a specific version of Office Application.
    /// </summary>
    /// <param name="version">The Office file format version.</param>
    /// <returns>Returns true if the element is defined in the specified version.</returns>
    internal override bool IsInVersion(FileFormatVersions version)
    {
		if((15 & (int)version) > 0)
		{
			return true;
		}
		return false;
    }
=======
    internal override bool IsInVersion(FileFormatVersions version) => version.AtLeast(FileFormatVersions.Office2007);
>>>>>>> 97dfc39d
    

    
    
    
    /// <summary>
    /// Initializes a new instance of the VTBool class.
    /// </summary>
    public VTBool():base(){}
    
      
        /// <summary>
    /// Initializes a new instance of the VTBool class with the specified text content.
    /// </summary>
    /// <param name="text">Specifies the text content of the element.</param>
    public VTBool(string text):base(text)
    {
    }
    
    internal override OpenXmlSimpleType InnerTextToValue(string text)
    {
		return new BooleanValue(){ InnerText = text };
    }
    
 
    
    
    
    
    /// <inheritdoc/>
    public override OpenXmlElement CloneNode(bool deep) => CloneImp<VTBool>(deep);

}
/// <summary>
/// <para>Currency.</para>
/// <para>This class is available in Office 2007 or above.</para>
/// <para> When the object is serialized out as xml, its qualified name is vt:cy.</para>
/// </summary>

[System.CodeDom.Compiler.GeneratedCode("DomGen", "3.0")]
[OfficeAvailability(FileFormatVersions.Office2007)]
public partial class VTCurrency : OpenXmlLeafTextElement
{
    internal const int ElementTypeIdConst = 11055;
    /// <inheritdoc/>
    public override string LocalName => "cy";
    
    internal override byte NamespaceId => 5;
    
    internal override int ElementTypeId => ElementTypeIdConst;
   
<<<<<<< HEAD
    /// <summary>
    /// Whether this element is available in a specific version of Office Application.
    /// </summary>
    /// <param name="version">The Office file format version.</param>
    /// <returns>Returns true if the element is defined in the specified version.</returns>
    internal override bool IsInVersion(FileFormatVersions version)
    {
		if((15 & (int)version) > 0)
		{
			return true;
		}
		return false;
    }
=======
    internal override bool IsInVersion(FileFormatVersions version) => version.AtLeast(FileFormatVersions.Office2007);
>>>>>>> 97dfc39d
    

    
    
    
    /// <summary>
    /// Initializes a new instance of the VTCurrency class.
    /// </summary>
    public VTCurrency():base(){}
    
      
        /// <summary>
    /// Initializes a new instance of the VTCurrency class with the specified text content.
    /// </summary>
    /// <param name="text">Specifies the text content of the element.</param>
    public VTCurrency(string text):base(text)
    {
    }
    
    internal override OpenXmlSimpleType InnerTextToValue(string text)
    {
		return new StringValue(){ InnerText = text };
    }
    
 
    
    
    
    
    /// <inheritdoc/>
    public override OpenXmlElement CloneNode(bool deep) => CloneImp<VTCurrency>(deep);

}
/// <summary>
/// <para>Error Status Code.</para>
/// <para>This class is available in Office 2007 or above.</para>
/// <para> When the object is serialized out as xml, its qualified name is vt:error.</para>
/// </summary>

[System.CodeDom.Compiler.GeneratedCode("DomGen", "3.0")]
[OfficeAvailability(FileFormatVersions.Office2007)]
public partial class VTError : OpenXmlLeafTextElement
{
    internal const int ElementTypeIdConst = 11056;
    /// <inheritdoc/>
    public override string LocalName => "error";
    
    internal override byte NamespaceId => 5;
    
    internal override int ElementTypeId => ElementTypeIdConst;
   
<<<<<<< HEAD
    /// <summary>
    /// Whether this element is available in a specific version of Office Application.
    /// </summary>
    /// <param name="version">The Office file format version.</param>
    /// <returns>Returns true if the element is defined in the specified version.</returns>
    internal override bool IsInVersion(FileFormatVersions version)
    {
		if((15 & (int)version) > 0)
		{
			return true;
		}
		return false;
    }
=======
    internal override bool IsInVersion(FileFormatVersions version) => version.AtLeast(FileFormatVersions.Office2007);
>>>>>>> 97dfc39d
    

    
    
    
    /// <summary>
    /// Initializes a new instance of the VTError class.
    /// </summary>
    public VTError():base(){}
    
      
        /// <summary>
    /// Initializes a new instance of the VTError class with the specified text content.
    /// </summary>
    /// <param name="text">Specifies the text content of the element.</param>
    public VTError(string text):base(text)
    {
    }
    
    internal override OpenXmlSimpleType InnerTextToValue(string text)
    {
		return new StringValue(){ InnerText = text };
    }
    
 
    
    
    
    
    /// <inheritdoc/>
    public override OpenXmlElement CloneNode(bool deep) => CloneImp<VTError>(deep);

}
/// <summary>
/// <para>Binary Versioned Stream.</para>
/// <para>This class is available in Office 2007 or above.</para>
/// <para> When the object is serialized out as xml, its qualified name is vt:vstream.</para>
/// </summary>

[System.CodeDom.Compiler.GeneratedCode("DomGen", "3.0")]
[OfficeAvailability(FileFormatVersions.Office2007)]
public partial class VTVStreamData : OpenXmlLeafTextElement
{
    internal const int ElementTypeIdConst = 11061;
    /// <inheritdoc/>
    public override string LocalName => "vstream";
    
    internal override byte NamespaceId => 5;
    
    internal override int ElementTypeId => ElementTypeIdConst;
   
<<<<<<< HEAD
    /// <summary>
    /// Whether this element is available in a specific version of Office Application.
    /// </summary>
    /// <param name="version">The Office file format version.</param>
    /// <returns>Returns true if the element is defined in the specified version.</returns>
    internal override bool IsInVersion(FileFormatVersions version)
    {
		if((15 & (int)version) > 0)
		{
			return true;
		}
		return false;
    }
=======
    internal override bool IsInVersion(FileFormatVersions version) => version.AtLeast(FileFormatVersions.Office2007);
>>>>>>> 97dfc39d
    

    	private static readonly string[] attributeTagNames = { "version" };
    private static readonly byte[] attributeNamespaceIds = { 0 };
    
    internal override string[] AttributeTagNames => attributeTagNames;
    
    internal override byte[] AttributeNamespaceIds => attributeNamespaceIds;
    

    
        /// <summary>
    /// <para> VSTREAM Version Attribute.</para>
    /// <para>Represents the following attribute in the schema: version </para>
    /// </summary>
    [SchemaAttr(0, "version")]
    public StringValue Version
    {
        get { return (StringValue)Attributes[0]; }
        set { Attributes[0] = value; }
    }
    

    /// <summary>
    /// Initializes a new instance of the VTVStreamData class.
    /// </summary>
    public VTVStreamData():base(){}
    
      
        /// <summary>
    /// Initializes a new instance of the VTVStreamData class with the specified text content.
    /// </summary>
    /// <param name="text">Specifies the text content of the element.</param>
    public VTVStreamData(string text):base(text)
    {
    }
    
    internal override OpenXmlSimpleType InnerTextToValue(string text)
    {
		return new Base64BinaryValue(){ InnerText = text };
    }
    
 
    
    
    
    internal override OpenXmlSimpleType AttributeFactory(byte namespaceId, string name)
{
    if( 0 == namespaceId && "version" == name)
    return new StringValue();
    

    
    return base.AttributeFactory(namespaceId, name);
}

    /// <inheritdoc/>
    public override OpenXmlElement CloneNode(bool deep) => CloneImp<VTVStreamData>(deep);

}
/// <summary>
/// <para>Class ID.</para>
/// <para>This class is available in Office 2007 or above.</para>
/// <para> When the object is serialized out as xml, its qualified name is vt:clsid.</para>
/// </summary>

[System.CodeDom.Compiler.GeneratedCode("DomGen", "3.0")]
[OfficeAvailability(FileFormatVersions.Office2007)]
public partial class VTClassId : OpenXmlLeafTextElement
{
    internal const int ElementTypeIdConst = 11062;
    /// <inheritdoc/>
    public override string LocalName => "clsid";
    
    internal override byte NamespaceId => 5;
    
    internal override int ElementTypeId => ElementTypeIdConst;
   
<<<<<<< HEAD
    /// <summary>
    /// Whether this element is available in a specific version of Office Application.
    /// </summary>
    /// <param name="version">The Office file format version.</param>
    /// <returns>Returns true if the element is defined in the specified version.</returns>
    internal override bool IsInVersion(FileFormatVersions version)
    {
		if((15 & (int)version) > 0)
		{
			return true;
		}
		return false;
    }
=======
    internal override bool IsInVersion(FileFormatVersions version) => version.AtLeast(FileFormatVersions.Office2007);
>>>>>>> 97dfc39d
    

    
    
    
    /// <summary>
    /// Initializes a new instance of the VTClassId class.
    /// </summary>
    public VTClassId():base(){}
    
      
        /// <summary>
    /// Initializes a new instance of the VTClassId class with the specified text content.
    /// </summary>
    /// <param name="text">Specifies the text content of the element.</param>
    public VTClassId(string text):base(text)
    {
    }
    
    internal override OpenXmlSimpleType InnerTextToValue(string text)
    {
		return new StringValue(){ InnerText = text };
    }
    
 
    
    
    
    
    /// <inheritdoc/>
    public override OpenXmlElement CloneNode(bool deep) => CloneImp<VTClassId>(deep);

}
/// <summary>
/// <para>Clipboard Data.</para>
/// <para>This class is available in Office 2007 or above.</para>
/// <para> When the object is serialized out as xml, its qualified name is vt:cf.</para>
/// </summary>

[System.CodeDom.Compiler.GeneratedCode("DomGen", "3.0")]
[OfficeAvailability(FileFormatVersions.Office2007)]
public partial class VTClipboardData : OpenXmlLeafTextElement
{
    internal const int ElementTypeIdConst = 11063;
    /// <inheritdoc/>
    public override string LocalName => "cf";
    
    internal override byte NamespaceId => 5;
    
    internal override int ElementTypeId => ElementTypeIdConst;
   
<<<<<<< HEAD
    /// <summary>
    /// Whether this element is available in a specific version of Office Application.
    /// </summary>
    /// <param name="version">The Office file format version.</param>
    /// <returns>Returns true if the element is defined in the specified version.</returns>
    internal override bool IsInVersion(FileFormatVersions version)
    {
		if((15 & (int)version) > 0)
		{
			return true;
		}
		return false;
    }
=======
    internal override bool IsInVersion(FileFormatVersions version) => version.AtLeast(FileFormatVersions.Office2007);
>>>>>>> 97dfc39d
    

    	private static readonly string[] attributeTagNames = { "format","size" };
    private static readonly byte[] attributeNamespaceIds = { 0,0 };
    
    internal override string[] AttributeTagNames => attributeTagNames;
    
    internal override byte[] AttributeNamespaceIds => attributeNamespaceIds;
    

    
        /// <summary>
    /// <para> Format Attribute.</para>
    /// <para>Represents the following attribute in the schema: format </para>
    /// </summary>
    [SchemaAttr(0, "format")]
    public Int32Value Format
    {
        get { return (Int32Value)Attributes[0]; }
        set { Attributes[0] = value; }
    }
    
    /// <summary>
    /// <para> size.</para>
    /// <para>Represents the following attribute in the schema: size </para>
    /// </summary>
    [SchemaAttr(0, "size")]
    public UInt32Value Size
    {
        get { return (UInt32Value)Attributes[1]; }
        set { Attributes[1] = value; }
    }
    

    /// <summary>
    /// Initializes a new instance of the VTClipboardData class.
    /// </summary>
    public VTClipboardData():base(){}
    
      
        /// <summary>
    /// Initializes a new instance of the VTClipboardData class with the specified text content.
    /// </summary>
    /// <param name="text">Specifies the text content of the element.</param>
    public VTClipboardData(string text):base(text)
    {
    }
    
    internal override OpenXmlSimpleType InnerTextToValue(string text)
    {
		return new Base64BinaryValue(){ InnerText = text };
    }
    
 
    
    
    
    internal override OpenXmlSimpleType AttributeFactory(byte namespaceId, string name)
{
    if( 0 == namespaceId && "format" == name)
    return new Int32Value();
    
if( 0 == namespaceId && "size" == name)
    return new UInt32Value();
    

    
    return base.AttributeFactory(namespaceId, name);
}

    /// <inheritdoc/>
    public override OpenXmlElement CloneNode(bool deep) => CloneImp<VTClipboardData>(deep);

}
/// <summary>
/// Vector Base Type Simple Type 
/// </summary> 
[System.CodeDom.Compiler.GeneratedCode("DomGen", "2.0")]
public enum VectorBaseValues
{  
	///<summary>
///Variant Base Type.
///<para>When the item is serialized out as xml, its value is "variant".</para>
///</summary>
[EnumString("variant")]
Variant,
///<summary>
///Vector Base Type Enumeration Value.
///<para>When the item is serialized out as xml, its value is "i1".</para>
///</summary>
[EnumString("i1")]
OneByteSignedInteger,
///<summary>
///2-Byte Signed Integer Base Type.
///<para>When the item is serialized out as xml, its value is "i2".</para>
///</summary>
[EnumString("i2")]
TwoBytesSignedInteger,
///<summary>
///4-Byte Signed Integer Base Type.
///<para>When the item is serialized out as xml, its value is "i4".</para>
///</summary>
[EnumString("i4")]
FourBytesSignedInteger,
///<summary>
///8-Byte Signed Integer Base Type.
///<para>When the item is serialized out as xml, its value is "i8".</para>
///</summary>
[EnumString("i8")]
EightBytesSignedInteger,
///<summary>
///1-Byte Unsigned Integer Base Type.
///<para>When the item is serialized out as xml, its value is "ui1".</para>
///</summary>
[EnumString("ui1")]
OneByteUnsignedInteger,
///<summary>
///2-Byte Unisigned Integer Base Type.
///<para>When the item is serialized out as xml, its value is "ui2".</para>
///</summary>
[EnumString("ui2")]
TwoBytesUnsignedInteger,
///<summary>
///4-Byte Unsigned Integer Base Type.
///<para>When the item is serialized out as xml, its value is "ui4".</para>
///</summary>
[EnumString("ui4")]
FourBytesUnsignedInteger,
///<summary>
///8-Byte Unsigned Integer Base Type.
///<para>When the item is serialized out as xml, its value is "ui8".</para>
///</summary>
[EnumString("ui8")]
EightBytesUnsignedInteger,
///<summary>
///4-Byte Real Number Base Type.
///<para>When the item is serialized out as xml, its value is "r4".</para>
///</summary>
[EnumString("r4")]
FourBytesReal,
///<summary>
///8-Byte Real Number Base Type.
///<para>When the item is serialized out as xml, its value is "r8".</para>
///</summary>
[EnumString("r8")]
EightBytesReal,
///<summary>
///LPSTR Base Type.
///<para>When the item is serialized out as xml, its value is "lpstr".</para>
///</summary>
[EnumString("lpstr")]
Lpstr,
///<summary>
///LPWSTR Base Type.
///<para>When the item is serialized out as xml, its value is "lpwstr".</para>
///</summary>
[EnumString("lpwstr")]
Lpwstr,
///<summary>
///Basic String Base Type.
///<para>When the item is serialized out as xml, its value is "bstr".</para>
///</summary>
[EnumString("bstr")]
Bstr,
///<summary>
///Date and Time Base Type.
///<para>When the item is serialized out as xml, its value is "date".</para>
///</summary>
[EnumString("date")]
Date,
///<summary>
///File Time Base Type.
///<para>When the item is serialized out as xml, its value is "filetime".</para>
///</summary>
[EnumString("filetime")]
Filetime,
///<summary>
///Boolean Base Type.
///<para>When the item is serialized out as xml, its value is "bool".</para>
///</summary>
[EnumString("bool")]
Bool,
///<summary>
///Currency Base Type.
///<para>When the item is serialized out as xml, its value is "cy".</para>
///</summary>
[EnumString("cy")]
Currency,
///<summary>
///Error Status Code Base Type.
///<para>When the item is serialized out as xml, its value is "error".</para>
///</summary>
[EnumString("error")]
Error,
///<summary>
///Class ID Base Type.
///<para>When the item is serialized out as xml, its value is "clsid".</para>
///</summary>
[EnumString("clsid")]
ClassId,
///<summary>
///Clipboard Data Base Type.
///<para>When the item is serialized out as xml, its value is "cf".</para>
///</summary>
[EnumString("cf")]
ClipboardData,
 
}
/// <summary>
/// Array Base Type Simple Type 
/// </summary> 
[System.CodeDom.Compiler.GeneratedCode("DomGen", "2.0")]
public enum ArrayBaseValues
{  
	///<summary>
///Variant Base Type.
///<para>When the item is serialized out as xml, its value is "variant".</para>
///</summary>
[EnumString("variant")]
Variant,
///<summary>
///1-Byte Signed Integer Base Type.
///<para>When the item is serialized out as xml, its value is "i1".</para>
///</summary>
[EnumString("i1")]
OneByteSignedInteger,
///<summary>
///2-Byte Signed Integer Base Type.
///<para>When the item is serialized out as xml, its value is "i2".</para>
///</summary>
[EnumString("i2")]
TwoBytesSignedInteger,
///<summary>
///4-Byte Signed Integer Base Type.
///<para>When the item is serialized out as xml, its value is "i4".</para>
///</summary>
[EnumString("i4")]
FourBytesSignedInteger,
///<summary>
///Integer Base Type.
///<para>When the item is serialized out as xml, its value is "int".</para>
///</summary>
[EnumString("int")]
Integer,
///<summary>
///1-Byte Unsigned Integer Base Type.
///<para>When the item is serialized out as xml, its value is "ui1".</para>
///</summary>
[EnumString("ui1")]
OneByteUnsignedInteger,
///<summary>
///2-Byte Unsigned Integer Base Type.
///<para>When the item is serialized out as xml, its value is "ui2".</para>
///</summary>
[EnumString("ui2")]
TwoBytesUnsignedInteger,
///<summary>
///4-Byte Unsigned Integer Base Type.
///<para>When the item is serialized out as xml, its value is "ui4".</para>
///</summary>
[EnumString("ui4")]
FourBytesUnsignedInteger,
///<summary>
///Unsigned Integer Base Type.
///<para>When the item is serialized out as xml, its value is "uint".</para>
///</summary>
[EnumString("uint")]
UnsignedInteger,
///<summary>
///4-Byte Real Number Base Type.
///<para>When the item is serialized out as xml, its value is "r4".</para>
///</summary>
[EnumString("r4")]
FourBytesReal,
///<summary>
///8-Byte Real Number Base Type.
///<para>When the item is serialized out as xml, its value is "r8".</para>
///</summary>
[EnumString("r8")]
EightBytesReal,
///<summary>
///Decimal Base Type.
///<para>When the item is serialized out as xml, its value is "decimal".</para>
///</summary>
[EnumString("decimal")]
Decimal,
///<summary>
///Basic String Base Type.
///<para>When the item is serialized out as xml, its value is "bstr".</para>
///</summary>
[EnumString("bstr")]
Bstr,
///<summary>
///Date and Time Base Type.
///<para>When the item is serialized out as xml, its value is "date".</para>
///</summary>
[EnumString("date")]
Date,
///<summary>
///Boolean Base Type.
///<para>When the item is serialized out as xml, its value is "bool".</para>
///</summary>
[EnumString("bool")]
Bool,
///<summary>
///Curency Base Type.
///<para>When the item is serialized out as xml, its value is "cy".</para>
///</summary>
[EnumString("cy")]
Currency,
///<summary>
///Error Status Code Base Type.
///<para>When the item is serialized out as xml, its value is "error".</para>
///</summary>
[EnumString("error")]
Error,
 
}
}
 
 <|MERGE_RESOLUTION|>--- conflicted
+++ resolved
@@ -101,23 +101,7 @@
     
     internal override int ElementTypeId => ElementTypeIdConst;
    
-<<<<<<< HEAD
-    /// <summary>
-    /// Whether this element is available in a specific version of Office Application.
-    /// </summary>
-    /// <param name="version">The Office file format version.</param>
-    /// <returns>Returns true if the element is defined in the specified version.</returns>
-    internal override bool IsInVersion(FileFormatVersions version)
-    {
-		if((15 & (int)version) > 0)
-		{
-			return true;
-		}
-		return false;
-    }
-=======
-    internal override bool IsInVersion(FileFormatVersions version) => version.AtLeast(FileFormatVersions.Office2007);
->>>>>>> 97dfc39d
+    internal override bool IsInVersion(FileFormatVersions version) => version.AtLeast(FileFormatVersions.Office2007);
     
 
     
@@ -768,23 +752,7 @@
     
     internal override int ElementTypeId => ElementTypeIdConst;
    
-<<<<<<< HEAD
-    /// <summary>
-    /// Whether this element is available in a specific version of Office Application.
-    /// </summary>
-    /// <param name="version">The Office file format version.</param>
-    /// <returns>Returns true if the element is defined in the specified version.</returns>
-    internal override bool IsInVersion(FileFormatVersions version)
-    {
-		if((15 & (int)version) > 0)
-		{
-			return true;
-		}
-		return false;
-    }
-=======
-    internal override bool IsInVersion(FileFormatVersions version) => version.AtLeast(FileFormatVersions.Office2007);
->>>>>>> 97dfc39d
+    internal override bool IsInVersion(FileFormatVersions version) => version.AtLeast(FileFormatVersions.Office2007);
     
 
     	private static readonly string[] attributeTagNames = { "baseType","size" };
@@ -997,23 +965,7 @@
     
     internal override int ElementTypeId => ElementTypeIdConst;
    
-<<<<<<< HEAD
-    /// <summary>
-    /// Whether this element is available in a specific version of Office Application.
-    /// </summary>
-    /// <param name="version">The Office file format version.</param>
-    /// <returns>Returns true if the element is defined in the specified version.</returns>
-    internal override bool IsInVersion(FileFormatVersions version)
-    {
-		if((15 & (int)version) > 0)
-		{
-			return true;
-		}
-		return false;
-    }
-=======
-    internal override bool IsInVersion(FileFormatVersions version) => version.AtLeast(FileFormatVersions.Office2007);
->>>>>>> 97dfc39d
+    internal override bool IsInVersion(FileFormatVersions version) => version.AtLeast(FileFormatVersions.Office2007);
     
 
     	private static readonly string[] attributeTagNames = { "lBound","uBound","baseType" };
@@ -1189,23 +1141,7 @@
     
     internal override int ElementTypeId => ElementTypeIdConst;
    
-<<<<<<< HEAD
-    /// <summary>
-    /// Whether this element is available in a specific version of Office Application.
-    /// </summary>
-    /// <param name="version">The Office file format version.</param>
-    /// <returns>Returns true if the element is defined in the specified version.</returns>
-    internal override bool IsInVersion(FileFormatVersions version)
-    {
-		if((15 & (int)version) > 0)
-		{
-			return true;
-		}
-		return false;
-    }
-=======
-    internal override bool IsInVersion(FileFormatVersions version) => version.AtLeast(FileFormatVersions.Office2007);
->>>>>>> 97dfc39d
+    internal override bool IsInVersion(FileFormatVersions version) => version.AtLeast(FileFormatVersions.Office2007);
     
 
     /// <summary>
@@ -1249,23 +1185,7 @@
     
     internal override int ElementTypeId => ElementTypeIdConst;
    
-<<<<<<< HEAD
-    /// <summary>
-    /// Whether this element is available in a specific version of Office Application.
-    /// </summary>
-    /// <param name="version">The Office file format version.</param>
-    /// <returns>Returns true if the element is defined in the specified version.</returns>
-    internal override bool IsInVersion(FileFormatVersions version)
-    {
-		if((15 & (int)version) > 0)
-		{
-			return true;
-		}
-		return false;
-    }
-=======
-    internal override bool IsInVersion(FileFormatVersions version) => version.AtLeast(FileFormatVersions.Office2007);
->>>>>>> 97dfc39d
+    internal override bool IsInVersion(FileFormatVersions version) => version.AtLeast(FileFormatVersions.Office2007);
     
 
     /// <summary>
@@ -1309,23 +1229,7 @@
     
     internal override int ElementTypeId => ElementTypeIdConst;
    
-<<<<<<< HEAD
-    /// <summary>
-    /// Whether this element is available in a specific version of Office Application.
-    /// </summary>
-    /// <param name="version">The Office file format version.</param>
-    /// <returns>Returns true if the element is defined in the specified version.</returns>
-    internal override bool IsInVersion(FileFormatVersions version)
-    {
-		if((15 & (int)version) > 0)
-		{
-			return true;
-		}
-		return false;
-    }
-=======
-    internal override bool IsInVersion(FileFormatVersions version) => version.AtLeast(FileFormatVersions.Office2007);
->>>>>>> 97dfc39d
+    internal override bool IsInVersion(FileFormatVersions version) => version.AtLeast(FileFormatVersions.Office2007);
     
 
     /// <summary>
@@ -1369,23 +1273,7 @@
     
     internal override int ElementTypeId => ElementTypeIdConst;
    
-<<<<<<< HEAD
-    /// <summary>
-    /// Whether this element is available in a specific version of Office Application.
-    /// </summary>
-    /// <param name="version">The Office file format version.</param>
-    /// <returns>Returns true if the element is defined in the specified version.</returns>
-    internal override bool IsInVersion(FileFormatVersions version)
-    {
-		if((15 & (int)version) > 0)
-		{
-			return true;
-		}
-		return false;
-    }
-=======
-    internal override bool IsInVersion(FileFormatVersions version) => version.AtLeast(FileFormatVersions.Office2007);
->>>>>>> 97dfc39d
+    internal override bool IsInVersion(FileFormatVersions version) => version.AtLeast(FileFormatVersions.Office2007);
     
 
     /// <summary>
@@ -1429,23 +1317,7 @@
     
     internal override int ElementTypeId => ElementTypeIdConst;
    
-<<<<<<< HEAD
-    /// <summary>
-    /// Whether this element is available in a specific version of Office Application.
-    /// </summary>
-    /// <param name="version">The Office file format version.</param>
-    /// <returns>Returns true if the element is defined in the specified version.</returns>
-    internal override bool IsInVersion(FileFormatVersions version)
-    {
-		if((15 & (int)version) > 0)
-		{
-			return true;
-		}
-		return false;
-    }
-=======
-    internal override bool IsInVersion(FileFormatVersions version) => version.AtLeast(FileFormatVersions.Office2007);
->>>>>>> 97dfc39d
+    internal override bool IsInVersion(FileFormatVersions version) => version.AtLeast(FileFormatVersions.Office2007);
     
 
     /// <summary>
@@ -1489,23 +1361,7 @@
     
     internal override int ElementTypeId => ElementTypeIdConst;
    
-<<<<<<< HEAD
-    /// <summary>
-    /// Whether this element is available in a specific version of Office Application.
-    /// </summary>
-    /// <param name="version">The Office file format version.</param>
-    /// <returns>Returns true if the element is defined in the specified version.</returns>
-    internal override bool IsInVersion(FileFormatVersions version)
-    {
-		if((15 & (int)version) > 0)
-		{
-			return true;
-		}
-		return false;
-    }
-=======
-    internal override bool IsInVersion(FileFormatVersions version) => version.AtLeast(FileFormatVersions.Office2007);
->>>>>>> 97dfc39d
+    internal override bool IsInVersion(FileFormatVersions version) => version.AtLeast(FileFormatVersions.Office2007);
     
 
     /// <summary>
@@ -1549,23 +1405,7 @@
     
     internal override int ElementTypeId => ElementTypeIdConst;
    
-<<<<<<< HEAD
-    /// <summary>
-    /// Whether this element is available in a specific version of Office Application.
-    /// </summary>
-    /// <param name="version">The Office file format version.</param>
-    /// <returns>Returns true if the element is defined in the specified version.</returns>
-    internal override bool IsInVersion(FileFormatVersions version)
-    {
-		if((15 & (int)version) > 0)
-		{
-			return true;
-		}
-		return false;
-    }
-=======
-    internal override bool IsInVersion(FileFormatVersions version) => version.AtLeast(FileFormatVersions.Office2007);
->>>>>>> 97dfc39d
+    internal override bool IsInVersion(FileFormatVersions version) => version.AtLeast(FileFormatVersions.Office2007);
     
 
     
@@ -1604,23 +1444,7 @@
     
     internal override int ElementTypeId => ElementTypeIdConst;
    
-<<<<<<< HEAD
-    /// <summary>
-    /// Whether this element is available in a specific version of Office Application.
-    /// </summary>
-    /// <param name="version">The Office file format version.</param>
-    /// <returns>Returns true if the element is defined in the specified version.</returns>
-    internal override bool IsInVersion(FileFormatVersions version)
-    {
-		if((15 & (int)version) > 0)
-		{
-			return true;
-		}
-		return false;
-    }
-=======
-    internal override bool IsInVersion(FileFormatVersions version) => version.AtLeast(FileFormatVersions.Office2007);
->>>>>>> 97dfc39d
+    internal override bool IsInVersion(FileFormatVersions version) => version.AtLeast(FileFormatVersions.Office2007);
     
 
     
@@ -1659,23 +1483,7 @@
     
     internal override int ElementTypeId => ElementTypeIdConst;
    
-<<<<<<< HEAD
-    /// <summary>
-    /// Whether this element is available in a specific version of Office Application.
-    /// </summary>
-    /// <param name="version">The Office file format version.</param>
-    /// <returns>Returns true if the element is defined in the specified version.</returns>
-    internal override bool IsInVersion(FileFormatVersions version)
-    {
-		if((15 & (int)version) > 0)
-		{
-			return true;
-		}
-		return false;
-    }
-=======
-    internal override bool IsInVersion(FileFormatVersions version) => version.AtLeast(FileFormatVersions.Office2007);
->>>>>>> 97dfc39d
+    internal override bool IsInVersion(FileFormatVersions version) => version.AtLeast(FileFormatVersions.Office2007);
     
 
     
@@ -1727,23 +1535,7 @@
     
     internal override int ElementTypeId => ElementTypeIdConst;
    
-<<<<<<< HEAD
-    /// <summary>
-    /// Whether this element is available in a specific version of Office Application.
-    /// </summary>
-    /// <param name="version">The Office file format version.</param>
-    /// <returns>Returns true if the element is defined in the specified version.</returns>
-    internal override bool IsInVersion(FileFormatVersions version)
-    {
-		if((15 & (int)version) > 0)
-		{
-			return true;
-		}
-		return false;
-    }
-=======
-    internal override bool IsInVersion(FileFormatVersions version) => version.AtLeast(FileFormatVersions.Office2007);
->>>>>>> 97dfc39d
+    internal override bool IsInVersion(FileFormatVersions version) => version.AtLeast(FileFormatVersions.Office2007);
     
 
     
@@ -1795,23 +1587,7 @@
     
     internal override int ElementTypeId => ElementTypeIdConst;
    
-<<<<<<< HEAD
-    /// <summary>
-    /// Whether this element is available in a specific version of Office Application.
-    /// </summary>
-    /// <param name="version">The Office file format version.</param>
-    /// <returns>Returns true if the element is defined in the specified version.</returns>
-    internal override bool IsInVersion(FileFormatVersions version)
-    {
-		if((15 & (int)version) > 0)
-		{
-			return true;
-		}
-		return false;
-    }
-=======
-    internal override bool IsInVersion(FileFormatVersions version) => version.AtLeast(FileFormatVersions.Office2007);
->>>>>>> 97dfc39d
+    internal override bool IsInVersion(FileFormatVersions version) => version.AtLeast(FileFormatVersions.Office2007);
     
 
     /// <summary>
@@ -1855,23 +1631,7 @@
     
     internal override int ElementTypeId => ElementTypeIdConst;
    
-<<<<<<< HEAD
-    /// <summary>
-    /// Whether this element is available in a specific version of Office Application.
-    /// </summary>
-    /// <param name="version">The Office file format version.</param>
-    /// <returns>Returns true if the element is defined in the specified version.</returns>
-    internal override bool IsInVersion(FileFormatVersions version)
-    {
-		if((15 & (int)version) > 0)
-		{
-			return true;
-		}
-		return false;
-    }
-=======
-    internal override bool IsInVersion(FileFormatVersions version) => version.AtLeast(FileFormatVersions.Office2007);
->>>>>>> 97dfc39d
+    internal override bool IsInVersion(FileFormatVersions version) => version.AtLeast(FileFormatVersions.Office2007);
     
 
     /// <summary>
@@ -1915,23 +1675,7 @@
     
     internal override int ElementTypeId => ElementTypeIdConst;
    
-<<<<<<< HEAD
-    /// <summary>
-    /// Whether this element is available in a specific version of Office Application.
-    /// </summary>
-    /// <param name="version">The Office file format version.</param>
-    /// <returns>Returns true if the element is defined in the specified version.</returns>
-    internal override bool IsInVersion(FileFormatVersions version)
-    {
-		if((15 & (int)version) > 0)
-		{
-			return true;
-		}
-		return false;
-    }
-=======
-    internal override bool IsInVersion(FileFormatVersions version) => version.AtLeast(FileFormatVersions.Office2007);
->>>>>>> 97dfc39d
+    internal override bool IsInVersion(FileFormatVersions version) => version.AtLeast(FileFormatVersions.Office2007);
     
 
     
@@ -1983,23 +1727,7 @@
     
     internal override int ElementTypeId => ElementTypeIdConst;
    
-<<<<<<< HEAD
-    /// <summary>
-    /// Whether this element is available in a specific version of Office Application.
-    /// </summary>
-    /// <param name="version">The Office file format version.</param>
-    /// <returns>Returns true if the element is defined in the specified version.</returns>
-    internal override bool IsInVersion(FileFormatVersions version)
-    {
-		if((15 & (int)version) > 0)
-		{
-			return true;
-		}
-		return false;
-    }
-=======
-    internal override bool IsInVersion(FileFormatVersions version) => version.AtLeast(FileFormatVersions.Office2007);
->>>>>>> 97dfc39d
+    internal override bool IsInVersion(FileFormatVersions version) => version.AtLeast(FileFormatVersions.Office2007);
     
 
     
@@ -2051,23 +1779,7 @@
     
     internal override int ElementTypeId => ElementTypeIdConst;
    
-<<<<<<< HEAD
-    /// <summary>
-    /// Whether this element is available in a specific version of Office Application.
-    /// </summary>
-    /// <param name="version">The Office file format version.</param>
-    /// <returns>Returns true if the element is defined in the specified version.</returns>
-    internal override bool IsInVersion(FileFormatVersions version)
-    {
-		if((15 & (int)version) > 0)
-		{
-			return true;
-		}
-		return false;
-    }
-=======
-    internal override bool IsInVersion(FileFormatVersions version) => version.AtLeast(FileFormatVersions.Office2007);
->>>>>>> 97dfc39d
+    internal override bool IsInVersion(FileFormatVersions version) => version.AtLeast(FileFormatVersions.Office2007);
     
 
     
@@ -2119,23 +1831,7 @@
     
     internal override int ElementTypeId => ElementTypeIdConst;
    
-<<<<<<< HEAD
-    /// <summary>
-    /// Whether this element is available in a specific version of Office Application.
-    /// </summary>
-    /// <param name="version">The Office file format version.</param>
-    /// <returns>Returns true if the element is defined in the specified version.</returns>
-    internal override bool IsInVersion(FileFormatVersions version)
-    {
-		if((15 & (int)version) > 0)
-		{
-			return true;
-		}
-		return false;
-    }
-=======
-    internal override bool IsInVersion(FileFormatVersions version) => version.AtLeast(FileFormatVersions.Office2007);
->>>>>>> 97dfc39d
+    internal override bool IsInVersion(FileFormatVersions version) => version.AtLeast(FileFormatVersions.Office2007);
     
 
     /// <summary>
@@ -2179,23 +1875,7 @@
     
     internal override int ElementTypeId => ElementTypeIdConst;
    
-<<<<<<< HEAD
-    /// <summary>
-    /// Whether this element is available in a specific version of Office Application.
-    /// </summary>
-    /// <param name="version">The Office file format version.</param>
-    /// <returns>Returns true if the element is defined in the specified version.</returns>
-    internal override bool IsInVersion(FileFormatVersions version)
-    {
-		if((15 & (int)version) > 0)
-		{
-			return true;
-		}
-		return false;
-    }
-=======
-    internal override bool IsInVersion(FileFormatVersions version) => version.AtLeast(FileFormatVersions.Office2007);
->>>>>>> 97dfc39d
+    internal override bool IsInVersion(FileFormatVersions version) => version.AtLeast(FileFormatVersions.Office2007);
     
 
     /// <summary>
@@ -2239,23 +1919,7 @@
     
     internal override int ElementTypeId => ElementTypeIdConst;
    
-<<<<<<< HEAD
-    /// <summary>
-    /// Whether this element is available in a specific version of Office Application.
-    /// </summary>
-    /// <param name="version">The Office file format version.</param>
-    /// <returns>Returns true if the element is defined in the specified version.</returns>
-    internal override bool IsInVersion(FileFormatVersions version)
-    {
-		if((15 & (int)version) > 0)
-		{
-			return true;
-		}
-		return false;
-    }
-=======
-    internal override bool IsInVersion(FileFormatVersions version) => version.AtLeast(FileFormatVersions.Office2007);
->>>>>>> 97dfc39d
+    internal override bool IsInVersion(FileFormatVersions version) => version.AtLeast(FileFormatVersions.Office2007);
     
 
     
@@ -2307,23 +1971,7 @@
     
     internal override int ElementTypeId => ElementTypeIdConst;
    
-<<<<<<< HEAD
-    /// <summary>
-    /// Whether this element is available in a specific version of Office Application.
-    /// </summary>
-    /// <param name="version">The Office file format version.</param>
-    /// <returns>Returns true if the element is defined in the specified version.</returns>
-    internal override bool IsInVersion(FileFormatVersions version)
-    {
-		if((15 & (int)version) > 0)
-		{
-			return true;
-		}
-		return false;
-    }
-=======
-    internal override bool IsInVersion(FileFormatVersions version) => version.AtLeast(FileFormatVersions.Office2007);
->>>>>>> 97dfc39d
+    internal override bool IsInVersion(FileFormatVersions version) => version.AtLeast(FileFormatVersions.Office2007);
     
 
     
@@ -2375,23 +2023,7 @@
     
     internal override int ElementTypeId => ElementTypeIdConst;
    
-<<<<<<< HEAD
-    /// <summary>
-    /// Whether this element is available in a specific version of Office Application.
-    /// </summary>
-    /// <param name="version">The Office file format version.</param>
-    /// <returns>Returns true if the element is defined in the specified version.</returns>
-    internal override bool IsInVersion(FileFormatVersions version)
-    {
-		if((15 & (int)version) > 0)
-		{
-			return true;
-		}
-		return false;
-    }
-=======
-    internal override bool IsInVersion(FileFormatVersions version) => version.AtLeast(FileFormatVersions.Office2007);
->>>>>>> 97dfc39d
+    internal override bool IsInVersion(FileFormatVersions version) => version.AtLeast(FileFormatVersions.Office2007);
     
 
     
@@ -2443,23 +2075,7 @@
     
     internal override int ElementTypeId => ElementTypeIdConst;
    
-<<<<<<< HEAD
-    /// <summary>
-    /// Whether this element is available in a specific version of Office Application.
-    /// </summary>
-    /// <param name="version">The Office file format version.</param>
-    /// <returns>Returns true if the element is defined in the specified version.</returns>
-    internal override bool IsInVersion(FileFormatVersions version)
-    {
-		if((15 & (int)version) > 0)
-		{
-			return true;
-		}
-		return false;
-    }
-=======
-    internal override bool IsInVersion(FileFormatVersions version) => version.AtLeast(FileFormatVersions.Office2007);
->>>>>>> 97dfc39d
+    internal override bool IsInVersion(FileFormatVersions version) => version.AtLeast(FileFormatVersions.Office2007);
     
 
     
@@ -2511,23 +2127,7 @@
     
     internal override int ElementTypeId => ElementTypeIdConst;
    
-<<<<<<< HEAD
-    /// <summary>
-    /// Whether this element is available in a specific version of Office Application.
-    /// </summary>
-    /// <param name="version">The Office file format version.</param>
-    /// <returns>Returns true if the element is defined in the specified version.</returns>
-    internal override bool IsInVersion(FileFormatVersions version)
-    {
-		if((15 & (int)version) > 0)
-		{
-			return true;
-		}
-		return false;
-    }
-=======
-    internal override bool IsInVersion(FileFormatVersions version) => version.AtLeast(FileFormatVersions.Office2007);
->>>>>>> 97dfc39d
+    internal override bool IsInVersion(FileFormatVersions version) => version.AtLeast(FileFormatVersions.Office2007);
     
 
     /// <summary>
@@ -2571,23 +2171,7 @@
     
     internal override int ElementTypeId => ElementTypeIdConst;
    
-<<<<<<< HEAD
-    /// <summary>
-    /// Whether this element is available in a specific version of Office Application.
-    /// </summary>
-    /// <param name="version">The Office file format version.</param>
-    /// <returns>Returns true if the element is defined in the specified version.</returns>
-    internal override bool IsInVersion(FileFormatVersions version)
-    {
-		if((15 & (int)version) > 0)
-		{
-			return true;
-		}
-		return false;
-    }
-=======
-    internal override bool IsInVersion(FileFormatVersions version) => version.AtLeast(FileFormatVersions.Office2007);
->>>>>>> 97dfc39d
+    internal override bool IsInVersion(FileFormatVersions version) => version.AtLeast(FileFormatVersions.Office2007);
     
 
     /// <summary>
@@ -2631,23 +2215,7 @@
     
     internal override int ElementTypeId => ElementTypeIdConst;
    
-<<<<<<< HEAD
-    /// <summary>
-    /// Whether this element is available in a specific version of Office Application.
-    /// </summary>
-    /// <param name="version">The Office file format version.</param>
-    /// <returns>Returns true if the element is defined in the specified version.</returns>
-    internal override bool IsInVersion(FileFormatVersions version)
-    {
-		if((15 & (int)version) > 0)
-		{
-			return true;
-		}
-		return false;
-    }
-=======
-    internal override bool IsInVersion(FileFormatVersions version) => version.AtLeast(FileFormatVersions.Office2007);
->>>>>>> 97dfc39d
+    internal override bool IsInVersion(FileFormatVersions version) => version.AtLeast(FileFormatVersions.Office2007);
     
 
     /// <summary>
@@ -2691,23 +2259,7 @@
     
     internal override int ElementTypeId => ElementTypeIdConst;
    
-<<<<<<< HEAD
-    /// <summary>
-    /// Whether this element is available in a specific version of Office Application.
-    /// </summary>
-    /// <param name="version">The Office file format version.</param>
-    /// <returns>Returns true if the element is defined in the specified version.</returns>
-    internal override bool IsInVersion(FileFormatVersions version)
-    {
-		if((15 & (int)version) > 0)
-		{
-			return true;
-		}
-		return false;
-    }
-=======
-    internal override bool IsInVersion(FileFormatVersions version) => version.AtLeast(FileFormatVersions.Office2007);
->>>>>>> 97dfc39d
+    internal override bool IsInVersion(FileFormatVersions version) => version.AtLeast(FileFormatVersions.Office2007);
     
 
     /// <summary>
@@ -2751,23 +2303,7 @@
     
     internal override int ElementTypeId => ElementTypeIdConst;
    
-<<<<<<< HEAD
-    /// <summary>
-    /// Whether this element is available in a specific version of Office Application.
-    /// </summary>
-    /// <param name="version">The Office file format version.</param>
-    /// <returns>Returns true if the element is defined in the specified version.</returns>
-    internal override bool IsInVersion(FileFormatVersions version)
-    {
-		if((15 & (int)version) > 0)
-		{
-			return true;
-		}
-		return false;
-    }
-=======
-    internal override bool IsInVersion(FileFormatVersions version) => version.AtLeast(FileFormatVersions.Office2007);
->>>>>>> 97dfc39d
+    internal override bool IsInVersion(FileFormatVersions version) => version.AtLeast(FileFormatVersions.Office2007);
     
 
     /// <summary>
@@ -2811,23 +2347,7 @@
     
     internal override int ElementTypeId => ElementTypeIdConst;
    
-<<<<<<< HEAD
-    /// <summary>
-    /// Whether this element is available in a specific version of Office Application.
-    /// </summary>
-    /// <param name="version">The Office file format version.</param>
-    /// <returns>Returns true if the element is defined in the specified version.</returns>
-    internal override bool IsInVersion(FileFormatVersions version)
-    {
-		if((15 & (int)version) > 0)
-		{
-			return true;
-		}
-		return false;
-    }
-=======
-    internal override bool IsInVersion(FileFormatVersions version) => version.AtLeast(FileFormatVersions.Office2007);
->>>>>>> 97dfc39d
+    internal override bool IsInVersion(FileFormatVersions version) => version.AtLeast(FileFormatVersions.Office2007);
     
 
     
@@ -2879,23 +2399,7 @@
     
     internal override int ElementTypeId => ElementTypeIdConst;
    
-<<<<<<< HEAD
-    /// <summary>
-    /// Whether this element is available in a specific version of Office Application.
-    /// </summary>
-    /// <param name="version">The Office file format version.</param>
-    /// <returns>Returns true if the element is defined in the specified version.</returns>
-    internal override bool IsInVersion(FileFormatVersions version)
-    {
-		if((15 & (int)version) > 0)
-		{
-			return true;
-		}
-		return false;
-    }
-=======
-    internal override bool IsInVersion(FileFormatVersions version) => version.AtLeast(FileFormatVersions.Office2007);
->>>>>>> 97dfc39d
+    internal override bool IsInVersion(FileFormatVersions version) => version.AtLeast(FileFormatVersions.Office2007);
     
 
     
@@ -2947,23 +2451,7 @@
     
     internal override int ElementTypeId => ElementTypeIdConst;
    
-<<<<<<< HEAD
-    /// <summary>
-    /// Whether this element is available in a specific version of Office Application.
-    /// </summary>
-    /// <param name="version">The Office file format version.</param>
-    /// <returns>Returns true if the element is defined in the specified version.</returns>
-    internal override bool IsInVersion(FileFormatVersions version)
-    {
-		if((15 & (int)version) > 0)
-		{
-			return true;
-		}
-		return false;
-    }
-=======
-    internal override bool IsInVersion(FileFormatVersions version) => version.AtLeast(FileFormatVersions.Office2007);
->>>>>>> 97dfc39d
+    internal override bool IsInVersion(FileFormatVersions version) => version.AtLeast(FileFormatVersions.Office2007);
     
 
     
@@ -3015,23 +2503,7 @@
     
     internal override int ElementTypeId => ElementTypeIdConst;
    
-<<<<<<< HEAD
-    /// <summary>
-    /// Whether this element is available in a specific version of Office Application.
-    /// </summary>
-    /// <param name="version">The Office file format version.</param>
-    /// <returns>Returns true if the element is defined in the specified version.</returns>
-    internal override bool IsInVersion(FileFormatVersions version)
-    {
-		if((15 & (int)version) > 0)
-		{
-			return true;
-		}
-		return false;
-    }
-=======
-    internal override bool IsInVersion(FileFormatVersions version) => version.AtLeast(FileFormatVersions.Office2007);
->>>>>>> 97dfc39d
+    internal override bool IsInVersion(FileFormatVersions version) => version.AtLeast(FileFormatVersions.Office2007);
     
 
     	private static readonly string[] attributeTagNames = { "version" };
@@ -3110,23 +2582,7 @@
     
     internal override int ElementTypeId => ElementTypeIdConst;
    
-<<<<<<< HEAD
-    /// <summary>
-    /// Whether this element is available in a specific version of Office Application.
-    /// </summary>
-    /// <param name="version">The Office file format version.</param>
-    /// <returns>Returns true if the element is defined in the specified version.</returns>
-    internal override bool IsInVersion(FileFormatVersions version)
-    {
-		if((15 & (int)version) > 0)
-		{
-			return true;
-		}
-		return false;
-    }
-=======
-    internal override bool IsInVersion(FileFormatVersions version) => version.AtLeast(FileFormatVersions.Office2007);
->>>>>>> 97dfc39d
+    internal override bool IsInVersion(FileFormatVersions version) => version.AtLeast(FileFormatVersions.Office2007);
     
 
     
@@ -3178,23 +2634,7 @@
     
     internal override int ElementTypeId => ElementTypeIdConst;
    
-<<<<<<< HEAD
-    /// <summary>
-    /// Whether this element is available in a specific version of Office Application.
-    /// </summary>
-    /// <param name="version">The Office file format version.</param>
-    /// <returns>Returns true if the element is defined in the specified version.</returns>
-    internal override bool IsInVersion(FileFormatVersions version)
-    {
-		if((15 & (int)version) > 0)
-		{
-			return true;
-		}
-		return false;
-    }
-=======
-    internal override bool IsInVersion(FileFormatVersions version) => version.AtLeast(FileFormatVersions.Office2007);
->>>>>>> 97dfc39d
+    internal override bool IsInVersion(FileFormatVersions version) => version.AtLeast(FileFormatVersions.Office2007);
     
 
     	private static readonly string[] attributeTagNames = { "format","size" };
