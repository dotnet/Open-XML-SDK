--- conflicted
+++ resolved
@@ -39,23 +39,7 @@
     
     internal override int ElementTypeId => ElementTypeIdConst;
    
-<<<<<<< HEAD
-    /// <summary>
-    /// Whether this element is available in a specific version of Office Application.
-    /// </summary>
-    /// <param name="version">The Office file format version.</param>
-    /// <returns>Returns true if the element is defined in the specified version.</returns>
-    internal override bool IsInVersion(FileFormatVersions version)
-    {
-		if((15 & (int)version) > 0)
-		{
-			return true;
-		}
-		return false;
-    }
-=======
-    internal override bool IsInVersion(FileFormatVersions version) => version.AtLeast(FileFormatVersions.Office2007);
->>>>>>> 97dfc39d
+    internal override bool IsInVersion(FileFormatVersions version) => version.AtLeast(FileFormatVersions.Office2007);
     
 
     
@@ -194,23 +178,7 @@
     
     internal override int ElementTypeId => ElementTypeIdConst;
    
-<<<<<<< HEAD
-    /// <summary>
-    /// Whether this element is available in a specific version of Office Application.
-    /// </summary>
-    /// <param name="version">The Office file format version.</param>
-    /// <returns>Returns true if the element is defined in the specified version.</returns>
-    internal override bool IsInVersion(FileFormatVersions version)
-    {
-		if((15 & (int)version) > 0)
-		{
-			return true;
-		}
-		return false;
-    }
-=======
-    internal override bool IsInVersion(FileFormatVersions version) => version.AtLeast(FileFormatVersions.Office2007);
->>>>>>> 97dfc39d
+    internal override bool IsInVersion(FileFormatVersions version) => version.AtLeast(FileFormatVersions.Office2007);
     
 
     /// <summary>
@@ -254,23 +222,7 @@
     
     internal override int ElementTypeId => ElementTypeIdConst;
    
-<<<<<<< HEAD
-    /// <summary>
-    /// Whether this element is available in a specific version of Office Application.
-    /// </summary>
-    /// <param name="version">The Office file format version.</param>
-    /// <returns>Returns true if the element is defined in the specified version.</returns>
-    internal override bool IsInVersion(FileFormatVersions version)
-    {
-		if((15 & (int)version) > 0)
-		{
-			return true;
-		}
-		return false;
-    }
-=======
-    internal override bool IsInVersion(FileFormatVersions version) => version.AtLeast(FileFormatVersions.Office2007);
->>>>>>> 97dfc39d
+    internal override bool IsInVersion(FileFormatVersions version) => version.AtLeast(FileFormatVersions.Office2007);
     
 
     /// <summary>
@@ -314,23 +266,7 @@
     
     internal override int ElementTypeId => ElementTypeIdConst;
    
-<<<<<<< HEAD
-    /// <summary>
-    /// Whether this element is available in a specific version of Office Application.
-    /// </summary>
-    /// <param name="version">The Office file format version.</param>
-    /// <returns>Returns true if the element is defined in the specified version.</returns>
-    internal override bool IsInVersion(FileFormatVersions version)
-    {
-		if((15 & (int)version) > 0)
-		{
-			return true;
-		}
-		return false;
-    }
-=======
-    internal override bool IsInVersion(FileFormatVersions version) => version.AtLeast(FileFormatVersions.Office2007);
->>>>>>> 97dfc39d
+    internal override bool IsInVersion(FileFormatVersions version) => version.AtLeast(FileFormatVersions.Office2007);
     
 
     /// <summary>
@@ -374,23 +310,7 @@
     
     internal override int ElementTypeId => ElementTypeIdConst;
    
-<<<<<<< HEAD
-    /// <summary>
-    /// Whether this element is available in a specific version of Office Application.
-    /// </summary>
-    /// <param name="version">The Office file format version.</param>
-    /// <returns>Returns true if the element is defined in the specified version.</returns>
-    internal override bool IsInVersion(FileFormatVersions version)
-    {
-		if((15 & (int)version) > 0)
-		{
-			return true;
-		}
-		return false;
-    }
-=======
-    internal override bool IsInVersion(FileFormatVersions version) => version.AtLeast(FileFormatVersions.Office2007);
->>>>>>> 97dfc39d
+    internal override bool IsInVersion(FileFormatVersions version) => version.AtLeast(FileFormatVersions.Office2007);
     
 
     /// <summary>
