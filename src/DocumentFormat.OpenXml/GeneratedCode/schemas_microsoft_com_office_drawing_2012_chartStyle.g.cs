﻿// Copyright (c) Microsoft. All rights reserved.
// Licensed under the MIT license. See LICENSE file in the project root for full license information.
using System;
using System.Collections.Generic;
using System.IO.Packaging;
using DocumentFormat.OpenXml.Packaging;
using DocumentFormat.OpenXml;
using DocumentFormat.OpenXml.Drawing;

namespace DocumentFormat.OpenXml.Office2013.Drawing.ChartStyle
{
/// <summary>
/// <para>Defines the ColorStyle Class. The root element of ChartColorStylePart.</para>
/// <para> When the object is serialized out as xml, its qualified name is cs:colorStyle.</para>
/// </summary>
/// <remarks>
/// The following table lists the possible child types:
/// <list type="bullet">
///<item><description>DocumentFormat.OpenXml.Drawing.RgbColorModelPercentage &lt;a:scrgbClr></description></item>
///<item><description>DocumentFormat.OpenXml.Drawing.RgbColorModelHex &lt;a:srgbClr></description></item>
///<item><description>DocumentFormat.OpenXml.Drawing.HslColor &lt;a:hslClr></description></item>
///<item><description>DocumentFormat.OpenXml.Drawing.SystemColor &lt;a:sysClr></description></item>
///<item><description>DocumentFormat.OpenXml.Drawing.SchemeColor &lt;a:schemeClr></description></item>
///<item><description>DocumentFormat.OpenXml.Drawing.PresetColor &lt;a:prstClr></description></item>
///<item><description>ColorStyleVariation &lt;cs:variation></description></item>
///<item><description>OfficeArtExtensionList &lt;cs:extLst></description></item>
/// </list>
/// </remarks>
[System.Diagnostics.CodeAnalysis.SuppressMessage("Microsoft.Naming", "CA1710:IdentifiersShouldHaveCorrectSuffix")]
    [ChildElementInfo(typeof(DocumentFormat.OpenXml.Drawing.RgbColorModelPercentage))]
    [ChildElementInfo(typeof(DocumentFormat.OpenXml.Drawing.RgbColorModelHex))]
    [ChildElementInfo(typeof(DocumentFormat.OpenXml.Drawing.HslColor))]
    [ChildElementInfo(typeof(DocumentFormat.OpenXml.Drawing.SystemColor))]
    [ChildElementInfo(typeof(DocumentFormat.OpenXml.Drawing.SchemeColor))]
    [ChildElementInfo(typeof(DocumentFormat.OpenXml.Drawing.PresetColor))]
    [ChildElementInfo(typeof(ColorStyleVariation), FileFormatVersions.Office2013)]
    [ChildElementInfo(typeof(OfficeArtExtensionList), FileFormatVersions.Office2013)]
[System.CodeDom.Compiler.GeneratedCode("DomGen", "2.0")]
[OfficeAvailability(FileFormatVersions.Office2013)]
public partial class ColorStyle : OpenXmlPartRootElement
{
    internal const int ElementTypeIdConst = 13256;
    /// <inheritdoc/>
    public override string LocalName => "colorStyle";
    
    internal override byte NamespaceId => 65;
    
    internal override int ElementTypeId => ElementTypeIdConst;
   
    internal override FileFormatVersions InitialVersion => FileFormatVersions.Office2013;
    

        private static readonly ReadOnlyArray<AttributeTag> s_attributeTags = new []
	{
		AttributeTag.Create<StringValue>(0, "meth"),
		AttributeTag.Create<UInt32Value>(0, "id")
	};
    internal override AttributeTagCollection RawAttributes { get; } = new AttributeTagCollection(s_attributeTags);

    
        /// <summary>
    /// <para> meth.</para>
    /// <para>Represents the following attribute in the schema: meth </para>
    /// </summary>
    [SchemaAttr(0, "meth")]
    public StringValue Method
    {
        get { return (StringValue)Attributes[0].Value; }
        set { Attributes[0].Value = value; }
    }
    
    /// <summary>
    /// <para> id.</para>
    /// <para>Represents the following attribute in the schema: id </para>
    /// </summary>
    [SchemaAttr(0, "id")]
    public UInt32Value Id
    {
        get { return (UInt32Value)Attributes[1].Value; }
        set { Attributes[1].Value = value; }
    }
    

    
	internal ColorStyle(ChartColorStylePart ownerPart) : base (ownerPart){}
    
    /// <summary>
    /// Loads the DOM from the ChartColorStylePart.
    /// </summary>
    /// <param name="openXmlPart">Specifies the part to be loaded.</param>
    public void Load(ChartColorStylePart openXmlPart)
    {
        LoadFromPart(openXmlPart);
    }
    /// <summary>
    /// Gets the ChartColorStylePart associated with this element.
    /// </summary>
    public ChartColorStylePart ChartColorStylePart
    {
		get => OpenXmlPart as ChartColorStylePart;
		internal set => OpenXmlPart = value;
    }
    
        /// <summary>
    ///Initializes a new instance of the ColorStyle class with the specified child elements.
    /// </summary>
    /// <param name="childElements">Specifies the child elements.</param>
    public ColorStyle(System.Collections.Generic.IEnumerable<OpenXmlElement> childElements)
        : base(childElements)
    { 
    }
    
    /// <summary>
    /// Initializes a new instance of the ColorStyle class with the specified child elements.
    /// </summary>
    /// <param name="childElements">Specifies the child elements.</param>
    public ColorStyle(params OpenXmlElement[] childElements) : base(childElements)
    {
    }
    
    /// <summary>
    /// Initializes a new instance of the ColorStyle class from outer XML.
    /// </summary>
    /// <param name="outerXml">Specifies the outer XML of the element.</param>
    public ColorStyle(string outerXml)
        : base(outerXml)
    {
    }

    
    
    /// <summary>
    /// Initializes a new instance of the ColorStyle class.
    /// </summary>
    public ColorStyle():base(){}
    
    /// <summary>
    /// Saves the DOM into the ChartColorStylePart.
    /// </summary>
    /// <param name="openXmlPart">Specifies the part to save to.</param>
    public void Save(ChartColorStylePart openXmlPart)
    {
        base.SaveToPart(openXmlPart);
    }
    
    [System.Diagnostics.CodeAnalysis.SuppressMessage("Microsoft.Maintainability", "CA1502:AvoidExcessiveComplexity")]
internal override OpenXmlElement ElementFactory(byte namespaceId, string name)
{
    if( 10 == namespaceId && "scrgbClr" == name)
    return new DocumentFormat.OpenXml.Drawing.RgbColorModelPercentage();
    
if( 10 == namespaceId && "srgbClr" == name)
    return new DocumentFormat.OpenXml.Drawing.RgbColorModelHex();
    
if( 10 == namespaceId && "hslClr" == name)
    return new DocumentFormat.OpenXml.Drawing.HslColor();
    
if( 10 == namespaceId && "sysClr" == name)
    return new DocumentFormat.OpenXml.Drawing.SystemColor();
    
if( 10 == namespaceId && "schemeClr" == name)
    return new DocumentFormat.OpenXml.Drawing.SchemeColor();
    
if( 10 == namespaceId && "prstClr" == name)
    return new DocumentFormat.OpenXml.Drawing.PresetColor();
    
if( 65 == namespaceId && "variation" == name)
    return new ColorStyleVariation();
    
if( 65 == namespaceId && "extLst" == name)
    return new OfficeArtExtensionList();
    

    return null;
}

    
    /// <inheritdoc/>
    public override OpenXmlElement CloneNode(bool deep) => CloneImp<ColorStyle>(deep);

}
/// <summary>
/// <para>Defines the ChartStyle Class. The root element of ChartStylePart.</para>
/// <para> When the object is serialized out as xml, its qualified name is cs:chartStyle.</para>
/// </summary>
/// <remarks>
/// The following table lists the possible child types:
/// <list type="bullet">
///<item><description>AxisTitle &lt;cs:axisTitle></description></item>
///<item><description>CategoryAxis &lt;cs:categoryAxis></description></item>
///<item><description>ChartArea &lt;cs:chartArea></description></item>
///<item><description>DataLabel &lt;cs:dataLabel></description></item>
///<item><description>DataLabelCallout &lt;cs:dataLabelCallout></description></item>
///<item><description>DataPoint &lt;cs:dataPoint></description></item>
///<item><description>DataPoint3D &lt;cs:dataPoint3D></description></item>
///<item><description>DataPointLine &lt;cs:dataPointLine></description></item>
///<item><description>DataPointMarker &lt;cs:dataPointMarker></description></item>
///<item><description>MarkerLayoutProperties &lt;cs:dataPointMarkerLayout></description></item>
///<item><description>DataPointWireframe &lt;cs:dataPointWireframe></description></item>
///<item><description>DataTableStyle &lt;cs:dataTable></description></item>
///<item><description>DownBar &lt;cs:downBar></description></item>
///<item><description>DropLine &lt;cs:dropLine></description></item>
///<item><description>ErrorBar &lt;cs:errorBar></description></item>
///<item><description>Floor &lt;cs:floor></description></item>
///<item><description>GridlineMajor &lt;cs:gridlineMajor></description></item>
///<item><description>GridlineMinor &lt;cs:gridlineMinor></description></item>
///<item><description>HiLoLine &lt;cs:hiLoLine></description></item>
///<item><description>LeaderLine &lt;cs:leaderLine></description></item>
///<item><description>LegendStyle &lt;cs:legend></description></item>
///<item><description>PlotArea &lt;cs:plotArea></description></item>
///<item><description>PlotArea3D &lt;cs:plotArea3D></description></item>
///<item><description>SeriesAxis &lt;cs:seriesAxis></description></item>
///<item><description>SeriesLine &lt;cs:seriesLine></description></item>
///<item><description>TitleStyle &lt;cs:title></description></item>
///<item><description>TrendlineStyle &lt;cs:trendline></description></item>
///<item><description>TrendlineLabel &lt;cs:trendlineLabel></description></item>
///<item><description>UpBar &lt;cs:upBar></description></item>
///<item><description>ValueAxis &lt;cs:valueAxis></description></item>
///<item><description>Wall &lt;cs:wall></description></item>
///<item><description>OfficeArtExtensionList &lt;cs:extLst></description></item>
/// </list>
/// </remarks>
[System.Diagnostics.CodeAnalysis.SuppressMessage("Microsoft.Naming", "CA1710:IdentifiersShouldHaveCorrectSuffix")]
    [ChildElementInfo(typeof(AxisTitle), FileFormatVersions.Office2013)]
    [ChildElementInfo(typeof(CategoryAxis), FileFormatVersions.Office2013)]
    [ChildElementInfo(typeof(ChartArea), FileFormatVersions.Office2013)]
    [ChildElementInfo(typeof(DataLabel), FileFormatVersions.Office2013)]
    [ChildElementInfo(typeof(DataLabelCallout), FileFormatVersions.Office2013)]
    [ChildElementInfo(typeof(DataPoint), FileFormatVersions.Office2013)]
    [ChildElementInfo(typeof(DataPoint3D), FileFormatVersions.Office2013)]
    [ChildElementInfo(typeof(DataPointLine), FileFormatVersions.Office2013)]
    [ChildElementInfo(typeof(DataPointMarker), FileFormatVersions.Office2013)]
    [ChildElementInfo(typeof(MarkerLayoutProperties), FileFormatVersions.Office2013)]
    [ChildElementInfo(typeof(DataPointWireframe), FileFormatVersions.Office2013)]
    [ChildElementInfo(typeof(DataTableStyle), FileFormatVersions.Office2013)]
    [ChildElementInfo(typeof(DownBar), FileFormatVersions.Office2013)]
    [ChildElementInfo(typeof(DropLine), FileFormatVersions.Office2013)]
    [ChildElementInfo(typeof(ErrorBar), FileFormatVersions.Office2013)]
    [ChildElementInfo(typeof(Floor), FileFormatVersions.Office2013)]
    [ChildElementInfo(typeof(GridlineMajor), FileFormatVersions.Office2013)]
    [ChildElementInfo(typeof(GridlineMinor), FileFormatVersions.Office2013)]
    [ChildElementInfo(typeof(HiLoLine), FileFormatVersions.Office2013)]
    [ChildElementInfo(typeof(LeaderLine), FileFormatVersions.Office2013)]
    [ChildElementInfo(typeof(LegendStyle), FileFormatVersions.Office2013)]
    [ChildElementInfo(typeof(PlotArea), FileFormatVersions.Office2013)]
    [ChildElementInfo(typeof(PlotArea3D), FileFormatVersions.Office2013)]
    [ChildElementInfo(typeof(SeriesAxis), FileFormatVersions.Office2013)]
    [ChildElementInfo(typeof(SeriesLine), FileFormatVersions.Office2013)]
    [ChildElementInfo(typeof(TitleStyle), FileFormatVersions.Office2013)]
    [ChildElementInfo(typeof(TrendlineStyle), FileFormatVersions.Office2013)]
    [ChildElementInfo(typeof(TrendlineLabel), FileFormatVersions.Office2013)]
    [ChildElementInfo(typeof(UpBar), FileFormatVersions.Office2013)]
    [ChildElementInfo(typeof(ValueAxis), FileFormatVersions.Office2013)]
    [ChildElementInfo(typeof(Wall), FileFormatVersions.Office2013)]
    [ChildElementInfo(typeof(OfficeArtExtensionList), FileFormatVersions.Office2013)]
[System.CodeDom.Compiler.GeneratedCode("DomGen", "2.0")]
[OfficeAvailability(FileFormatVersions.Office2013)]
public partial class ChartStyle : OpenXmlPartRootElement
{
    internal const int ElementTypeIdConst = 13257;
    /// <inheritdoc/>
    public override string LocalName => "chartStyle";
    
    internal override byte NamespaceId => 65;
    
    internal override int ElementTypeId => ElementTypeIdConst;
   
    internal override FileFormatVersions InitialVersion => FileFormatVersions.Office2013;
    

        private static readonly ReadOnlyArray<AttributeTag> s_attributeTags = new []
	{
		AttributeTag.Create<UInt32Value>(0, "id")
	};
    internal override AttributeTagCollection RawAttributes { get; } = new AttributeTagCollection(s_attributeTags);

    
        /// <summary>
    /// <para> id.</para>
    /// <para>Represents the following attribute in the schema: id </para>
    /// </summary>
    [SchemaAttr(0, "id")]
    public UInt32Value Id
    {
        get { return (UInt32Value)Attributes[0].Value; }
        set { Attributes[0].Value = value; }
    }
    

    
	internal ChartStyle(ChartStylePart ownerPart) : base (ownerPart){}
    
    /// <summary>
    /// Loads the DOM from the ChartStylePart.
    /// </summary>
    /// <param name="openXmlPart">Specifies the part to be loaded.</param>
    public void Load(ChartStylePart openXmlPart)
    {
        LoadFromPart(openXmlPart);
    }
    /// <summary>
    /// Gets the ChartStylePart associated with this element.
    /// </summary>
    public ChartStylePart ChartStylePart
    {
		get => OpenXmlPart as ChartStylePart;
		internal set => OpenXmlPart = value;
    }
    
        /// <summary>
    ///Initializes a new instance of the ChartStyle class with the specified child elements.
    /// </summary>
    /// <param name="childElements">Specifies the child elements.</param>
    public ChartStyle(System.Collections.Generic.IEnumerable<OpenXmlElement> childElements)
        : base(childElements)
    { 
    }
    
    /// <summary>
    /// Initializes a new instance of the ChartStyle class with the specified child elements.
    /// </summary>
    /// <param name="childElements">Specifies the child elements.</param>
    public ChartStyle(params OpenXmlElement[] childElements) : base(childElements)
    {
    }
    
    /// <summary>
    /// Initializes a new instance of the ChartStyle class from outer XML.
    /// </summary>
    /// <param name="outerXml">Specifies the outer XML of the element.</param>
    public ChartStyle(string outerXml)
        : base(outerXml)
    {
    }

    
    
    /// <summary>
    /// Initializes a new instance of the ChartStyle class.
    /// </summary>
    public ChartStyle():base(){}
    
    /// <summary>
    /// Saves the DOM into the ChartStylePart.
    /// </summary>
    /// <param name="openXmlPart">Specifies the part to save to.</param>
    public void Save(ChartStylePart openXmlPart)
    {
        base.SaveToPart(openXmlPart);
    }
    
    [System.Diagnostics.CodeAnalysis.SuppressMessage("Microsoft.Maintainability", "CA1502:AvoidExcessiveComplexity")]
internal override OpenXmlElement ElementFactory(byte namespaceId, string name)
{
    if( 65 == namespaceId && "axisTitle" == name)
    return new AxisTitle();
    
if( 65 == namespaceId && "categoryAxis" == name)
    return new CategoryAxis();
    
if( 65 == namespaceId && "chartArea" == name)
    return new ChartArea();
    
if( 65 == namespaceId && "dataLabel" == name)
    return new DataLabel();
    
if( 65 == namespaceId && "dataLabelCallout" == name)
    return new DataLabelCallout();
    
if( 65 == namespaceId && "dataPoint" == name)
    return new DataPoint();
    
if( 65 == namespaceId && "dataPoint3D" == name)
    return new DataPoint3D();
    
if( 65 == namespaceId && "dataPointLine" == name)
    return new DataPointLine();
    
if( 65 == namespaceId && "dataPointMarker" == name)
    return new DataPointMarker();
    
if( 65 == namespaceId && "dataPointMarkerLayout" == name)
    return new MarkerLayoutProperties();
    
if( 65 == namespaceId && "dataPointWireframe" == name)
    return new DataPointWireframe();
    
if( 65 == namespaceId && "dataTable" == name)
    return new DataTableStyle();
    
if( 65 == namespaceId && "downBar" == name)
    return new DownBar();
    
if( 65 == namespaceId && "dropLine" == name)
    return new DropLine();
    
if( 65 == namespaceId && "errorBar" == name)
    return new ErrorBar();
    
if( 65 == namespaceId && "floor" == name)
    return new Floor();
    
if( 65 == namespaceId && "gridlineMajor" == name)
    return new GridlineMajor();
    
if( 65 == namespaceId && "gridlineMinor" == name)
    return new GridlineMinor();
    
if( 65 == namespaceId && "hiLoLine" == name)
    return new HiLoLine();
    
if( 65 == namespaceId && "leaderLine" == name)
    return new LeaderLine();
    
if( 65 == namespaceId && "legend" == name)
    return new LegendStyle();
    
if( 65 == namespaceId && "plotArea" == name)
    return new PlotArea();
    
if( 65 == namespaceId && "plotArea3D" == name)
    return new PlotArea3D();
    
if( 65 == namespaceId && "seriesAxis" == name)
    return new SeriesAxis();
    
if( 65 == namespaceId && "seriesLine" == name)
    return new SeriesLine();
    
if( 65 == namespaceId && "title" == name)
    return new TitleStyle();
    
if( 65 == namespaceId && "trendline" == name)
    return new TrendlineStyle();
    
if( 65 == namespaceId && "trendlineLabel" == name)
    return new TrendlineLabel();
    
if( 65 == namespaceId && "upBar" == name)
    return new UpBar();
    
if( 65 == namespaceId && "valueAxis" == name)
    return new ValueAxis();
    
if( 65 == namespaceId && "wall" == name)
    return new Wall();
    
if( 65 == namespaceId && "extLst" == name)
    return new OfficeArtExtensionList();
    

    return null;
}

        private static readonly string[] eleTagNames = { "axisTitle","categoryAxis","chartArea","dataLabel","dataLabelCallout","dataPoint","dataPoint3D","dataPointLine","dataPointMarker","dataPointMarkerLayout","dataPointWireframe","dataTable","downBar","dropLine","errorBar","floor","gridlineMajor","gridlineMinor","hiLoLine","leaderLine","legend","plotArea","plotArea3D","seriesAxis","seriesLine","title","trendline","trendlineLabel","upBar","valueAxis","wall","extLst" };
    private static readonly byte[] eleNamespaceIds = { 65,65,65,65,65,65,65,65,65,65,65,65,65,65,65,65,65,65,65,65,65,65,65,65,65,65,65,65,65,65,65,65 };
    
    internal override string[] ElementTagNames => eleTagNames;
    
    internal override byte[] ElementNamespaceIds => eleNamespaceIds;
    internal override OpenXmlCompositeType OpenXmlCompositeType => OpenXmlCompositeType.OneSequence;
    
        /// <summary>
    /// <para> AxisTitle.</para>
    /// <para> Represents the following element tag in the schema: cs:axisTitle </para>
    /// </summary>
    /// <remark>
    /// xmlns:cs = http://schemas.microsoft.com/office/drawing/2012/chartStyle
    /// </remark>
    public AxisTitle AxisTitle
    {
        get => GetElement<AxisTitle>(0);
        set => SetElement(0, value);
    }
    /// <summary>
    /// <para> CategoryAxis.</para>
    /// <para> Represents the following element tag in the schema: cs:categoryAxis </para>
    /// </summary>
    /// <remark>
    /// xmlns:cs = http://schemas.microsoft.com/office/drawing/2012/chartStyle
    /// </remark>
    public CategoryAxis CategoryAxis
    {
        get => GetElement<CategoryAxis>(1);
        set => SetElement(1, value);
    }
    /// <summary>
    /// <para> ChartArea.</para>
    /// <para> Represents the following element tag in the schema: cs:chartArea </para>
    /// </summary>
    /// <remark>
    /// xmlns:cs = http://schemas.microsoft.com/office/drawing/2012/chartStyle
    /// </remark>
    public ChartArea ChartArea
    {
        get => GetElement<ChartArea>(2);
        set => SetElement(2, value);
    }
    /// <summary>
    /// <para> DataLabel.</para>
    /// <para> Represents the following element tag in the schema: cs:dataLabel </para>
    /// </summary>
    /// <remark>
    /// xmlns:cs = http://schemas.microsoft.com/office/drawing/2012/chartStyle
    /// </remark>
    public DataLabel DataLabel
    {
        get => GetElement<DataLabel>(3);
        set => SetElement(3, value);
    }
    /// <summary>
    /// <para> DataLabelCallout.</para>
    /// <para> Represents the following element tag in the schema: cs:dataLabelCallout </para>
    /// </summary>
    /// <remark>
    /// xmlns:cs = http://schemas.microsoft.com/office/drawing/2012/chartStyle
    /// </remark>
    public DataLabelCallout DataLabelCallout
    {
        get => GetElement<DataLabelCallout>(4);
        set => SetElement(4, value);
    }
    /// <summary>
    /// <para> DataPoint.</para>
    /// <para> Represents the following element tag in the schema: cs:dataPoint </para>
    /// </summary>
    /// <remark>
    /// xmlns:cs = http://schemas.microsoft.com/office/drawing/2012/chartStyle
    /// </remark>
    public DataPoint DataPoint
    {
        get => GetElement<DataPoint>(5);
        set => SetElement(5, value);
    }
    /// <summary>
    /// <para> DataPoint3D.</para>
    /// <para> Represents the following element tag in the schema: cs:dataPoint3D </para>
    /// </summary>
    /// <remark>
    /// xmlns:cs = http://schemas.microsoft.com/office/drawing/2012/chartStyle
    /// </remark>
    public DataPoint3D DataPoint3D
    {
        get => GetElement<DataPoint3D>(6);
        set => SetElement(6, value);
    }
    /// <summary>
    /// <para> DataPointLine.</para>
    /// <para> Represents the following element tag in the schema: cs:dataPointLine </para>
    /// </summary>
    /// <remark>
    /// xmlns:cs = http://schemas.microsoft.com/office/drawing/2012/chartStyle
    /// </remark>
    public DataPointLine DataPointLine
    {
        get => GetElement<DataPointLine>(7);
        set => SetElement(7, value);
    }
    /// <summary>
    /// <para> DataPointMarker.</para>
    /// <para> Represents the following element tag in the schema: cs:dataPointMarker </para>
    /// </summary>
    /// <remark>
    /// xmlns:cs = http://schemas.microsoft.com/office/drawing/2012/chartStyle
    /// </remark>
    public DataPointMarker DataPointMarker
    {
        get => GetElement<DataPointMarker>(8);
        set => SetElement(8, value);
    }
    /// <summary>
    /// <para> MarkerLayoutProperties.</para>
    /// <para> Represents the following element tag in the schema: cs:dataPointMarkerLayout </para>
    /// </summary>
    /// <remark>
    /// xmlns:cs = http://schemas.microsoft.com/office/drawing/2012/chartStyle
    /// </remark>
    public MarkerLayoutProperties MarkerLayoutProperties
    {
        get => GetElement<MarkerLayoutProperties>(9);
        set => SetElement(9, value);
    }
    /// <summary>
    /// <para> DataPointWireframe.</para>
    /// <para> Represents the following element tag in the schema: cs:dataPointWireframe </para>
    /// </summary>
    /// <remark>
    /// xmlns:cs = http://schemas.microsoft.com/office/drawing/2012/chartStyle
    /// </remark>
    public DataPointWireframe DataPointWireframe
    {
        get => GetElement<DataPointWireframe>(10);
        set => SetElement(10, value);
    }
    /// <summary>
    /// <para> DataTableStyle.</para>
    /// <para> Represents the following element tag in the schema: cs:dataTable </para>
    /// </summary>
    /// <remark>
    /// xmlns:cs = http://schemas.microsoft.com/office/drawing/2012/chartStyle
    /// </remark>
    public DataTableStyle DataTableStyle
    {
        get => GetElement<DataTableStyle>(11);
        set => SetElement(11, value);
    }
    /// <summary>
    /// <para> DownBar.</para>
    /// <para> Represents the following element tag in the schema: cs:downBar </para>
    /// </summary>
    /// <remark>
    /// xmlns:cs = http://schemas.microsoft.com/office/drawing/2012/chartStyle
    /// </remark>
    public DownBar DownBar
    {
        get => GetElement<DownBar>(12);
        set => SetElement(12, value);
    }
    /// <summary>
    /// <para> DropLine.</para>
    /// <para> Represents the following element tag in the schema: cs:dropLine </para>
    /// </summary>
    /// <remark>
    /// xmlns:cs = http://schemas.microsoft.com/office/drawing/2012/chartStyle
    /// </remark>
    public DropLine DropLine
    {
        get => GetElement<DropLine>(13);
        set => SetElement(13, value);
    }
    /// <summary>
    /// <para> ErrorBar.</para>
    /// <para> Represents the following element tag in the schema: cs:errorBar </para>
    /// </summary>
    /// <remark>
    /// xmlns:cs = http://schemas.microsoft.com/office/drawing/2012/chartStyle
    /// </remark>
    public ErrorBar ErrorBar
    {
        get => GetElement<ErrorBar>(14);
        set => SetElement(14, value);
    }
    /// <summary>
    /// <para> Floor.</para>
    /// <para> Represents the following element tag in the schema: cs:floor </para>
    /// </summary>
    /// <remark>
    /// xmlns:cs = http://schemas.microsoft.com/office/drawing/2012/chartStyle
    /// </remark>
    public Floor Floor
    {
        get => GetElement<Floor>(15);
        set => SetElement(15, value);
    }
    /// <summary>
    /// <para> GridlineMajor.</para>
    /// <para> Represents the following element tag in the schema: cs:gridlineMajor </para>
    /// </summary>
    /// <remark>
    /// xmlns:cs = http://schemas.microsoft.com/office/drawing/2012/chartStyle
    /// </remark>
    public GridlineMajor GridlineMajor
    {
        get => GetElement<GridlineMajor>(16);
        set => SetElement(16, value);
    }
    /// <summary>
    /// <para> GridlineMinor.</para>
    /// <para> Represents the following element tag in the schema: cs:gridlineMinor </para>
    /// </summary>
    /// <remark>
    /// xmlns:cs = http://schemas.microsoft.com/office/drawing/2012/chartStyle
    /// </remark>
    public GridlineMinor GridlineMinor
    {
        get => GetElement<GridlineMinor>(17);
        set => SetElement(17, value);
    }
    /// <summary>
    /// <para> HiLoLine.</para>
    /// <para> Represents the following element tag in the schema: cs:hiLoLine </para>
    /// </summary>
    /// <remark>
    /// xmlns:cs = http://schemas.microsoft.com/office/drawing/2012/chartStyle
    /// </remark>
    public HiLoLine HiLoLine
    {
        get => GetElement<HiLoLine>(18);
        set => SetElement(18, value);
    }
    /// <summary>
    /// <para> LeaderLine.</para>
    /// <para> Represents the following element tag in the schema: cs:leaderLine </para>
    /// </summary>
    /// <remark>
    /// xmlns:cs = http://schemas.microsoft.com/office/drawing/2012/chartStyle
    /// </remark>
    public LeaderLine LeaderLine
    {
        get => GetElement<LeaderLine>(19);
        set => SetElement(19, value);
    }
    /// <summary>
    /// <para> LegendStyle.</para>
    /// <para> Represents the following element tag in the schema: cs:legend </para>
    /// </summary>
    /// <remark>
    /// xmlns:cs = http://schemas.microsoft.com/office/drawing/2012/chartStyle
    /// </remark>
    public LegendStyle LegendStyle
    {
        get => GetElement<LegendStyle>(20);
        set => SetElement(20, value);
    }
    /// <summary>
    /// <para> PlotArea.</para>
    /// <para> Represents the following element tag in the schema: cs:plotArea </para>
    /// </summary>
    /// <remark>
    /// xmlns:cs = http://schemas.microsoft.com/office/drawing/2012/chartStyle
    /// </remark>
    public PlotArea PlotArea
    {
        get => GetElement<PlotArea>(21);
        set => SetElement(21, value);
    }
    /// <summary>
    /// <para> PlotArea3D.</para>
    /// <para> Represents the following element tag in the schema: cs:plotArea3D </para>
    /// </summary>
    /// <remark>
    /// xmlns:cs = http://schemas.microsoft.com/office/drawing/2012/chartStyle
    /// </remark>
    public PlotArea3D PlotArea3D
    {
        get => GetElement<PlotArea3D>(22);
        set => SetElement(22, value);
    }
    /// <summary>
    /// <para> SeriesAxis.</para>
    /// <para> Represents the following element tag in the schema: cs:seriesAxis </para>
    /// </summary>
    /// <remark>
    /// xmlns:cs = http://schemas.microsoft.com/office/drawing/2012/chartStyle
    /// </remark>
    public SeriesAxis SeriesAxis
    {
        get => GetElement<SeriesAxis>(23);
        set => SetElement(23, value);
    }
    /// <summary>
    /// <para> SeriesLine.</para>
    /// <para> Represents the following element tag in the schema: cs:seriesLine </para>
    /// </summary>
    /// <remark>
    /// xmlns:cs = http://schemas.microsoft.com/office/drawing/2012/chartStyle
    /// </remark>
    public SeriesLine SeriesLine
    {
        get => GetElement<SeriesLine>(24);
        set => SetElement(24, value);
    }
    /// <summary>
    /// <para> TitleStyle.</para>
    /// <para> Represents the following element tag in the schema: cs:title </para>
    /// </summary>
    /// <remark>
    /// xmlns:cs = http://schemas.microsoft.com/office/drawing/2012/chartStyle
    /// </remark>
    public TitleStyle TitleStyle
    {
        get => GetElement<TitleStyle>(25);
        set => SetElement(25, value);
    }
    /// <summary>
    /// <para> TrendlineStyle.</para>
    /// <para> Represents the following element tag in the schema: cs:trendline </para>
    /// </summary>
    /// <remark>
    /// xmlns:cs = http://schemas.microsoft.com/office/drawing/2012/chartStyle
    /// </remark>
    public TrendlineStyle TrendlineStyle
    {
        get => GetElement<TrendlineStyle>(26);
        set => SetElement(26, value);
    }
    /// <summary>
    /// <para> TrendlineLabel.</para>
    /// <para> Represents the following element tag in the schema: cs:trendlineLabel </para>
    /// </summary>
    /// <remark>
    /// xmlns:cs = http://schemas.microsoft.com/office/drawing/2012/chartStyle
    /// </remark>
    public TrendlineLabel TrendlineLabel
    {
        get => GetElement<TrendlineLabel>(27);
        set => SetElement(27, value);
    }
    /// <summary>
    /// <para> UpBar.</para>
    /// <para> Represents the following element tag in the schema: cs:upBar </para>
    /// </summary>
    /// <remark>
    /// xmlns:cs = http://schemas.microsoft.com/office/drawing/2012/chartStyle
    /// </remark>
    public UpBar UpBar
    {
        get => GetElement<UpBar>(28);
        set => SetElement(28, value);
    }
    /// <summary>
    /// <para> ValueAxis.</para>
    /// <para> Represents the following element tag in the schema: cs:valueAxis </para>
    /// </summary>
    /// <remark>
    /// xmlns:cs = http://schemas.microsoft.com/office/drawing/2012/chartStyle
    /// </remark>
    public ValueAxis ValueAxis
    {
        get => GetElement<ValueAxis>(29);
        set => SetElement(29, value);
    }
    /// <summary>
    /// <para> Wall.</para>
    /// <para> Represents the following element tag in the schema: cs:wall </para>
    /// </summary>
    /// <remark>
    /// xmlns:cs = http://schemas.microsoft.com/office/drawing/2012/chartStyle
    /// </remark>
    public Wall Wall
    {
        get => GetElement<Wall>(30);
        set => SetElement(30, value);
    }
    /// <summary>
    /// <para> OfficeArtExtensionList.</para>
    /// <para> Represents the following element tag in the schema: cs:extLst </para>
    /// </summary>
    /// <remark>
    /// xmlns:cs = http://schemas.microsoft.com/office/drawing/2012/chartStyle
    /// </remark>
    public OfficeArtExtensionList OfficeArtExtensionList
    {
        get => GetElement<OfficeArtExtensionList>(31);
        set => SetElement(31, value);
    }


    /// <inheritdoc/>
    public override OpenXmlElement CloneNode(bool deep) => CloneImp<ChartStyle>(deep);

}
/// <summary>
/// <para>Defines the ColorStyleVariation Class.</para>
/// <para>This class is available in Office 2013 or above.</para>
/// <para> When the object is serialized out as xml, its qualified name is cs:variation.</para>
/// </summary>
/// <remarks>
/// The following table lists the possible child types:
/// <list type="bullet">
///<item><description>DocumentFormat.OpenXml.Drawing.Tint &lt;a:tint></description></item>
///<item><description>DocumentFormat.OpenXml.Drawing.Shade &lt;a:shade></description></item>
///<item><description>DocumentFormat.OpenXml.Drawing.Complement &lt;a:comp></description></item>
///<item><description>DocumentFormat.OpenXml.Drawing.Inverse &lt;a:inv></description></item>
///<item><description>DocumentFormat.OpenXml.Drawing.Gray &lt;a:gray></description></item>
///<item><description>DocumentFormat.OpenXml.Drawing.Alpha &lt;a:alpha></description></item>
///<item><description>DocumentFormat.OpenXml.Drawing.AlphaOffset &lt;a:alphaOff></description></item>
///<item><description>DocumentFormat.OpenXml.Drawing.AlphaModulation &lt;a:alphaMod></description></item>
///<item><description>DocumentFormat.OpenXml.Drawing.Hue &lt;a:hue></description></item>
///<item><description>DocumentFormat.OpenXml.Drawing.HueOffset &lt;a:hueOff></description></item>
///<item><description>DocumentFormat.OpenXml.Drawing.HueModulation &lt;a:hueMod></description></item>
///<item><description>DocumentFormat.OpenXml.Drawing.Saturation &lt;a:sat></description></item>
///<item><description>DocumentFormat.OpenXml.Drawing.SaturationOffset &lt;a:satOff></description></item>
///<item><description>DocumentFormat.OpenXml.Drawing.SaturationModulation &lt;a:satMod></description></item>
///<item><description>DocumentFormat.OpenXml.Drawing.Luminance &lt;a:lum></description></item>
///<item><description>DocumentFormat.OpenXml.Drawing.LuminanceOffset &lt;a:lumOff></description></item>
///<item><description>DocumentFormat.OpenXml.Drawing.LuminanceModulation &lt;a:lumMod></description></item>
///<item><description>DocumentFormat.OpenXml.Drawing.Red &lt;a:red></description></item>
///<item><description>DocumentFormat.OpenXml.Drawing.RedOffset &lt;a:redOff></description></item>
///<item><description>DocumentFormat.OpenXml.Drawing.RedModulation &lt;a:redMod></description></item>
///<item><description>DocumentFormat.OpenXml.Drawing.Green &lt;a:green></description></item>
///<item><description>DocumentFormat.OpenXml.Drawing.GreenOffset &lt;a:greenOff></description></item>
///<item><description>DocumentFormat.OpenXml.Drawing.GreenModulation &lt;a:greenMod></description></item>
///<item><description>DocumentFormat.OpenXml.Drawing.Blue &lt;a:blue></description></item>
///<item><description>DocumentFormat.OpenXml.Drawing.BlueOffset &lt;a:blueOff></description></item>
///<item><description>DocumentFormat.OpenXml.Drawing.BlueModulation &lt;a:blueMod></description></item>
///<item><description>DocumentFormat.OpenXml.Drawing.Gamma &lt;a:gamma></description></item>
///<item><description>DocumentFormat.OpenXml.Drawing.InverseGamma &lt;a:invGamma></description></item>
/// </list>
/// </remarks>

    [ChildElementInfo(typeof(DocumentFormat.OpenXml.Drawing.Tint))]
    [ChildElementInfo(typeof(DocumentFormat.OpenXml.Drawing.Shade))]
    [ChildElementInfo(typeof(DocumentFormat.OpenXml.Drawing.Complement))]
    [ChildElementInfo(typeof(DocumentFormat.OpenXml.Drawing.Inverse))]
    [ChildElementInfo(typeof(DocumentFormat.OpenXml.Drawing.Gray))]
    [ChildElementInfo(typeof(DocumentFormat.OpenXml.Drawing.Alpha))]
    [ChildElementInfo(typeof(DocumentFormat.OpenXml.Drawing.AlphaOffset))]
    [ChildElementInfo(typeof(DocumentFormat.OpenXml.Drawing.AlphaModulation))]
    [ChildElementInfo(typeof(DocumentFormat.OpenXml.Drawing.Hue))]
    [ChildElementInfo(typeof(DocumentFormat.OpenXml.Drawing.HueOffset))]
    [ChildElementInfo(typeof(DocumentFormat.OpenXml.Drawing.HueModulation))]
    [ChildElementInfo(typeof(DocumentFormat.OpenXml.Drawing.Saturation))]
    [ChildElementInfo(typeof(DocumentFormat.OpenXml.Drawing.SaturationOffset))]
    [ChildElementInfo(typeof(DocumentFormat.OpenXml.Drawing.SaturationModulation))]
    [ChildElementInfo(typeof(DocumentFormat.OpenXml.Drawing.Luminance))]
    [ChildElementInfo(typeof(DocumentFormat.OpenXml.Drawing.LuminanceOffset))]
    [ChildElementInfo(typeof(DocumentFormat.OpenXml.Drawing.LuminanceModulation))]
    [ChildElementInfo(typeof(DocumentFormat.OpenXml.Drawing.Red))]
    [ChildElementInfo(typeof(DocumentFormat.OpenXml.Drawing.RedOffset))]
    [ChildElementInfo(typeof(DocumentFormat.OpenXml.Drawing.RedModulation))]
    [ChildElementInfo(typeof(DocumentFormat.OpenXml.Drawing.Green))]
    [ChildElementInfo(typeof(DocumentFormat.OpenXml.Drawing.GreenOffset))]
    [ChildElementInfo(typeof(DocumentFormat.OpenXml.Drawing.GreenModulation))]
    [ChildElementInfo(typeof(DocumentFormat.OpenXml.Drawing.Blue))]
    [ChildElementInfo(typeof(DocumentFormat.OpenXml.Drawing.BlueOffset))]
    [ChildElementInfo(typeof(DocumentFormat.OpenXml.Drawing.BlueModulation))]
    [ChildElementInfo(typeof(DocumentFormat.OpenXml.Drawing.Gamma))]
    [ChildElementInfo(typeof(DocumentFormat.OpenXml.Drawing.InverseGamma))]
[System.CodeDom.Compiler.GeneratedCode("DomGen", "3.0")]
[OfficeAvailability(FileFormatVersions.Office2013)]
public partial class ColorStyleVariation : OpenXmlCompositeElement
{
    internal const int ElementTypeIdConst = 13258;
    /// <inheritdoc/>
    public override string LocalName => "variation";
    
    internal override byte NamespaceId => 65;
    
    internal override int ElementTypeId => ElementTypeIdConst;
   
    internal override FileFormatVersions InitialVersion => FileFormatVersions.Office2013;
    

    
    
    
    /// <summary>
    /// Initializes a new instance of the ColorStyleVariation class.
    /// </summary>
    public ColorStyleVariation():base(){}
    
        /// <summary>
    ///Initializes a new instance of the ColorStyleVariation class with the specified child elements.
    /// </summary>
    /// <param name="childElements">Specifies the child elements.</param>
    public ColorStyleVariation(System.Collections.Generic.IEnumerable<OpenXmlElement> childElements)
        : base(childElements)
    { 
    }
    
    /// <summary>
    /// Initializes a new instance of the ColorStyleVariation class with the specified child elements.
    /// </summary>
    /// <param name="childElements">Specifies the child elements.</param>
    public ColorStyleVariation(params OpenXmlElement[] childElements) : base(childElements)
    {
    }
    
    /// <summary>
    /// Initializes a new instance of the ColorStyleVariation class from outer XML.
    /// </summary>
    /// <param name="outerXml">Specifies the outer XML of the element.</param>
    public ColorStyleVariation(string outerXml)
        : base(outerXml)
    {
    }
  
     
    
    [System.Diagnostics.CodeAnalysis.SuppressMessage("Microsoft.Maintainability", "CA1502:AvoidExcessiveComplexity")]
internal override OpenXmlElement ElementFactory(byte namespaceId, string name)
{
    if( 10 == namespaceId && "tint" == name)
    return new DocumentFormat.OpenXml.Drawing.Tint();
    
if( 10 == namespaceId && "shade" == name)
    return new DocumentFormat.OpenXml.Drawing.Shade();
    
if( 10 == namespaceId && "comp" == name)
    return new DocumentFormat.OpenXml.Drawing.Complement();
    
if( 10 == namespaceId && "inv" == name)
    return new DocumentFormat.OpenXml.Drawing.Inverse();
    
if( 10 == namespaceId && "gray" == name)
    return new DocumentFormat.OpenXml.Drawing.Gray();
    
if( 10 == namespaceId && "alpha" == name)
    return new DocumentFormat.OpenXml.Drawing.Alpha();
    
if( 10 == namespaceId && "alphaOff" == name)
    return new DocumentFormat.OpenXml.Drawing.AlphaOffset();
    
if( 10 == namespaceId && "alphaMod" == name)
    return new DocumentFormat.OpenXml.Drawing.AlphaModulation();
    
if( 10 == namespaceId && "hue" == name)
    return new DocumentFormat.OpenXml.Drawing.Hue();
    
if( 10 == namespaceId && "hueOff" == name)
    return new DocumentFormat.OpenXml.Drawing.HueOffset();
    
if( 10 == namespaceId && "hueMod" == name)
    return new DocumentFormat.OpenXml.Drawing.HueModulation();
    
if( 10 == namespaceId && "sat" == name)
    return new DocumentFormat.OpenXml.Drawing.Saturation();
    
if( 10 == namespaceId && "satOff" == name)
    return new DocumentFormat.OpenXml.Drawing.SaturationOffset();
    
if( 10 == namespaceId && "satMod" == name)
    return new DocumentFormat.OpenXml.Drawing.SaturationModulation();
    
if( 10 == namespaceId && "lum" == name)
    return new DocumentFormat.OpenXml.Drawing.Luminance();
    
if( 10 == namespaceId && "lumOff" == name)
    return new DocumentFormat.OpenXml.Drawing.LuminanceOffset();
    
if( 10 == namespaceId && "lumMod" == name)
    return new DocumentFormat.OpenXml.Drawing.LuminanceModulation();
    
if( 10 == namespaceId && "red" == name)
    return new DocumentFormat.OpenXml.Drawing.Red();
    
if( 10 == namespaceId && "redOff" == name)
    return new DocumentFormat.OpenXml.Drawing.RedOffset();
    
if( 10 == namespaceId && "redMod" == name)
    return new DocumentFormat.OpenXml.Drawing.RedModulation();
    
if( 10 == namespaceId && "green" == name)
    return new DocumentFormat.OpenXml.Drawing.Green();
    
if( 10 == namespaceId && "greenOff" == name)
    return new DocumentFormat.OpenXml.Drawing.GreenOffset();
    
if( 10 == namespaceId && "greenMod" == name)
    return new DocumentFormat.OpenXml.Drawing.GreenModulation();
    
if( 10 == namespaceId && "blue" == name)
    return new DocumentFormat.OpenXml.Drawing.Blue();
    
if( 10 == namespaceId && "blueOff" == name)
    return new DocumentFormat.OpenXml.Drawing.BlueOffset();
    
if( 10 == namespaceId && "blueMod" == name)
    return new DocumentFormat.OpenXml.Drawing.BlueModulation();
    
if( 10 == namespaceId && "gamma" == name)
    return new DocumentFormat.OpenXml.Drawing.Gamma();
    
if( 10 == namespaceId && "invGamma" == name)
    return new DocumentFormat.OpenXml.Drawing.InverseGamma();
    

    return null;
}

    
    /// <inheritdoc/>
    public override OpenXmlElement CloneNode(bool deep) => CloneImp<ColorStyleVariation>(deep);

}
/// <summary>
/// <para>Defines the OfficeArtExtensionList Class.</para>
/// <para>This class is available in Office 2013 or above.</para>
/// <para> When the object is serialized out as xml, its qualified name is cs:extLst.</para>
/// </summary>
/// <remarks>
/// The following table lists the possible child types:
/// <list type="bullet">
///<item><description>DocumentFormat.OpenXml.Drawing.Extension &lt;a:ext></description></item>
/// </list>
/// </remarks>

    [ChildElementInfo(typeof(DocumentFormat.OpenXml.Drawing.Extension))]
[System.CodeDom.Compiler.GeneratedCode("DomGen", "3.0")]
[OfficeAvailability(FileFormatVersions.Office2013)]
public partial class OfficeArtExtensionList : OpenXmlCompositeElement
{
    internal const int ElementTypeIdConst = 13259;
    /// <inheritdoc/>
    public override string LocalName => "extLst";
    
    internal override byte NamespaceId => 65;
    
    internal override int ElementTypeId => ElementTypeIdConst;
   
    internal override FileFormatVersions InitialVersion => FileFormatVersions.Office2013;
    

    
    
    
    /// <summary>
    /// Initializes a new instance of the OfficeArtExtensionList class.
    /// </summary>
    public OfficeArtExtensionList():base(){}
    
        /// <summary>
    ///Initializes a new instance of the OfficeArtExtensionList class with the specified child elements.
    /// </summary>
    /// <param name="childElements">Specifies the child elements.</param>
    public OfficeArtExtensionList(System.Collections.Generic.IEnumerable<OpenXmlElement> childElements)
        : base(childElements)
    { 
    }
    
    /// <summary>
    /// Initializes a new instance of the OfficeArtExtensionList class with the specified child elements.
    /// </summary>
    /// <param name="childElements">Specifies the child elements.</param>
    public OfficeArtExtensionList(params OpenXmlElement[] childElements) : base(childElements)
    {
    }
    
    /// <summary>
    /// Initializes a new instance of the OfficeArtExtensionList class from outer XML.
    /// </summary>
    /// <param name="outerXml">Specifies the outer XML of the element.</param>
    public OfficeArtExtensionList(string outerXml)
        : base(outerXml)
    {
    }
  
     
    
    [System.Diagnostics.CodeAnalysis.SuppressMessage("Microsoft.Maintainability", "CA1502:AvoidExcessiveComplexity")]
internal override OpenXmlElement ElementFactory(byte namespaceId, string name)
{
    if( 10 == namespaceId && "ext" == name)
    return new DocumentFormat.OpenXml.Drawing.Extension();
    

    return null;
}

    
    /// <inheritdoc/>
    public override OpenXmlElement CloneNode(bool deep) => CloneImp<OfficeArtExtensionList>(deep);

}
/// <summary>
/// <para>Defines the StyleColor Class.</para>
/// <para>This class is available in Office 2013 or above.</para>
/// <para> When the object is serialized out as xml, its qualified name is cs:styleClr.</para>
/// </summary>
/// <remarks>
/// The following table lists the possible child types:
/// <list type="bullet">
///<item><description>DocumentFormat.OpenXml.Drawing.Tint &lt;a:tint></description></item>
///<item><description>DocumentFormat.OpenXml.Drawing.Shade &lt;a:shade></description></item>
///<item><description>DocumentFormat.OpenXml.Drawing.Complement &lt;a:comp></description></item>
///<item><description>DocumentFormat.OpenXml.Drawing.Inverse &lt;a:inv></description></item>
///<item><description>DocumentFormat.OpenXml.Drawing.Gray &lt;a:gray></description></item>
///<item><description>DocumentFormat.OpenXml.Drawing.Alpha &lt;a:alpha></description></item>
///<item><description>DocumentFormat.OpenXml.Drawing.AlphaOffset &lt;a:alphaOff></description></item>
///<item><description>DocumentFormat.OpenXml.Drawing.AlphaModulation &lt;a:alphaMod></description></item>
///<item><description>DocumentFormat.OpenXml.Drawing.Hue &lt;a:hue></description></item>
///<item><description>DocumentFormat.OpenXml.Drawing.HueOffset &lt;a:hueOff></description></item>
///<item><description>DocumentFormat.OpenXml.Drawing.HueModulation &lt;a:hueMod></description></item>
///<item><description>DocumentFormat.OpenXml.Drawing.Saturation &lt;a:sat></description></item>
///<item><description>DocumentFormat.OpenXml.Drawing.SaturationOffset &lt;a:satOff></description></item>
///<item><description>DocumentFormat.OpenXml.Drawing.SaturationModulation &lt;a:satMod></description></item>
///<item><description>DocumentFormat.OpenXml.Drawing.Luminance &lt;a:lum></description></item>
///<item><description>DocumentFormat.OpenXml.Drawing.LuminanceOffset &lt;a:lumOff></description></item>
///<item><description>DocumentFormat.OpenXml.Drawing.LuminanceModulation &lt;a:lumMod></description></item>
///<item><description>DocumentFormat.OpenXml.Drawing.Red &lt;a:red></description></item>
///<item><description>DocumentFormat.OpenXml.Drawing.RedOffset &lt;a:redOff></description></item>
///<item><description>DocumentFormat.OpenXml.Drawing.RedModulation &lt;a:redMod></description></item>
///<item><description>DocumentFormat.OpenXml.Drawing.Green &lt;a:green></description></item>
///<item><description>DocumentFormat.OpenXml.Drawing.GreenOffset &lt;a:greenOff></description></item>
///<item><description>DocumentFormat.OpenXml.Drawing.GreenModulation &lt;a:greenMod></description></item>
///<item><description>DocumentFormat.OpenXml.Drawing.Blue &lt;a:blue></description></item>
///<item><description>DocumentFormat.OpenXml.Drawing.BlueOffset &lt;a:blueOff></description></item>
///<item><description>DocumentFormat.OpenXml.Drawing.BlueModulation &lt;a:blueMod></description></item>
///<item><description>DocumentFormat.OpenXml.Drawing.Gamma &lt;a:gamma></description></item>
///<item><description>DocumentFormat.OpenXml.Drawing.InverseGamma &lt;a:invGamma></description></item>
/// </list>
/// </remarks>

    [ChildElementInfo(typeof(DocumentFormat.OpenXml.Drawing.Tint))]
    [ChildElementInfo(typeof(DocumentFormat.OpenXml.Drawing.Shade))]
    [ChildElementInfo(typeof(DocumentFormat.OpenXml.Drawing.Complement))]
    [ChildElementInfo(typeof(DocumentFormat.OpenXml.Drawing.Inverse))]
    [ChildElementInfo(typeof(DocumentFormat.OpenXml.Drawing.Gray))]
    [ChildElementInfo(typeof(DocumentFormat.OpenXml.Drawing.Alpha))]
    [ChildElementInfo(typeof(DocumentFormat.OpenXml.Drawing.AlphaOffset))]
    [ChildElementInfo(typeof(DocumentFormat.OpenXml.Drawing.AlphaModulation))]
    [ChildElementInfo(typeof(DocumentFormat.OpenXml.Drawing.Hue))]
    [ChildElementInfo(typeof(DocumentFormat.OpenXml.Drawing.HueOffset))]
    [ChildElementInfo(typeof(DocumentFormat.OpenXml.Drawing.HueModulation))]
    [ChildElementInfo(typeof(DocumentFormat.OpenXml.Drawing.Saturation))]
    [ChildElementInfo(typeof(DocumentFormat.OpenXml.Drawing.SaturationOffset))]
    [ChildElementInfo(typeof(DocumentFormat.OpenXml.Drawing.SaturationModulation))]
    [ChildElementInfo(typeof(DocumentFormat.OpenXml.Drawing.Luminance))]
    [ChildElementInfo(typeof(DocumentFormat.OpenXml.Drawing.LuminanceOffset))]
    [ChildElementInfo(typeof(DocumentFormat.OpenXml.Drawing.LuminanceModulation))]
    [ChildElementInfo(typeof(DocumentFormat.OpenXml.Drawing.Red))]
    [ChildElementInfo(typeof(DocumentFormat.OpenXml.Drawing.RedOffset))]
    [ChildElementInfo(typeof(DocumentFormat.OpenXml.Drawing.RedModulation))]
    [ChildElementInfo(typeof(DocumentFormat.OpenXml.Drawing.Green))]
    [ChildElementInfo(typeof(DocumentFormat.OpenXml.Drawing.GreenOffset))]
    [ChildElementInfo(typeof(DocumentFormat.OpenXml.Drawing.GreenModulation))]
    [ChildElementInfo(typeof(DocumentFormat.OpenXml.Drawing.Blue))]
    [ChildElementInfo(typeof(DocumentFormat.OpenXml.Drawing.BlueOffset))]
    [ChildElementInfo(typeof(DocumentFormat.OpenXml.Drawing.BlueModulation))]
    [ChildElementInfo(typeof(DocumentFormat.OpenXml.Drawing.Gamma))]
    [ChildElementInfo(typeof(DocumentFormat.OpenXml.Drawing.InverseGamma))]
[System.CodeDom.Compiler.GeneratedCode("DomGen", "3.0")]
[OfficeAvailability(FileFormatVersions.Office2013)]
public partial class StyleColor : OpenXmlCompositeElement
{
    internal const int ElementTypeIdConst = 13260;
    /// <inheritdoc/>
    public override string LocalName => "styleClr";
    
    internal override byte NamespaceId => 65;
    
    internal override int ElementTypeId => ElementTypeIdConst;
   
    internal override FileFormatVersions InitialVersion => FileFormatVersions.Office2013;
    

        private static readonly ReadOnlyArray<AttributeTag> s_attributeTags = new []
	{
		AttributeTag.Create<StringValue>(0, "val")
	};
    internal override AttributeTagCollection RawAttributes { get; } = new AttributeTagCollection(s_attributeTags);

    
        /// <summary>
    /// <para> val.</para>
    /// <para>Represents the following attribute in the schema: val </para>
    /// </summary>
    [SchemaAttr(0, "val")]
    public StringValue Val
    {
        get { return (StringValue)Attributes[0].Value; }
        set { Attributes[0].Value = value; }
    }
    

    /// <summary>
    /// Initializes a new instance of the StyleColor class.
    /// </summary>
    public StyleColor():base(){}
    
        /// <summary>
    ///Initializes a new instance of the StyleColor class with the specified child elements.
    /// </summary>
    /// <param name="childElements">Specifies the child elements.</param>
    public StyleColor(System.Collections.Generic.IEnumerable<OpenXmlElement> childElements)
        : base(childElements)
    { 
    }
    
    /// <summary>
    /// Initializes a new instance of the StyleColor class with the specified child elements.
    /// </summary>
    /// <param name="childElements">Specifies the child elements.</param>
    public StyleColor(params OpenXmlElement[] childElements) : base(childElements)
    {
    }
    
    /// <summary>
    /// Initializes a new instance of the StyleColor class from outer XML.
    /// </summary>
    /// <param name="outerXml">Specifies the outer XML of the element.</param>
    public StyleColor(string outerXml)
        : base(outerXml)
    {
    }
  
     
    
    [System.Diagnostics.CodeAnalysis.SuppressMessage("Microsoft.Maintainability", "CA1502:AvoidExcessiveComplexity")]
internal override OpenXmlElement ElementFactory(byte namespaceId, string name)
{
    if( 10 == namespaceId && "tint" == name)
    return new DocumentFormat.OpenXml.Drawing.Tint();
    
if( 10 == namespaceId && "shade" == name)
    return new DocumentFormat.OpenXml.Drawing.Shade();
    
if( 10 == namespaceId && "comp" == name)
    return new DocumentFormat.OpenXml.Drawing.Complement();
    
if( 10 == namespaceId && "inv" == name)
    return new DocumentFormat.OpenXml.Drawing.Inverse();
    
if( 10 == namespaceId && "gray" == name)
    return new DocumentFormat.OpenXml.Drawing.Gray();
    
if( 10 == namespaceId && "alpha" == name)
    return new DocumentFormat.OpenXml.Drawing.Alpha();
    
if( 10 == namespaceId && "alphaOff" == name)
    return new DocumentFormat.OpenXml.Drawing.AlphaOffset();
    
if( 10 == namespaceId && "alphaMod" == name)
    return new DocumentFormat.OpenXml.Drawing.AlphaModulation();
    
if( 10 == namespaceId && "hue" == name)
    return new DocumentFormat.OpenXml.Drawing.Hue();
    
if( 10 == namespaceId && "hueOff" == name)
    return new DocumentFormat.OpenXml.Drawing.HueOffset();
    
if( 10 == namespaceId && "hueMod" == name)
    return new DocumentFormat.OpenXml.Drawing.HueModulation();
    
if( 10 == namespaceId && "sat" == name)
    return new DocumentFormat.OpenXml.Drawing.Saturation();
    
if( 10 == namespaceId && "satOff" == name)
    return new DocumentFormat.OpenXml.Drawing.SaturationOffset();
    
if( 10 == namespaceId && "satMod" == name)
    return new DocumentFormat.OpenXml.Drawing.SaturationModulation();
    
if( 10 == namespaceId && "lum" == name)
    return new DocumentFormat.OpenXml.Drawing.Luminance();
    
if( 10 == namespaceId && "lumOff" == name)
    return new DocumentFormat.OpenXml.Drawing.LuminanceOffset();
    
if( 10 == namespaceId && "lumMod" == name)
    return new DocumentFormat.OpenXml.Drawing.LuminanceModulation();
    
if( 10 == namespaceId && "red" == name)
    return new DocumentFormat.OpenXml.Drawing.Red();
    
if( 10 == namespaceId && "redOff" == name)
    return new DocumentFormat.OpenXml.Drawing.RedOffset();
    
if( 10 == namespaceId && "redMod" == name)
    return new DocumentFormat.OpenXml.Drawing.RedModulation();
    
if( 10 == namespaceId && "green" == name)
    return new DocumentFormat.OpenXml.Drawing.Green();
    
if( 10 == namespaceId && "greenOff" == name)
    return new DocumentFormat.OpenXml.Drawing.GreenOffset();
    
if( 10 == namespaceId && "greenMod" == name)
    return new DocumentFormat.OpenXml.Drawing.GreenModulation();
    
if( 10 == namespaceId && "blue" == name)
    return new DocumentFormat.OpenXml.Drawing.Blue();
    
if( 10 == namespaceId && "blueOff" == name)
    return new DocumentFormat.OpenXml.Drawing.BlueOffset();
    
if( 10 == namespaceId && "blueMod" == name)
    return new DocumentFormat.OpenXml.Drawing.BlueModulation();
    
if( 10 == namespaceId && "gamma" == name)
    return new DocumentFormat.OpenXml.Drawing.Gamma();
    
if( 10 == namespaceId && "invGamma" == name)
    return new DocumentFormat.OpenXml.Drawing.InverseGamma();
    

    return null;
}

    
    /// <inheritdoc/>
    public override OpenXmlElement CloneNode(bool deep) => CloneImp<StyleColor>(deep);

}
/// <summary>
/// <para>Defines the LineReference Class.</para>
/// <para>This class is available in Office 2013 or above.</para>
/// <para> When the object is serialized out as xml, its qualified name is cs:lnRef.</para>
/// </summary>
/// <remarks>
/// The following table lists the possible child types:
/// <list type="bullet">
///<item><description>DocumentFormat.OpenXml.Drawing.RgbColorModelPercentage &lt;a:scrgbClr></description></item>
///<item><description>DocumentFormat.OpenXml.Drawing.RgbColorModelHex &lt;a:srgbClr></description></item>
///<item><description>DocumentFormat.OpenXml.Drawing.HslColor &lt;a:hslClr></description></item>
///<item><description>DocumentFormat.OpenXml.Drawing.SystemColor &lt;a:sysClr></description></item>
///<item><description>DocumentFormat.OpenXml.Drawing.SchemeColor &lt;a:schemeClr></description></item>
///<item><description>DocumentFormat.OpenXml.Drawing.PresetColor &lt;a:prstClr></description></item>
///<item><description>StyleColor &lt;cs:styleClr></description></item>
/// </list>
/// </remarks>
[System.Diagnostics.CodeAnalysis.SuppressMessage("Microsoft.Naming", "CA1710:IdentifiersShouldHaveCorrectSuffix")]
[System.CodeDom.Compiler.GeneratedCode("DomGen", "2.0")]
[OfficeAvailability(FileFormatVersions.Office2013)]
public partial class LineReference : StyleReference
{
    internal const int ElementTypeIdConst = 13261;
    /// <inheritdoc/>
    public override string LocalName => "lnRef";
    
    internal override byte NamespaceId => 65;
    
    internal override int ElementTypeId => ElementTypeIdConst;
   
    internal override FileFormatVersions InitialVersion => FileFormatVersions.Office2013;
    

    /// <summary>
    /// Initializes a new instance of the LineReference class.
    /// </summary>
    public LineReference():base(){}
        /// <summary>
    ///Initializes a new instance of the LineReference class with the specified child elements.
    /// </summary>
    /// <param name="childElements">Specifies the child elements.</param>
    public LineReference(System.Collections.Generic.IEnumerable<OpenXmlElement> childElements)
        : base(childElements)
    { 
    }
    
    /// <summary>
    /// Initializes a new instance of the LineReference class with the specified child elements.
    /// </summary>
    /// <param name="childElements">Specifies the child elements.</param>
    public LineReference(params OpenXmlElement[] childElements) : base(childElements)
    {
    }
    
    /// <summary>
    /// Initializes a new instance of the LineReference class from outer XML.
    /// </summary>
    /// <param name="outerXml">Specifies the outer XML of the element.</param>
    public LineReference(string outerXml)
        : base(outerXml)
    {
    }

    
    /// <inheritdoc/>
    public override OpenXmlElement CloneNode(bool deep) => CloneImp<LineReference>(deep);

}
/// <summary>
/// <para>Defines the FillReference Class.</para>
/// <para>This class is available in Office 2013 or above.</para>
/// <para> When the object is serialized out as xml, its qualified name is cs:fillRef.</para>
/// </summary>
/// <remarks>
/// The following table lists the possible child types:
/// <list type="bullet">
///<item><description>DocumentFormat.OpenXml.Drawing.RgbColorModelPercentage &lt;a:scrgbClr></description></item>
///<item><description>DocumentFormat.OpenXml.Drawing.RgbColorModelHex &lt;a:srgbClr></description></item>
///<item><description>DocumentFormat.OpenXml.Drawing.HslColor &lt;a:hslClr></description></item>
///<item><description>DocumentFormat.OpenXml.Drawing.SystemColor &lt;a:sysClr></description></item>
///<item><description>DocumentFormat.OpenXml.Drawing.SchemeColor &lt;a:schemeClr></description></item>
///<item><description>DocumentFormat.OpenXml.Drawing.PresetColor &lt;a:prstClr></description></item>
///<item><description>StyleColor &lt;cs:styleClr></description></item>
/// </list>
/// </remarks>
[System.Diagnostics.CodeAnalysis.SuppressMessage("Microsoft.Naming", "CA1710:IdentifiersShouldHaveCorrectSuffix")]
[System.CodeDom.Compiler.GeneratedCode("DomGen", "2.0")]
[OfficeAvailability(FileFormatVersions.Office2013)]
public partial class FillReference : StyleReference
{
    internal const int ElementTypeIdConst = 13263;
    /// <inheritdoc/>
    public override string LocalName => "fillRef";
    
    internal override byte NamespaceId => 65;
    
    internal override int ElementTypeId => ElementTypeIdConst;
   
    internal override FileFormatVersions InitialVersion => FileFormatVersions.Office2013;
    

    /// <summary>
    /// Initializes a new instance of the FillReference class.
    /// </summary>
    public FillReference():base(){}
        /// <summary>
    ///Initializes a new instance of the FillReference class with the specified child elements.
    /// </summary>
    /// <param name="childElements">Specifies the child elements.</param>
    public FillReference(System.Collections.Generic.IEnumerable<OpenXmlElement> childElements)
        : base(childElements)
    { 
    }
    
    /// <summary>
    /// Initializes a new instance of the FillReference class with the specified child elements.
    /// </summary>
    /// <param name="childElements">Specifies the child elements.</param>
    public FillReference(params OpenXmlElement[] childElements) : base(childElements)
    {
    }
    
    /// <summary>
    /// Initializes a new instance of the FillReference class from outer XML.
    /// </summary>
    /// <param name="outerXml">Specifies the outer XML of the element.</param>
    public FillReference(string outerXml)
        : base(outerXml)
    {
    }

    
    /// <inheritdoc/>
    public override OpenXmlElement CloneNode(bool deep) => CloneImp<FillReference>(deep);

}
/// <summary>
/// <para>Defines the EffectReference Class.</para>
/// <para>This class is available in Office 2013 or above.</para>
/// <para> When the object is serialized out as xml, its qualified name is cs:effectRef.</para>
/// </summary>
/// <remarks>
/// The following table lists the possible child types:
/// <list type="bullet">
///<item><description>DocumentFormat.OpenXml.Drawing.RgbColorModelPercentage &lt;a:scrgbClr></description></item>
///<item><description>DocumentFormat.OpenXml.Drawing.RgbColorModelHex &lt;a:srgbClr></description></item>
///<item><description>DocumentFormat.OpenXml.Drawing.HslColor &lt;a:hslClr></description></item>
///<item><description>DocumentFormat.OpenXml.Drawing.SystemColor &lt;a:sysClr></description></item>
///<item><description>DocumentFormat.OpenXml.Drawing.SchemeColor &lt;a:schemeClr></description></item>
///<item><description>DocumentFormat.OpenXml.Drawing.PresetColor &lt;a:prstClr></description></item>
///<item><description>StyleColor &lt;cs:styleClr></description></item>
/// </list>
/// </remarks>
[System.Diagnostics.CodeAnalysis.SuppressMessage("Microsoft.Naming", "CA1710:IdentifiersShouldHaveCorrectSuffix")]
[System.CodeDom.Compiler.GeneratedCode("DomGen", "2.0")]
[OfficeAvailability(FileFormatVersions.Office2013)]
public partial class EffectReference : StyleReference
{
    internal const int ElementTypeIdConst = 13264;
    /// <inheritdoc/>
    public override string LocalName => "effectRef";
    
    internal override byte NamespaceId => 65;
    
    internal override int ElementTypeId => ElementTypeIdConst;
   
    internal override FileFormatVersions InitialVersion => FileFormatVersions.Office2013;
    

    /// <summary>
    /// Initializes a new instance of the EffectReference class.
    /// </summary>
    public EffectReference():base(){}
        /// <summary>
    ///Initializes a new instance of the EffectReference class with the specified child elements.
    /// </summary>
    /// <param name="childElements">Specifies the child elements.</param>
    public EffectReference(System.Collections.Generic.IEnumerable<OpenXmlElement> childElements)
        : base(childElements)
    { 
    }
    
    /// <summary>
    /// Initializes a new instance of the EffectReference class with the specified child elements.
    /// </summary>
    /// <param name="childElements">Specifies the child elements.</param>
    public EffectReference(params OpenXmlElement[] childElements) : base(childElements)
    {
    }
    
    /// <summary>
    /// Initializes a new instance of the EffectReference class from outer XML.
    /// </summary>
    /// <param name="outerXml">Specifies the outer XML of the element.</param>
    public EffectReference(string outerXml)
        : base(outerXml)
    {
    }

    
    /// <inheritdoc/>
    public override OpenXmlElement CloneNode(bool deep) => CloneImp<EffectReference>(deep);

}
/// <summary>
/// Defines the StyleReference class.
/// </summary>
/// <remarks>
/// The following table lists the possible child types:
/// <list type="bullet">
///<item><description>DocumentFormat.OpenXml.Drawing.RgbColorModelPercentage &lt;a:scrgbClr></description></item>
///<item><description>DocumentFormat.OpenXml.Drawing.RgbColorModelHex &lt;a:srgbClr></description></item>
///<item><description>DocumentFormat.OpenXml.Drawing.HslColor &lt;a:hslClr></description></item>
///<item><description>DocumentFormat.OpenXml.Drawing.SystemColor &lt;a:sysClr></description></item>
///<item><description>DocumentFormat.OpenXml.Drawing.SchemeColor &lt;a:schemeClr></description></item>
///<item><description>DocumentFormat.OpenXml.Drawing.PresetColor &lt;a:prstClr></description></item>
///<item><description>StyleColor &lt;cs:styleClr></description></item>
/// </list>
/// </remarks>
[System.Diagnostics.CodeAnalysis.SuppressMessage("Microsoft.Naming", "CA1710:IdentifiersShouldHaveCorrectSuffix")]
    [ChildElementInfo(typeof(DocumentFormat.OpenXml.Drawing.RgbColorModelPercentage))]
    [ChildElementInfo(typeof(DocumentFormat.OpenXml.Drawing.RgbColorModelHex))]
    [ChildElementInfo(typeof(DocumentFormat.OpenXml.Drawing.HslColor))]
    [ChildElementInfo(typeof(DocumentFormat.OpenXml.Drawing.SystemColor))]
    [ChildElementInfo(typeof(DocumentFormat.OpenXml.Drawing.SchemeColor))]
    [ChildElementInfo(typeof(DocumentFormat.OpenXml.Drawing.PresetColor))]
    [ChildElementInfo(typeof(StyleColor), FileFormatVersions.Office2013)]
[System.CodeDom.Compiler.GeneratedCode("DomGen", "2.0")]
public abstract partial class StyleReference : OpenXmlCompositeElement
{
        private static readonly ReadOnlyArray<AttributeTag> s_attributeTags = new []
	{
		AttributeTag.Create<UInt32Value>(0, "idx"),
		AttributeTag.Create<ListValue<StringValue>>(0, "mods")
	};
    internal override AttributeTagCollection RawAttributes { get; } = new AttributeTagCollection(s_attributeTags);
    
        /// <summary>
    /// <para> idx.</para>
    /// <para>Represents the following attribute in the schema: idx </para>
    /// </summary>
    [SchemaAttr(0, "idx")]
    public UInt32Value Index
    {
        get { return (UInt32Value)Attributes[0].Value; }
        set { Attributes[0].Value = value; }
    }
    
    /// <summary>
    /// <para> mods.</para>
    /// <para>Represents the following attribute in the schema: mods </para>
    /// </summary>
    [SchemaAttr(0, "mods")]
    public ListValue<StringValue> Modifiers
    {
        get { return (ListValue<StringValue>)Attributes[1].Value; }
        set { Attributes[1].Value = value; }
    }
    

    [System.Diagnostics.CodeAnalysis.SuppressMessage("Microsoft.Maintainability", "CA1502:AvoidExcessiveComplexity")]
internal override OpenXmlElement ElementFactory(byte namespaceId, string name)
{
    if( 10 == namespaceId && "scrgbClr" == name)
    return new DocumentFormat.OpenXml.Drawing.RgbColorModelPercentage();
    
if( 10 == namespaceId && "srgbClr" == name)
    return new DocumentFormat.OpenXml.Drawing.RgbColorModelHex();
    
if( 10 == namespaceId && "hslClr" == name)
    return new DocumentFormat.OpenXml.Drawing.HslColor();
    
if( 10 == namespaceId && "sysClr" == name)
    return new DocumentFormat.OpenXml.Drawing.SystemColor();
    
if( 10 == namespaceId && "schemeClr" == name)
    return new DocumentFormat.OpenXml.Drawing.SchemeColor();
    
if( 10 == namespaceId && "prstClr" == name)
    return new DocumentFormat.OpenXml.Drawing.PresetColor();
    
if( 65 == namespaceId && "styleClr" == name)
    return new StyleColor();
    

    return null;
}

    
    
    /// <summary>
    /// Initializes a new instance of the StyleReference class.
    /// </summary>
    protected StyleReference(){}
    
        /// <summary>
    ///Initializes a new instance of the StyleReference class with the specified child elements.
    /// </summary>
    /// <param name="childElements">Specifies the child elements.</param>
    protected StyleReference(System.Collections.Generic.IEnumerable<OpenXmlElement> childElements)
        : base(childElements)
    { 
    }
    
    /// <summary>
    /// Initializes a new instance of the StyleReference class with the specified child elements.
    /// </summary>
    /// <param name="childElements">Specifies the child elements.</param>
    protected StyleReference(params OpenXmlElement[] childElements) : base(childElements)
    {
    }
    
    /// <summary>
    /// Initializes a new instance of the StyleReference class from outer XML.
    /// </summary>
    /// <param name="outerXml">Specifies the outer XML of the element.</param>
    protected StyleReference(string outerXml)
        : base(outerXml)
    {
    }

    
}
/// <summary>
/// <para>Defines the LineWidthScale Class.</para>
/// <para>This class is available in Office 2013 or above.</para>
/// <para> When the object is serialized out as xml, its qualified name is cs:lineWidthScale.</para>
/// </summary>

[System.CodeDom.Compiler.GeneratedCode("DomGen", "3.0")]
[OfficeAvailability(FileFormatVersions.Office2013)]
public partial class LineWidthScale : OpenXmlLeafTextElement
{
    internal const int ElementTypeIdConst = 13262;
    /// <inheritdoc/>
    public override string LocalName => "lineWidthScale";
    
    internal override byte NamespaceId => 65;
    
    internal override int ElementTypeId => ElementTypeIdConst;
   
    internal override FileFormatVersions InitialVersion => FileFormatVersions.Office2013;
    

    
    
    
    /// <summary>
    /// Initializes a new instance of the LineWidthScale class.
    /// </summary>
    public LineWidthScale():base(){}
    
      
        /// <summary>
    /// Initializes a new instance of the LineWidthScale class with the specified text content.
    /// </summary>
    /// <param name="text">Specifies the text content of the element.</param>
    public LineWidthScale(string text):base(text)
    {
    }
    
    internal override OpenXmlSimpleType InnerTextToValue(string text)
    {
		return new DoubleValue(){ InnerText = text };
    }
    
 
    
    
    
    /// <inheritdoc/>
    public override OpenXmlElement CloneNode(bool deep) => CloneImp<LineWidthScale>(deep);

}
/// <summary>
/// <para>Defines the FontReference Class.</para>
/// <para>This class is available in Office 2013 or above.</para>
/// <para> When the object is serialized out as xml, its qualified name is cs:fontRef.</para>
/// </summary>
/// <remarks>
/// The following table lists the possible child types:
/// <list type="bullet">
///<item><description>DocumentFormat.OpenXml.Drawing.RgbColorModelPercentage &lt;a:scrgbClr></description></item>
///<item><description>DocumentFormat.OpenXml.Drawing.RgbColorModelHex &lt;a:srgbClr></description></item>
///<item><description>DocumentFormat.OpenXml.Drawing.HslColor &lt;a:hslClr></description></item>
///<item><description>DocumentFormat.OpenXml.Drawing.SystemColor &lt;a:sysClr></description></item>
///<item><description>DocumentFormat.OpenXml.Drawing.SchemeColor &lt;a:schemeClr></description></item>
///<item><description>DocumentFormat.OpenXml.Drawing.PresetColor &lt;a:prstClr></description></item>
///<item><description>StyleColor &lt;cs:styleClr></description></item>
/// </list>
/// </remarks>

    [ChildElementInfo(typeof(DocumentFormat.OpenXml.Drawing.RgbColorModelPercentage))]
    [ChildElementInfo(typeof(DocumentFormat.OpenXml.Drawing.RgbColorModelHex))]
    [ChildElementInfo(typeof(DocumentFormat.OpenXml.Drawing.HslColor))]
    [ChildElementInfo(typeof(DocumentFormat.OpenXml.Drawing.SystemColor))]
    [ChildElementInfo(typeof(DocumentFormat.OpenXml.Drawing.SchemeColor))]
    [ChildElementInfo(typeof(DocumentFormat.OpenXml.Drawing.PresetColor))]
    [ChildElementInfo(typeof(StyleColor), FileFormatVersions.Office2013)]
[System.CodeDom.Compiler.GeneratedCode("DomGen", "3.0")]
[OfficeAvailability(FileFormatVersions.Office2013)]
public partial class FontReference : OpenXmlCompositeElement
{
    internal const int ElementTypeIdConst = 13265;
    /// <inheritdoc/>
    public override string LocalName => "fontRef";
    
    internal override byte NamespaceId => 65;
    
    internal override int ElementTypeId => ElementTypeIdConst;
   
    internal override FileFormatVersions InitialVersion => FileFormatVersions.Office2013;
    

        private static readonly ReadOnlyArray<AttributeTag> s_attributeTags = new []
	{
		AttributeTag.Create<EnumValue<DocumentFormat.OpenXml.Drawing.FontCollectionIndexValues>>(0, "idx"),
		AttributeTag.Create<ListValue<StringValue>>(0, "mods")
	};
    internal override AttributeTagCollection RawAttributes { get; } = new AttributeTagCollection(s_attributeTags);

    
        /// <summary>
    /// <para> idx.</para>
    /// <para>Represents the following attribute in the schema: idx </para>
    /// </summary>
    [SchemaAttr(0, "idx")]
    public EnumValue<DocumentFormat.OpenXml.Drawing.FontCollectionIndexValues> Index
    {
        get { return (EnumValue<DocumentFormat.OpenXml.Drawing.FontCollectionIndexValues>)Attributes[0].Value; }
        set { Attributes[0].Value = value; }
    }
    
    /// <summary>
    /// <para> mods.</para>
    /// <para>Represents the following attribute in the schema: mods </para>
    /// </summary>
    [SchemaAttr(0, "mods")]
    public ListValue<StringValue> Modifiers
    {
        get { return (ListValue<StringValue>)Attributes[1].Value; }
        set { Attributes[1].Value = value; }
    }
    

    /// <summary>
    /// Initializes a new instance of the FontReference class.
    /// </summary>
    public FontReference():base(){}
    
        /// <summary>
    ///Initializes a new instance of the FontReference class with the specified child elements.
    /// </summary>
    /// <param name="childElements">Specifies the child elements.</param>
    public FontReference(System.Collections.Generic.IEnumerable<OpenXmlElement> childElements)
        : base(childElements)
    { 
    }
    
    /// <summary>
    /// Initializes a new instance of the FontReference class with the specified child elements.
    /// </summary>
    /// <param name="childElements">Specifies the child elements.</param>
    public FontReference(params OpenXmlElement[] childElements) : base(childElements)
    {
    }
    
    /// <summary>
    /// Initializes a new instance of the FontReference class from outer XML.
    /// </summary>
    /// <param name="outerXml">Specifies the outer XML of the element.</param>
    public FontReference(string outerXml)
        : base(outerXml)
    {
    }
  
     
    
    [System.Diagnostics.CodeAnalysis.SuppressMessage("Microsoft.Maintainability", "CA1502:AvoidExcessiveComplexity")]
internal override OpenXmlElement ElementFactory(byte namespaceId, string name)
{
    if( 10 == namespaceId && "scrgbClr" == name)
    return new DocumentFormat.OpenXml.Drawing.RgbColorModelPercentage();
    
if( 10 == namespaceId && "srgbClr" == name)
    return new DocumentFormat.OpenXml.Drawing.RgbColorModelHex();
    
if( 10 == namespaceId && "hslClr" == name)
    return new DocumentFormat.OpenXml.Drawing.HslColor();
    
if( 10 == namespaceId && "sysClr" == name)
    return new DocumentFormat.OpenXml.Drawing.SystemColor();
    
if( 10 == namespaceId && "schemeClr" == name)
    return new DocumentFormat.OpenXml.Drawing.SchemeColor();
    
if( 10 == namespaceId && "prstClr" == name)
    return new DocumentFormat.OpenXml.Drawing.PresetColor();
    
if( 65 == namespaceId && "styleClr" == name)
    return new StyleColor();
    

    return null;
}

    
    /// <inheritdoc/>
    public override OpenXmlElement CloneNode(bool deep) => CloneImp<FontReference>(deep);

}
/// <summary>
/// <para>Defines the ShapeProperties Class.</para>
/// <para>This class is available in Office 2013 or above.</para>
/// <para> When the object is serialized out as xml, its qualified name is cs:spPr.</para>
/// </summary>
/// <remarks>
/// The following table lists the possible child types:
/// <list type="bullet">
///<item><description>DocumentFormat.OpenXml.Drawing.Transform2D &lt;a:xfrm></description></item>
///<item><description>DocumentFormat.OpenXml.Drawing.CustomGeometry &lt;a:custGeom></description></item>
///<item><description>DocumentFormat.OpenXml.Drawing.PresetGeometry &lt;a:prstGeom></description></item>
///<item><description>DocumentFormat.OpenXml.Drawing.NoFill &lt;a:noFill></description></item>
///<item><description>DocumentFormat.OpenXml.Drawing.SolidFill &lt;a:solidFill></description></item>
///<item><description>DocumentFormat.OpenXml.Drawing.GradientFill &lt;a:gradFill></description></item>
///<item><description>DocumentFormat.OpenXml.Drawing.BlipFill &lt;a:blipFill></description></item>
///<item><description>DocumentFormat.OpenXml.Drawing.PatternFill &lt;a:pattFill></description></item>
///<item><description>DocumentFormat.OpenXml.Drawing.GroupFill &lt;a:grpFill></description></item>
///<item><description>DocumentFormat.OpenXml.Drawing.Outline &lt;a:ln></description></item>
///<item><description>DocumentFormat.OpenXml.Drawing.EffectList &lt;a:effectLst></description></item>
///<item><description>DocumentFormat.OpenXml.Drawing.EffectDag &lt;a:effectDag></description></item>
///<item><description>DocumentFormat.OpenXml.Drawing.Scene3DType &lt;a:scene3d></description></item>
///<item><description>DocumentFormat.OpenXml.Drawing.Shape3DType &lt;a:sp3d></description></item>
///<item><description>DocumentFormat.OpenXml.Drawing.ShapePropertiesExtensionList &lt;a:extLst></description></item>
/// </list>
/// </remarks>

    [ChildElementInfo(typeof(DocumentFormat.OpenXml.Drawing.Transform2D))]
    [ChildElementInfo(typeof(DocumentFormat.OpenXml.Drawing.CustomGeometry))]
    [ChildElementInfo(typeof(DocumentFormat.OpenXml.Drawing.PresetGeometry))]
    [ChildElementInfo(typeof(DocumentFormat.OpenXml.Drawing.NoFill))]
    [ChildElementInfo(typeof(DocumentFormat.OpenXml.Drawing.SolidFill))]
    [ChildElementInfo(typeof(DocumentFormat.OpenXml.Drawing.GradientFill))]
    [ChildElementInfo(typeof(DocumentFormat.OpenXml.Drawing.BlipFill))]
    [ChildElementInfo(typeof(DocumentFormat.OpenXml.Drawing.PatternFill))]
    [ChildElementInfo(typeof(DocumentFormat.OpenXml.Drawing.GroupFill))]
    [ChildElementInfo(typeof(DocumentFormat.OpenXml.Drawing.Outline))]
    [ChildElementInfo(typeof(DocumentFormat.OpenXml.Drawing.EffectList))]
    [ChildElementInfo(typeof(DocumentFormat.OpenXml.Drawing.EffectDag))]
    [ChildElementInfo(typeof(DocumentFormat.OpenXml.Drawing.Scene3DType))]
    [ChildElementInfo(typeof(DocumentFormat.OpenXml.Drawing.Shape3DType))]
    [ChildElementInfo(typeof(DocumentFormat.OpenXml.Drawing.ShapePropertiesExtensionList))]
[System.CodeDom.Compiler.GeneratedCode("DomGen", "3.0")]
[OfficeAvailability(FileFormatVersions.Office2013)]
public partial class ShapeProperties : OpenXmlCompositeElement
{
    internal const int ElementTypeIdConst = 13266;
    /// <inheritdoc/>
    public override string LocalName => "spPr";
    
    internal override byte NamespaceId => 65;
    
    internal override int ElementTypeId => ElementTypeIdConst;
   
    internal override FileFormatVersions InitialVersion => FileFormatVersions.Office2013;
    

        private static readonly ReadOnlyArray<AttributeTag> s_attributeTags = new []
	{
		AttributeTag.Create<EnumValue<DocumentFormat.OpenXml.Drawing.BlackWhiteModeValues>>(0, "bwMode")
	};
    internal override AttributeTagCollection RawAttributes { get; } = new AttributeTagCollection(s_attributeTags);

    
        /// <summary>
    /// <para> Black and White Mode.</para>
    /// <para>Represents the following attribute in the schema: bwMode </para>
    /// </summary>
    [SchemaAttr(0, "bwMode")]
    public EnumValue<DocumentFormat.OpenXml.Drawing.BlackWhiteModeValues> BlackWhiteMode
    {
        get { return (EnumValue<DocumentFormat.OpenXml.Drawing.BlackWhiteModeValues>)Attributes[0].Value; }
        set { Attributes[0].Value = value; }
    }
    

    /// <summary>
    /// Initializes a new instance of the ShapeProperties class.
    /// </summary>
    public ShapeProperties():base(){}
    
        /// <summary>
    ///Initializes a new instance of the ShapeProperties class with the specified child elements.
    /// </summary>
    /// <param name="childElements">Specifies the child elements.</param>
    public ShapeProperties(System.Collections.Generic.IEnumerable<OpenXmlElement> childElements)
        : base(childElements)
    { 
    }
    
    /// <summary>
    /// Initializes a new instance of the ShapeProperties class with the specified child elements.
    /// </summary>
    /// <param name="childElements">Specifies the child elements.</param>
    public ShapeProperties(params OpenXmlElement[] childElements) : base(childElements)
    {
    }
    
    /// <summary>
    /// Initializes a new instance of the ShapeProperties class from outer XML.
    /// </summary>
    /// <param name="outerXml">Specifies the outer XML of the element.</param>
    public ShapeProperties(string outerXml)
        : base(outerXml)
    {
    }
  
     
    
    [System.Diagnostics.CodeAnalysis.SuppressMessage("Microsoft.Maintainability", "CA1502:AvoidExcessiveComplexity")]
internal override OpenXmlElement ElementFactory(byte namespaceId, string name)
{
    if( 10 == namespaceId && "xfrm" == name)
    return new DocumentFormat.OpenXml.Drawing.Transform2D();
    
if( 10 == namespaceId && "custGeom" == name)
    return new DocumentFormat.OpenXml.Drawing.CustomGeometry();
    
if( 10 == namespaceId && "prstGeom" == name)
    return new DocumentFormat.OpenXml.Drawing.PresetGeometry();
    
if( 10 == namespaceId && "noFill" == name)
    return new DocumentFormat.OpenXml.Drawing.NoFill();
    
if( 10 == namespaceId && "solidFill" == name)
    return new DocumentFormat.OpenXml.Drawing.SolidFill();
    
if( 10 == namespaceId && "gradFill" == name)
    return new DocumentFormat.OpenXml.Drawing.GradientFill();
    
if( 10 == namespaceId && "blipFill" == name)
    return new DocumentFormat.OpenXml.Drawing.BlipFill();
    
if( 10 == namespaceId && "pattFill" == name)
    return new DocumentFormat.OpenXml.Drawing.PatternFill();
    
if( 10 == namespaceId && "grpFill" == name)
    return new DocumentFormat.OpenXml.Drawing.GroupFill();
    
if( 10 == namespaceId && "ln" == name)
    return new DocumentFormat.OpenXml.Drawing.Outline();
    
if( 10 == namespaceId && "effectLst" == name)
    return new DocumentFormat.OpenXml.Drawing.EffectList();
    
if( 10 == namespaceId && "effectDag" == name)
    return new DocumentFormat.OpenXml.Drawing.EffectDag();
    
if( 10 == namespaceId && "scene3d" == name)
    return new DocumentFormat.OpenXml.Drawing.Scene3DType();
    
if( 10 == namespaceId && "sp3d" == name)
    return new DocumentFormat.OpenXml.Drawing.Shape3DType();
    
if( 10 == namespaceId && "extLst" == name)
    return new DocumentFormat.OpenXml.Drawing.ShapePropertiesExtensionList();
    

    return null;
}

        private static readonly string[] eleTagNames = { "xfrm","custGeom","prstGeom","noFill","solidFill","gradFill","blipFill","pattFill","grpFill","ln","effectLst","effectDag","scene3d","sp3d","extLst" };
    private static readonly byte[] eleNamespaceIds = { 10,10,10,10,10,10,10,10,10,10,10,10,10,10,10 };
    
    internal override string[] ElementTagNames => eleTagNames;
    
    internal override byte[] ElementNamespaceIds => eleNamespaceIds;
    internal override OpenXmlCompositeType OpenXmlCompositeType => OpenXmlCompositeType.OneSequence;
    
        /// <summary>
    /// <para> 2D Transform for Individual Objects.</para>
    /// <para> Represents the following element tag in the schema: a:xfrm </para>
    /// </summary>
    /// <remark>
    /// xmlns:a = http://schemas.openxmlformats.org/drawingml/2006/main
    /// </remark>
    public DocumentFormat.OpenXml.Drawing.Transform2D Transform2D
    {
        get => GetElement<DocumentFormat.OpenXml.Drawing.Transform2D>(0);
        set => SetElement(0, value);
    }


    /// <inheritdoc/>
    public override OpenXmlElement CloneNode(bool deep) => CloneImp<ShapeProperties>(deep);

}
/// <summary>
/// <para>Defines the TextCharacterPropertiesType Class.</para>
/// <para>This class is available in Office 2013 or above.</para>
/// <para> When the object is serialized out as xml, its qualified name is cs:defRPr.</para>
/// </summary>
/// <remarks>
/// The following table lists the possible child types:
/// <list type="bullet">
///<item><description>DocumentFormat.OpenXml.Drawing.Outline &lt;a:ln></description></item>
///<item><description>DocumentFormat.OpenXml.Drawing.NoFill &lt;a:noFill></description></item>
///<item><description>DocumentFormat.OpenXml.Drawing.SolidFill &lt;a:solidFill></description></item>
///<item><description>DocumentFormat.OpenXml.Drawing.GradientFill &lt;a:gradFill></description></item>
///<item><description>DocumentFormat.OpenXml.Drawing.BlipFill &lt;a:blipFill></description></item>
///<item><description>DocumentFormat.OpenXml.Drawing.PatternFill &lt;a:pattFill></description></item>
///<item><description>DocumentFormat.OpenXml.Drawing.GroupFill &lt;a:grpFill></description></item>
///<item><description>DocumentFormat.OpenXml.Drawing.EffectList &lt;a:effectLst></description></item>
///<item><description>DocumentFormat.OpenXml.Drawing.EffectDag &lt;a:effectDag></description></item>
///<item><description>DocumentFormat.OpenXml.Drawing.Highlight &lt;a:highlight></description></item>
///<item><description>DocumentFormat.OpenXml.Drawing.UnderlineFollowsText &lt;a:uLnTx></description></item>
///<item><description>DocumentFormat.OpenXml.Drawing.Underline &lt;a:uLn></description></item>
///<item><description>DocumentFormat.OpenXml.Drawing.UnderlineFillText &lt;a:uFillTx></description></item>
///<item><description>DocumentFormat.OpenXml.Drawing.UnderlineFill &lt;a:uFill></description></item>
///<item><description>DocumentFormat.OpenXml.Drawing.LatinFont &lt;a:latin></description></item>
///<item><description>DocumentFormat.OpenXml.Drawing.EastAsianFont &lt;a:ea></description></item>
///<item><description>DocumentFormat.OpenXml.Drawing.ComplexScriptFont &lt;a:cs></description></item>
///<item><description>DocumentFormat.OpenXml.Drawing.SymbolFont &lt;a:sym></description></item>
///<item><description>DocumentFormat.OpenXml.Drawing.HyperlinkOnClick &lt;a:hlinkClick></description></item>
///<item><description>DocumentFormat.OpenXml.Drawing.HyperlinkOnMouseOver &lt;a:hlinkMouseOver></description></item>
///<item><description>DocumentFormat.OpenXml.Drawing.RightToLeft &lt;a:rtl></description></item>
///<item><description>DocumentFormat.OpenXml.Drawing.ExtensionList &lt;a:extLst></description></item>
/// </list>
/// </remarks>

    [ChildElementInfo(typeof(DocumentFormat.OpenXml.Drawing.Outline))]
    [ChildElementInfo(typeof(DocumentFormat.OpenXml.Drawing.NoFill))]
    [ChildElementInfo(typeof(DocumentFormat.OpenXml.Drawing.SolidFill))]
    [ChildElementInfo(typeof(DocumentFormat.OpenXml.Drawing.GradientFill))]
    [ChildElementInfo(typeof(DocumentFormat.OpenXml.Drawing.BlipFill))]
    [ChildElementInfo(typeof(DocumentFormat.OpenXml.Drawing.PatternFill))]
    [ChildElementInfo(typeof(DocumentFormat.OpenXml.Drawing.GroupFill))]
    [ChildElementInfo(typeof(DocumentFormat.OpenXml.Drawing.EffectList))]
    [ChildElementInfo(typeof(DocumentFormat.OpenXml.Drawing.EffectDag))]
    [ChildElementInfo(typeof(DocumentFormat.OpenXml.Drawing.Highlight))]
    [ChildElementInfo(typeof(DocumentFormat.OpenXml.Drawing.UnderlineFollowsText))]
    [ChildElementInfo(typeof(DocumentFormat.OpenXml.Drawing.Underline))]
    [ChildElementInfo(typeof(DocumentFormat.OpenXml.Drawing.UnderlineFillText))]
    [ChildElementInfo(typeof(DocumentFormat.OpenXml.Drawing.UnderlineFill))]
    [ChildElementInfo(typeof(DocumentFormat.OpenXml.Drawing.LatinFont))]
    [ChildElementInfo(typeof(DocumentFormat.OpenXml.Drawing.EastAsianFont))]
    [ChildElementInfo(typeof(DocumentFormat.OpenXml.Drawing.ComplexScriptFont))]
    [ChildElementInfo(typeof(DocumentFormat.OpenXml.Drawing.SymbolFont))]
    [ChildElementInfo(typeof(DocumentFormat.OpenXml.Drawing.HyperlinkOnClick))]
    [ChildElementInfo(typeof(DocumentFormat.OpenXml.Drawing.HyperlinkOnMouseOver))]
    [ChildElementInfo(typeof(DocumentFormat.OpenXml.Drawing.RightToLeft))]
    [ChildElementInfo(typeof(DocumentFormat.OpenXml.Drawing.ExtensionList))]
[System.CodeDom.Compiler.GeneratedCode("DomGen", "3.0")]
[OfficeAvailability(FileFormatVersions.Office2013)]
public partial class TextCharacterPropertiesType : OpenXmlCompositeElement
{
    internal const int ElementTypeIdConst = 13267;
    /// <inheritdoc/>
    public override string LocalName => "defRPr";
    
    internal override byte NamespaceId => 65;
    
    internal override int ElementTypeId => ElementTypeIdConst;
   
<<<<<<< HEAD
    internal override bool IsInVersion(FileFormatVersions version) => version.AtLeast(FileFormatVersions.Office2013);
    

    	private static readonly string[] attributeTagNames = { "kumimoji","lang","altLang","sz","b","i","u","strike","kern","cap","spc","normalizeH","baseline","noProof","dirty","err","smtClean","smtId","bmk" };
    private static readonly byte[] attributeNamespaceIds = { 0,0,0,0,0,0,0,0,0,0,0,0,0,0,0,0,0,0,0 };
    
    internal override string[] AttributeTagNames => attributeTagNames;
    
    internal override byte[] AttributeNamespaceIds => attributeNamespaceIds;
    
=======
    internal override FileFormatVersions InitialVersion => FileFormatVersions.Office2013;
    

        private static readonly ReadOnlyArray<AttributeTag> s_attributeTags = new []
	{
		AttributeTag.Create<BooleanValue>(0, "kumimoji"),
		AttributeTag.Create<StringValue>(0, "lang"),
		AttributeTag.Create<StringValue>(0, "altLang"),
		AttributeTag.Create<Int32Value>(0, "sz"),
		AttributeTag.Create<BooleanValue>(0, "b"),
		AttributeTag.Create<BooleanValue>(0, "i"),
		AttributeTag.Create<EnumValue<DocumentFormat.OpenXml.Drawing.TextUnderlineValues>>(0, "u"),
		AttributeTag.Create<EnumValue<DocumentFormat.OpenXml.Drawing.TextStrikeValues>>(0, "strike"),
		AttributeTag.Create<Int32Value>(0, "kern"),
		AttributeTag.Create<EnumValue<DocumentFormat.OpenXml.Drawing.TextCapsValues>>(0, "cap"),
		AttributeTag.Create<Int32Value>(0, "spc"),
		AttributeTag.Create<BooleanValue>(0, "normalizeH"),
		AttributeTag.Create<Int32Value>(0, "baseline"),
		AttributeTag.Create<BooleanValue>(0, "noProof"),
		AttributeTag.Create<BooleanValue>(0, "dirty"),
		AttributeTag.Create<BooleanValue>(0, "err"),
		AttributeTag.Create<StringValue>(0, "bmk")
	};
    internal override AttributeTagCollection RawAttributes { get; } = new AttributeTagCollection(s_attributeTags);
>>>>>>> bd8cda85

    
        /// <summary>
    /// <para> kumimoji.</para>
    /// <para>Represents the following attribute in the schema: kumimoji </para>
    /// </summary>
    [SchemaAttr(0, "kumimoji")]
    public BooleanValue Kumimoji
    {
        get { return (BooleanValue)Attributes[0].Value; }
        set { Attributes[0].Value = value; }
    }
    
    /// <summary>
    /// <para> lang.</para>
    /// <para>Represents the following attribute in the schema: lang </para>
    /// </summary>
    [SchemaAttr(0, "lang")]
    public StringValue Language
    {
        get { return (StringValue)Attributes[1].Value; }
        set { Attributes[1].Value = value; }
    }
    
    /// <summary>
    /// <para> altLang.</para>
    /// <para>Represents the following attribute in the schema: altLang </para>
    /// </summary>
    [SchemaAttr(0, "altLang")]
    public StringValue AlternativeLanguage
    {
        get { return (StringValue)Attributes[2].Value; }
        set { Attributes[2].Value = value; }
    }
    
    /// <summary>
    /// <para> sz.</para>
    /// <para>Represents the following attribute in the schema: sz </para>
    /// </summary>
    [SchemaAttr(0, "sz")]
    public Int32Value FontSize
    {
        get { return (Int32Value)Attributes[3].Value; }
        set { Attributes[3].Value = value; }
    }
    
    /// <summary>
    /// <para> b.</para>
    /// <para>Represents the following attribute in the schema: b </para>
    /// </summary>
    [SchemaAttr(0, "b")]
    public BooleanValue Bold
    {
        get { return (BooleanValue)Attributes[4].Value; }
        set { Attributes[4].Value = value; }
    }
    
    /// <summary>
    /// <para> i.</para>
    /// <para>Represents the following attribute in the schema: i </para>
    /// </summary>
    [SchemaAttr(0, "i")]
    public BooleanValue Italic
    {
        get { return (BooleanValue)Attributes[5].Value; }
        set { Attributes[5].Value = value; }
    }
    
    /// <summary>
    /// <para> u.</para>
    /// <para>Represents the following attribute in the schema: u </para>
    /// </summary>
    [SchemaAttr(0, "u")]
    public EnumValue<DocumentFormat.OpenXml.Drawing.TextUnderlineValues> Underline
    {
        get { return (EnumValue<DocumentFormat.OpenXml.Drawing.TextUnderlineValues>)Attributes[6].Value; }
        set { Attributes[6].Value = value; }
    }
    
    /// <summary>
    /// <para> strike.</para>
    /// <para>Represents the following attribute in the schema: strike </para>
    /// </summary>
    [SchemaAttr(0, "strike")]
    public EnumValue<DocumentFormat.OpenXml.Drawing.TextStrikeValues> Strike
    {
        get { return (EnumValue<DocumentFormat.OpenXml.Drawing.TextStrikeValues>)Attributes[7].Value; }
        set { Attributes[7].Value = value; }
    }
    
    /// <summary>
    /// <para> kern.</para>
    /// <para>Represents the following attribute in the schema: kern </para>
    /// </summary>
    [SchemaAttr(0, "kern")]
    public Int32Value Kerning
    {
        get { return (Int32Value)Attributes[8].Value; }
        set { Attributes[8].Value = value; }
    }
    
    /// <summary>
    /// <para> cap.</para>
    /// <para>Represents the following attribute in the schema: cap </para>
    /// </summary>
    [SchemaAttr(0, "cap")]
    public EnumValue<DocumentFormat.OpenXml.Drawing.TextCapsValues> Capital
    {
        get { return (EnumValue<DocumentFormat.OpenXml.Drawing.TextCapsValues>)Attributes[9].Value; }
        set { Attributes[9].Value = value; }
    }
    
    /// <summary>
    /// <para> spc.</para>
    /// <para>Represents the following attribute in the schema: spc </para>
    /// </summary>
    [SchemaAttr(0, "spc")]
    public Int32Value Spacing
    {
        get { return (Int32Value)Attributes[10].Value; }
        set { Attributes[10].Value = value; }
    }
    
    /// <summary>
    /// <para> normalizeH.</para>
    /// <para>Represents the following attribute in the schema: normalizeH </para>
    /// </summary>
    [SchemaAttr(0, "normalizeH")]
    public BooleanValue NormalizeHeight
    {
        get { return (BooleanValue)Attributes[11].Value; }
        set { Attributes[11].Value = value; }
    }
    
    /// <summary>
    /// <para> baseline.</para>
    /// <para>Represents the following attribute in the schema: baseline </para>
    /// </summary>
    [SchemaAttr(0, "baseline")]
    public Int32Value Baseline
    {
        get { return (Int32Value)Attributes[12].Value; }
        set { Attributes[12].Value = value; }
    }
    
    /// <summary>
    /// <para> noProof.</para>
    /// <para>Represents the following attribute in the schema: noProof </para>
    /// </summary>
    [SchemaAttr(0, "noProof")]
    public BooleanValue NoProof
    {
        get { return (BooleanValue)Attributes[13].Value; }
        set { Attributes[13].Value = value; }
    }
    
    /// <summary>
    /// <para> dirty.</para>
    /// <para>Represents the following attribute in the schema: dirty </para>
    /// </summary>
    [SchemaAttr(0, "dirty")]
    public BooleanValue Dirty
    {
        get { return (BooleanValue)Attributes[14].Value; }
        set { Attributes[14].Value = value; }
    }
    
    /// <summary>
    /// <para> err.</para>
    /// <para>Represents the following attribute in the schema: err </para>
    /// </summary>
    [SchemaAttr(0, "err")]
    public BooleanValue SpellingError
    {
        get { return (BooleanValue)Attributes[15].Value; }
        set { Attributes[15].Value = value; }
    }
    
    /// <summary>
    /// <para> smtClean.</para>
    /// <para>Represents the following attribute in the schema: smtClean </para>
    /// </summary>
    [SchemaAttr(0, "smtClean")]
    public BooleanValue SmtClean
    {
        get { return (BooleanValue)Attributes[16]; }
        set { Attributes[16] = value; }
    }
    
    /// <summary>
    /// <para> smtId.</para>
    /// <para>Represents the following attribute in the schema: smtId </para>
    /// </summary>
    [SchemaAttr(0, "smtId")]
    public UInt32Value SmtId
    {
        get { return (UInt32Value)Attributes[17]; }
        set { Attributes[17] = value; }
    }
    
    /// <summary>
    /// <para> bmk.</para>
    /// <para>Represents the following attribute in the schema: bmk </para>
    /// </summary>
    [SchemaAttr(0, "bmk")]
    public StringValue Bookmark
    {
<<<<<<< HEAD
        get { return (StringValue)Attributes[18]; }
        set { Attributes[18] = value; }
=======
        get { return (StringValue)Attributes[16].Value; }
        set { Attributes[16].Value = value; }
>>>>>>> bd8cda85
    }
    

    /// <summary>
    /// Initializes a new instance of the TextCharacterPropertiesType class.
    /// </summary>
    public TextCharacterPropertiesType():base(){}
    
        /// <summary>
    ///Initializes a new instance of the TextCharacterPropertiesType class with the specified child elements.
    /// </summary>
    /// <param name="childElements">Specifies the child elements.</param>
    public TextCharacterPropertiesType(System.Collections.Generic.IEnumerable<OpenXmlElement> childElements)
        : base(childElements)
    { 
    }
    
    /// <summary>
    /// Initializes a new instance of the TextCharacterPropertiesType class with the specified child elements.
    /// </summary>
    /// <param name="childElements">Specifies the child elements.</param>
    public TextCharacterPropertiesType(params OpenXmlElement[] childElements) : base(childElements)
    {
    }
    
    /// <summary>
    /// Initializes a new instance of the TextCharacterPropertiesType class from outer XML.
    /// </summary>
    /// <param name="outerXml">Specifies the outer XML of the element.</param>
    public TextCharacterPropertiesType(string outerXml)
        : base(outerXml)
    {
    }
  
     
    
    [System.Diagnostics.CodeAnalysis.SuppressMessage("Microsoft.Maintainability", "CA1502:AvoidExcessiveComplexity")]
internal override OpenXmlElement ElementFactory(byte namespaceId, string name)
{
    if( 10 == namespaceId && "ln" == name)
    return new DocumentFormat.OpenXml.Drawing.Outline();
    
if( 10 == namespaceId && "noFill" == name)
    return new DocumentFormat.OpenXml.Drawing.NoFill();
    
if( 10 == namespaceId && "solidFill" == name)
    return new DocumentFormat.OpenXml.Drawing.SolidFill();
    
if( 10 == namespaceId && "gradFill" == name)
    return new DocumentFormat.OpenXml.Drawing.GradientFill();
    
if( 10 == namespaceId && "blipFill" == name)
    return new DocumentFormat.OpenXml.Drawing.BlipFill();
    
if( 10 == namespaceId && "pattFill" == name)
    return new DocumentFormat.OpenXml.Drawing.PatternFill();
    
if( 10 == namespaceId && "grpFill" == name)
    return new DocumentFormat.OpenXml.Drawing.GroupFill();
    
if( 10 == namespaceId && "effectLst" == name)
    return new DocumentFormat.OpenXml.Drawing.EffectList();
    
if( 10 == namespaceId && "effectDag" == name)
    return new DocumentFormat.OpenXml.Drawing.EffectDag();
    
if( 10 == namespaceId && "highlight" == name)
    return new DocumentFormat.OpenXml.Drawing.Highlight();
    
if( 10 == namespaceId && "uLnTx" == name)
    return new DocumentFormat.OpenXml.Drawing.UnderlineFollowsText();
    
if( 10 == namespaceId && "uLn" == name)
    return new DocumentFormat.OpenXml.Drawing.Underline();
    
if( 10 == namespaceId && "uFillTx" == name)
    return new DocumentFormat.OpenXml.Drawing.UnderlineFillText();
    
if( 10 == namespaceId && "uFill" == name)
    return new DocumentFormat.OpenXml.Drawing.UnderlineFill();
    
if( 10 == namespaceId && "latin" == name)
    return new DocumentFormat.OpenXml.Drawing.LatinFont();
    
if( 10 == namespaceId && "ea" == name)
    return new DocumentFormat.OpenXml.Drawing.EastAsianFont();
    
if( 10 == namespaceId && "cs" == name)
    return new DocumentFormat.OpenXml.Drawing.ComplexScriptFont();
    
if( 10 == namespaceId && "sym" == name)
    return new DocumentFormat.OpenXml.Drawing.SymbolFont();
    
if( 10 == namespaceId && "hlinkClick" == name)
    return new DocumentFormat.OpenXml.Drawing.HyperlinkOnClick();
    
if( 10 == namespaceId && "hlinkMouseOver" == name)
    return new DocumentFormat.OpenXml.Drawing.HyperlinkOnMouseOver();
    
if( 10 == namespaceId && "rtl" == name)
    return new DocumentFormat.OpenXml.Drawing.RightToLeft();
    
if( 10 == namespaceId && "extLst" == name)
    return new DocumentFormat.OpenXml.Drawing.ExtensionList();
    

    return null;
}

        private static readonly string[] eleTagNames = { "ln","noFill","solidFill","gradFill","blipFill","pattFill","grpFill","effectLst","effectDag","highlight","uLnTx","uLn","uFillTx","uFill","latin","ea","cs","sym","hlinkClick","hlinkMouseOver","rtl","extLst" };
    private static readonly byte[] eleNamespaceIds = { 10,10,10,10,10,10,10,10,10,10,10,10,10,10,10,10,10,10,10,10,10,10 };
    
    internal override string[] ElementTagNames => eleTagNames;
    
    internal override byte[] ElementNamespaceIds => eleNamespaceIds;
    internal override OpenXmlCompositeType OpenXmlCompositeType => OpenXmlCompositeType.OneSequence;
    
        /// <summary>
    /// <para> Outline.</para>
    /// <para> Represents the following element tag in the schema: a:ln </para>
    /// </summary>
    /// <remark>
    /// xmlns:a = http://schemas.openxmlformats.org/drawingml/2006/main
    /// </remark>
    public DocumentFormat.OpenXml.Drawing.Outline Outline
    {
        get => GetElement<DocumentFormat.OpenXml.Drawing.Outline>(0);
        set => SetElement(0, value);
    }


<<<<<<< HEAD
    internal override OpenXmlSimpleType AttributeFactory(byte namespaceId, string name)
{
    if( 0 == namespaceId && "kumimoji" == name)
    return new BooleanValue();
    
if( 0 == namespaceId && "lang" == name)
    return new StringValue();
    
if( 0 == namespaceId && "altLang" == name)
    return new StringValue();
    
if( 0 == namespaceId && "sz" == name)
    return new Int32Value();
    
if( 0 == namespaceId && "b" == name)
    return new BooleanValue();
    
if( 0 == namespaceId && "i" == name)
    return new BooleanValue();
    
if( 0 == namespaceId && "u" == name)
    return new EnumValue<DocumentFormat.OpenXml.Drawing.TextUnderlineValues>();
    
if( 0 == namespaceId && "strike" == name)
    return new EnumValue<DocumentFormat.OpenXml.Drawing.TextStrikeValues>();
    
if( 0 == namespaceId && "kern" == name)
    return new Int32Value();
    
if( 0 == namespaceId && "cap" == name)
    return new EnumValue<DocumentFormat.OpenXml.Drawing.TextCapsValues>();
    
if( 0 == namespaceId && "spc" == name)
    return new Int32Value();
    
if( 0 == namespaceId && "normalizeH" == name)
    return new BooleanValue();
    
if( 0 == namespaceId && "baseline" == name)
    return new Int32Value();
    
if( 0 == namespaceId && "noProof" == name)
    return new BooleanValue();
    
if( 0 == namespaceId && "dirty" == name)
    return new BooleanValue();
    
if( 0 == namespaceId && "err" == name)
    return new BooleanValue();
    
if( 0 == namespaceId && "smtClean" == name)
    return new BooleanValue();
    
if( 0 == namespaceId && "smtId" == name)
    return new UInt32Value();
    
if( 0 == namespaceId && "bmk" == name)
    return new StringValue();
    

    
    return base.AttributeFactory(namespaceId, name);
}

=======
>>>>>>> bd8cda85
    /// <inheritdoc/>
    public override OpenXmlElement CloneNode(bool deep) => CloneImp<TextCharacterPropertiesType>(deep);

}
/// <summary>
/// <para>Defines the TextBodyProperties Class.</para>
/// <para>This class is available in Office 2013 or above.</para>
/// <para> When the object is serialized out as xml, its qualified name is cs:bodyPr.</para>
/// </summary>
/// <remarks>
/// The following table lists the possible child types:
/// <list type="bullet">
///<item><description>DocumentFormat.OpenXml.Drawing.PresetTextWrap &lt;a:prstTxWarp></description></item>
///<item><description>DocumentFormat.OpenXml.Drawing.NoAutoFit &lt;a:noAutofit></description></item>
///<item><description>DocumentFormat.OpenXml.Drawing.NormalAutoFit &lt;a:normAutofit></description></item>
///<item><description>DocumentFormat.OpenXml.Drawing.ShapeAutoFit &lt;a:spAutoFit></description></item>
///<item><description>DocumentFormat.OpenXml.Drawing.Scene3DType &lt;a:scene3d></description></item>
///<item><description>DocumentFormat.OpenXml.Drawing.Shape3DType &lt;a:sp3d></description></item>
///<item><description>DocumentFormat.OpenXml.Drawing.FlatText &lt;a:flatTx></description></item>
///<item><description>DocumentFormat.OpenXml.Drawing.ExtensionList &lt;a:extLst></description></item>
/// </list>
/// </remarks>

    [ChildElementInfo(typeof(DocumentFormat.OpenXml.Drawing.PresetTextWrap))]
    [ChildElementInfo(typeof(DocumentFormat.OpenXml.Drawing.NoAutoFit))]
    [ChildElementInfo(typeof(DocumentFormat.OpenXml.Drawing.NormalAutoFit))]
    [ChildElementInfo(typeof(DocumentFormat.OpenXml.Drawing.ShapeAutoFit))]
    [ChildElementInfo(typeof(DocumentFormat.OpenXml.Drawing.Scene3DType))]
    [ChildElementInfo(typeof(DocumentFormat.OpenXml.Drawing.Shape3DType))]
    [ChildElementInfo(typeof(DocumentFormat.OpenXml.Drawing.FlatText))]
    [ChildElementInfo(typeof(DocumentFormat.OpenXml.Drawing.ExtensionList))]
[System.CodeDom.Compiler.GeneratedCode("DomGen", "3.0")]
[OfficeAvailability(FileFormatVersions.Office2013)]
public partial class TextBodyProperties : OpenXmlCompositeElement
{
    internal const int ElementTypeIdConst = 13268;
    /// <inheritdoc/>
    public override string LocalName => "bodyPr";
    
    internal override byte NamespaceId => 65;
    
    internal override int ElementTypeId => ElementTypeIdConst;
   
    internal override FileFormatVersions InitialVersion => FileFormatVersions.Office2013;
    

        private static readonly ReadOnlyArray<AttributeTag> s_attributeTags = new []
	{
		AttributeTag.Create<Int32Value>(0, "rot"),
		AttributeTag.Create<BooleanValue>(0, "spcFirstLastPara"),
		AttributeTag.Create<EnumValue<DocumentFormat.OpenXml.Drawing.TextVerticalOverflowValues>>(0, "vertOverflow"),
		AttributeTag.Create<EnumValue<DocumentFormat.OpenXml.Drawing.TextHorizontalOverflowValues>>(0, "horzOverflow"),
		AttributeTag.Create<EnumValue<DocumentFormat.OpenXml.Drawing.TextVerticalValues>>(0, "vert"),
		AttributeTag.Create<EnumValue<DocumentFormat.OpenXml.Drawing.TextWrappingValues>>(0, "wrap"),
		AttributeTag.Create<Int32Value>(0, "lIns"),
		AttributeTag.Create<Int32Value>(0, "tIns"),
		AttributeTag.Create<Int32Value>(0, "rIns"),
		AttributeTag.Create<Int32Value>(0, "bIns"),
		AttributeTag.Create<Int32Value>(0, "numCol"),
		AttributeTag.Create<Int32Value>(0, "spcCol"),
		AttributeTag.Create<BooleanValue>(0, "rtlCol"),
		AttributeTag.Create<BooleanValue>(0, "fromWordArt"),
		AttributeTag.Create<EnumValue<DocumentFormat.OpenXml.Drawing.TextAnchoringTypeValues>>(0, "anchor"),
		AttributeTag.Create<BooleanValue>(0, "anchorCtr"),
		AttributeTag.Create<BooleanValue>(0, "forceAA"),
		AttributeTag.Create<BooleanValue>(0, "upright"),
		AttributeTag.Create<BooleanValue>(0, "compatLnSpc")
	};
    internal override AttributeTagCollection RawAttributes { get; } = new AttributeTagCollection(s_attributeTags);

    
        /// <summary>
    /// <para> Rotation.</para>
    /// <para>Represents the following attribute in the schema: rot </para>
    /// </summary>
    [SchemaAttr(0, "rot")]
    public Int32Value Rotation
    {
        get { return (Int32Value)Attributes[0].Value; }
        set { Attributes[0].Value = value; }
    }
    
    /// <summary>
    /// <para> Paragraph Spacing.</para>
    /// <para>Represents the following attribute in the schema: spcFirstLastPara </para>
    /// </summary>
    [SchemaAttr(0, "spcFirstLastPara")]
    public BooleanValue UseParagraphSpacing
    {
        get { return (BooleanValue)Attributes[1].Value; }
        set { Attributes[1].Value = value; }
    }
    
    /// <summary>
    /// <para> Text Vertical Overflow.</para>
    /// <para>Represents the following attribute in the schema: vertOverflow </para>
    /// </summary>
    [SchemaAttr(0, "vertOverflow")]
    public EnumValue<DocumentFormat.OpenXml.Drawing.TextVerticalOverflowValues> VerticalOverflow
    {
        get { return (EnumValue<DocumentFormat.OpenXml.Drawing.TextVerticalOverflowValues>)Attributes[2].Value; }
        set { Attributes[2].Value = value; }
    }
    
    /// <summary>
    /// <para> Text Horizontal Overflow.</para>
    /// <para>Represents the following attribute in the schema: horzOverflow </para>
    /// </summary>
    [SchemaAttr(0, "horzOverflow")]
    public EnumValue<DocumentFormat.OpenXml.Drawing.TextHorizontalOverflowValues> HorizontalOverflow
    {
        get { return (EnumValue<DocumentFormat.OpenXml.Drawing.TextHorizontalOverflowValues>)Attributes[3].Value; }
        set { Attributes[3].Value = value; }
    }
    
    /// <summary>
    /// <para> Vertical Text.</para>
    /// <para>Represents the following attribute in the schema: vert </para>
    /// </summary>
    [SchemaAttr(0, "vert")]
    public EnumValue<DocumentFormat.OpenXml.Drawing.TextVerticalValues> Vertical
    {
        get { return (EnumValue<DocumentFormat.OpenXml.Drawing.TextVerticalValues>)Attributes[4].Value; }
        set { Attributes[4].Value = value; }
    }
    
    /// <summary>
    /// <para> Text Wrapping Type.</para>
    /// <para>Represents the following attribute in the schema: wrap </para>
    /// </summary>
    [SchemaAttr(0, "wrap")]
    public EnumValue<DocumentFormat.OpenXml.Drawing.TextWrappingValues> Wrap
    {
        get { return (EnumValue<DocumentFormat.OpenXml.Drawing.TextWrappingValues>)Attributes[5].Value; }
        set { Attributes[5].Value = value; }
    }
    
    /// <summary>
    /// <para> Left Inset.</para>
    /// <para>Represents the following attribute in the schema: lIns </para>
    /// </summary>
    [SchemaAttr(0, "lIns")]
    public Int32Value LeftInset
    {
        get { return (Int32Value)Attributes[6].Value; }
        set { Attributes[6].Value = value; }
    }
    
    /// <summary>
    /// <para> Top Inset.</para>
    /// <para>Represents the following attribute in the schema: tIns </para>
    /// </summary>
    [SchemaAttr(0, "tIns")]
    public Int32Value TopInset
    {
        get { return (Int32Value)Attributes[7].Value; }
        set { Attributes[7].Value = value; }
    }
    
    /// <summary>
    /// <para> Right Inset.</para>
    /// <para>Represents the following attribute in the schema: rIns </para>
    /// </summary>
    [SchemaAttr(0, "rIns")]
    public Int32Value RightInset
    {
        get { return (Int32Value)Attributes[8].Value; }
        set { Attributes[8].Value = value; }
    }
    
    /// <summary>
    /// <para> Bottom Inset.</para>
    /// <para>Represents the following attribute in the schema: bIns </para>
    /// </summary>
    [SchemaAttr(0, "bIns")]
    public Int32Value BottomInset
    {
        get { return (Int32Value)Attributes[9].Value; }
        set { Attributes[9].Value = value; }
    }
    
    /// <summary>
    /// <para> Number of Columns.</para>
    /// <para>Represents the following attribute in the schema: numCol </para>
    /// </summary>
    [SchemaAttr(0, "numCol")]
    public Int32Value ColumnCount
    {
        get { return (Int32Value)Attributes[10].Value; }
        set { Attributes[10].Value = value; }
    }
    
    /// <summary>
    /// <para> Space Between Columns.</para>
    /// <para>Represents the following attribute in the schema: spcCol </para>
    /// </summary>
    [SchemaAttr(0, "spcCol")]
    public Int32Value ColumnSpacing
    {
        get { return (Int32Value)Attributes[11].Value; }
        set { Attributes[11].Value = value; }
    }
    
    /// <summary>
    /// <para> Columns Right-To-Left.</para>
    /// <para>Represents the following attribute in the schema: rtlCol </para>
    /// </summary>
    [SchemaAttr(0, "rtlCol")]
    public BooleanValue RightToLeftColumns
    {
        get { return (BooleanValue)Attributes[12].Value; }
        set { Attributes[12].Value = value; }
    }
    
    /// <summary>
    /// <para> From WordArt.</para>
    /// <para>Represents the following attribute in the schema: fromWordArt </para>
    /// </summary>
    [SchemaAttr(0, "fromWordArt")]
    public BooleanValue FromWordArt
    {
        get { return (BooleanValue)Attributes[13].Value; }
        set { Attributes[13].Value = value; }
    }
    
    /// <summary>
    /// <para> Anchor.</para>
    /// <para>Represents the following attribute in the schema: anchor </para>
    /// </summary>
    [SchemaAttr(0, "anchor")]
    public EnumValue<DocumentFormat.OpenXml.Drawing.TextAnchoringTypeValues> Anchor
    {
        get { return (EnumValue<DocumentFormat.OpenXml.Drawing.TextAnchoringTypeValues>)Attributes[14].Value; }
        set { Attributes[14].Value = value; }
    }
    
    /// <summary>
    /// <para> Anchor Center.</para>
    /// <para>Represents the following attribute in the schema: anchorCtr </para>
    /// </summary>
    [SchemaAttr(0, "anchorCtr")]
    public BooleanValue AnchorCenter
    {
        get { return (BooleanValue)Attributes[15].Value; }
        set { Attributes[15].Value = value; }
    }
    
    /// <summary>
    /// <para> Force Anti-Alias.</para>
    /// <para>Represents the following attribute in the schema: forceAA </para>
    /// </summary>
    [SchemaAttr(0, "forceAA")]
    public BooleanValue ForceAntiAlias
    {
        get { return (BooleanValue)Attributes[16].Value; }
        set { Attributes[16].Value = value; }
    }
    
    /// <summary>
    /// <para> Text Upright.</para>
    /// <para>Represents the following attribute in the schema: upright </para>
    /// </summary>
    [SchemaAttr(0, "upright")]
    public BooleanValue UpRight
    {
        get { return (BooleanValue)Attributes[17].Value; }
        set { Attributes[17].Value = value; }
    }
    
    /// <summary>
    /// <para> Compatible Line Spacing.</para>
    /// <para>Represents the following attribute in the schema: compatLnSpc </para>
    /// </summary>
    [SchemaAttr(0, "compatLnSpc")]
    public BooleanValue CompatibleLineSpacing
    {
        get { return (BooleanValue)Attributes[18].Value; }
        set { Attributes[18].Value = value; }
    }
    

    /// <summary>
    /// Initializes a new instance of the TextBodyProperties class.
    /// </summary>
    public TextBodyProperties():base(){}
    
        /// <summary>
    ///Initializes a new instance of the TextBodyProperties class with the specified child elements.
    /// </summary>
    /// <param name="childElements">Specifies the child elements.</param>
    public TextBodyProperties(System.Collections.Generic.IEnumerable<OpenXmlElement> childElements)
        : base(childElements)
    { 
    }
    
    /// <summary>
    /// Initializes a new instance of the TextBodyProperties class with the specified child elements.
    /// </summary>
    /// <param name="childElements">Specifies the child elements.</param>
    public TextBodyProperties(params OpenXmlElement[] childElements) : base(childElements)
    {
    }
    
    /// <summary>
    /// Initializes a new instance of the TextBodyProperties class from outer XML.
    /// </summary>
    /// <param name="outerXml">Specifies the outer XML of the element.</param>
    public TextBodyProperties(string outerXml)
        : base(outerXml)
    {
    }
  
     
    
    [System.Diagnostics.CodeAnalysis.SuppressMessage("Microsoft.Maintainability", "CA1502:AvoidExcessiveComplexity")]
internal override OpenXmlElement ElementFactory(byte namespaceId, string name)
{
    if( 10 == namespaceId && "prstTxWarp" == name)
    return new DocumentFormat.OpenXml.Drawing.PresetTextWrap();
    
if( 10 == namespaceId && "noAutofit" == name)
    return new DocumentFormat.OpenXml.Drawing.NoAutoFit();
    
if( 10 == namespaceId && "normAutofit" == name)
    return new DocumentFormat.OpenXml.Drawing.NormalAutoFit();
    
if( 10 == namespaceId && "spAutoFit" == name)
    return new DocumentFormat.OpenXml.Drawing.ShapeAutoFit();
    
if( 10 == namespaceId && "scene3d" == name)
    return new DocumentFormat.OpenXml.Drawing.Scene3DType();
    
if( 10 == namespaceId && "sp3d" == name)
    return new DocumentFormat.OpenXml.Drawing.Shape3DType();
    
if( 10 == namespaceId && "flatTx" == name)
    return new DocumentFormat.OpenXml.Drawing.FlatText();
    
if( 10 == namespaceId && "extLst" == name)
    return new DocumentFormat.OpenXml.Drawing.ExtensionList();
    

    return null;
}

        private static readonly string[] eleTagNames = { "prstTxWarp","noAutofit","normAutofit","spAutoFit","scene3d","sp3d","flatTx","extLst" };
    private static readonly byte[] eleNamespaceIds = { 10,10,10,10,10,10,10,10 };
    
    internal override string[] ElementTagNames => eleTagNames;
    
    internal override byte[] ElementNamespaceIds => eleNamespaceIds;
    internal override OpenXmlCompositeType OpenXmlCompositeType => OpenXmlCompositeType.OneSequence;
    
        /// <summary>
    /// <para> Preset Text Shape.</para>
    /// <para> Represents the following element tag in the schema: a:prstTxWarp </para>
    /// </summary>
    /// <remark>
    /// xmlns:a = http://schemas.openxmlformats.org/drawingml/2006/main
    /// </remark>
    public DocumentFormat.OpenXml.Drawing.PresetTextWrap PresetTextWrap
    {
        get => GetElement<DocumentFormat.OpenXml.Drawing.PresetTextWrap>(0);
        set => SetElement(0, value);
    }


    /// <inheritdoc/>
    public override OpenXmlElement CloneNode(bool deep) => CloneImp<TextBodyProperties>(deep);

}
/// <summary>
/// <para>Defines the CategoryAxisProperties Class.</para>
/// <para>This class is available in Office 2013 or above.</para>
/// <para> When the object is serialized out as xml, its qualified name is cs:categoryAxis.</para>
/// </summary>
[System.Diagnostics.CodeAnalysis.SuppressMessage("Microsoft.Naming", "CA1710:IdentifiersShouldHaveCorrectSuffix")]
[System.CodeDom.Compiler.GeneratedCode("DomGen", "2.0")]
[OfficeAvailability(FileFormatVersions.Office2013)]
public partial class CategoryAxisProperties : AxisProperties
{
    internal const int ElementTypeIdConst = 13269;
    /// <inheritdoc/>
    public override string LocalName => "categoryAxis";
    
    internal override byte NamespaceId => 65;
    
    internal override int ElementTypeId => ElementTypeIdConst;
   
    internal override FileFormatVersions InitialVersion => FileFormatVersions.Office2013;
    

    /// <summary>
    /// Initializes a new instance of the CategoryAxisProperties class.
    /// </summary>
    public CategoryAxisProperties():base(){}
    
    
    /// <inheritdoc/>
    public override OpenXmlElement CloneNode(bool deep) => CloneImp<CategoryAxisProperties>(deep);

}
/// <summary>
/// <para>Defines the SeriesAxisProperties Class.</para>
/// <para>This class is available in Office 2013 or above.</para>
/// <para> When the object is serialized out as xml, its qualified name is cs:seriesAxis.</para>
/// </summary>
[System.Diagnostics.CodeAnalysis.SuppressMessage("Microsoft.Naming", "CA1710:IdentifiersShouldHaveCorrectSuffix")]
[System.CodeDom.Compiler.GeneratedCode("DomGen", "2.0")]
[OfficeAvailability(FileFormatVersions.Office2013)]
public partial class SeriesAxisProperties : AxisProperties
{
    internal const int ElementTypeIdConst = 13274;
    /// <inheritdoc/>
    public override string LocalName => "seriesAxis";
    
    internal override byte NamespaceId => 65;
    
    internal override int ElementTypeId => ElementTypeIdConst;
   
    internal override FileFormatVersions InitialVersion => FileFormatVersions.Office2013;
    

    /// <summary>
    /// Initializes a new instance of the SeriesAxisProperties class.
    /// </summary>
    public SeriesAxisProperties():base(){}
    
    
    /// <inheritdoc/>
    public override OpenXmlElement CloneNode(bool deep) => CloneImp<SeriesAxisProperties>(deep);

}
/// <summary>
/// <para>Defines the ValueAxisProperties Class.</para>
/// <para>This class is available in Office 2013 or above.</para>
/// <para> When the object is serialized out as xml, its qualified name is cs:valueAxis.</para>
/// </summary>
[System.Diagnostics.CodeAnalysis.SuppressMessage("Microsoft.Naming", "CA1710:IdentifiersShouldHaveCorrectSuffix")]
[System.CodeDom.Compiler.GeneratedCode("DomGen", "2.0")]
[OfficeAvailability(FileFormatVersions.Office2013)]
public partial class ValueAxisProperties : AxisProperties
{
    internal const int ElementTypeIdConst = 13277;
    /// <inheritdoc/>
    public override string LocalName => "valueAxis";
    
    internal override byte NamespaceId => 65;
    
    internal override int ElementTypeId => ElementTypeIdConst;
   
    internal override FileFormatVersions InitialVersion => FileFormatVersions.Office2013;
    

    /// <summary>
    /// Initializes a new instance of the ValueAxisProperties class.
    /// </summary>
    public ValueAxisProperties():base(){}
    
    
    /// <inheritdoc/>
    public override OpenXmlElement CloneNode(bool deep) => CloneImp<ValueAxisProperties>(deep);

}
/// <summary>
/// Defines the AxisProperties class.
/// </summary>
[System.Diagnostics.CodeAnalysis.SuppressMessage("Microsoft.Naming", "CA1710:IdentifiersShouldHaveCorrectSuffix")]
[System.CodeDom.Compiler.GeneratedCode("DomGen", "2.0")]
public abstract partial class AxisProperties : OpenXmlLeafElement
{
        private static readonly ReadOnlyArray<AttributeTag> s_attributeTags = new []
	{
		AttributeTag.Create<EnumValue<DocumentFormat.OpenXml.Office2013.Drawing.ChartStyle.Boolean>>(0, "visible"),
		AttributeTag.Create<EnumValue<DocumentFormat.OpenXml.Office2013.Drawing.ChartStyle.TickMarkNinch>>(0, "majorTick"),
		AttributeTag.Create<EnumValue<DocumentFormat.OpenXml.Office2013.Drawing.ChartStyle.TickMarkNinch>>(0, "minorTick"),
		AttributeTag.Create<EnumValue<DocumentFormat.OpenXml.Office2013.Drawing.ChartStyle.TickLabelPositionNinch>>(0, "labelPosition"),
		AttributeTag.Create<EnumValue<DocumentFormat.OpenXml.Office2013.Drawing.ChartStyle.Boolean>>(0, "majorGridlines"),
		AttributeTag.Create<EnumValue<DocumentFormat.OpenXml.Office2013.Drawing.ChartStyle.Boolean>>(0, "minorGridlines"),
		AttributeTag.Create<EnumValue<DocumentFormat.OpenXml.Office2013.Drawing.ChartStyle.Boolean>>(0, "title")
	};
    internal override AttributeTagCollection RawAttributes { get; } = new AttributeTagCollection(s_attributeTags);
    
        /// <summary>
    /// <para> visible.</para>
    /// <para>Represents the following attribute in the schema: visible </para>
    /// </summary>
    [SchemaAttr(0, "visible")]
    public EnumValue<DocumentFormat.OpenXml.Office2013.Drawing.ChartStyle.Boolean> Visible
    {
        get { return (EnumValue<DocumentFormat.OpenXml.Office2013.Drawing.ChartStyle.Boolean>)Attributes[0].Value; }
        set { Attributes[0].Value = value; }
    }
    
    /// <summary>
    /// <para> majorTick.</para>
    /// <para>Represents the following attribute in the schema: majorTick </para>
    /// </summary>
    [SchemaAttr(0, "majorTick")]
    public EnumValue<DocumentFormat.OpenXml.Office2013.Drawing.ChartStyle.TickMarkNinch> MajorTick
    {
        get { return (EnumValue<DocumentFormat.OpenXml.Office2013.Drawing.ChartStyle.TickMarkNinch>)Attributes[1].Value; }
        set { Attributes[1].Value = value; }
    }
    
    /// <summary>
    /// <para> minorTick.</para>
    /// <para>Represents the following attribute in the schema: minorTick </para>
    /// </summary>
    [SchemaAttr(0, "minorTick")]
    public EnumValue<DocumentFormat.OpenXml.Office2013.Drawing.ChartStyle.TickMarkNinch> MinorTickProp
    {
        get { return (EnumValue<DocumentFormat.OpenXml.Office2013.Drawing.ChartStyle.TickMarkNinch>)Attributes[2].Value; }
        set { Attributes[2].Value = value; }
    }
    
    /// <summary>
    /// <para> labelPosition.</para>
    /// <para>Represents the following attribute in the schema: labelPosition </para>
    /// </summary>
    [SchemaAttr(0, "labelPosition")]
    public EnumValue<DocumentFormat.OpenXml.Office2013.Drawing.ChartStyle.TickLabelPositionNinch> LabelPosition
    {
        get { return (EnumValue<DocumentFormat.OpenXml.Office2013.Drawing.ChartStyle.TickLabelPositionNinch>)Attributes[3].Value; }
        set { Attributes[3].Value = value; }
    }
    
    /// <summary>
    /// <para> majorGridlines.</para>
    /// <para>Represents the following attribute in the schema: majorGridlines </para>
    /// </summary>
    [SchemaAttr(0, "majorGridlines")]
    public EnumValue<DocumentFormat.OpenXml.Office2013.Drawing.ChartStyle.Boolean> MajorGridlines
    {
        get { return (EnumValue<DocumentFormat.OpenXml.Office2013.Drawing.ChartStyle.Boolean>)Attributes[4].Value; }
        set { Attributes[4].Value = value; }
    }
    
    /// <summary>
    /// <para> minorGridlines.</para>
    /// <para>Represents the following attribute in the schema: minorGridlines </para>
    /// </summary>
    [SchemaAttr(0, "minorGridlines")]
    public EnumValue<DocumentFormat.OpenXml.Office2013.Drawing.ChartStyle.Boolean> MinorGridlinesProp
    {
        get { return (EnumValue<DocumentFormat.OpenXml.Office2013.Drawing.ChartStyle.Boolean>)Attributes[5].Value; }
        set { Attributes[5].Value = value; }
    }
    
    /// <summary>
    /// <para> title.</para>
    /// <para>Represents the following attribute in the schema: title </para>
    /// </summary>
    [SchemaAttr(0, "title")]
    public EnumValue<DocumentFormat.OpenXml.Office2013.Drawing.ChartStyle.Boolean> TitleProp
    {
        get { return (EnumValue<DocumentFormat.OpenXml.Office2013.Drawing.ChartStyle.Boolean>)Attributes[6].Value; }
        set { Attributes[6].Value = value; }
    }
    

    
    
    
    /// <summary>
    /// Initializes a new instance of the AxisProperties class.
    /// </summary>
    protected AxisProperties(){}
    
    
    
}
/// <summary>
/// <para>Defines the DataSeries Class.</para>
/// <para>This class is available in Office 2013 or above.</para>
/// <para> When the object is serialized out as xml, its qualified name is cs:dataSeries.</para>
/// </summary>

[System.CodeDom.Compiler.GeneratedCode("DomGen", "3.0")]
[OfficeAvailability(FileFormatVersions.Office2013)]
public partial class DataSeries : OpenXmlLeafElement
{
    internal const int ElementTypeIdConst = 13270;
    /// <inheritdoc/>
    public override string LocalName => "dataSeries";
    
    internal override byte NamespaceId => 65;
    
    internal override int ElementTypeId => ElementTypeIdConst;
   
    internal override FileFormatVersions InitialVersion => FileFormatVersions.Office2013;
    

        private static readonly ReadOnlyArray<AttributeTag> s_attributeTags = new []
	{
		AttributeTag.Create<SByteValue>(0, "overlap"),
		AttributeTag.Create<UInt16Value>(0, "gapWidth"),
		AttributeTag.Create<UInt16Value>(0, "gapDepth"),
		AttributeTag.Create<ByteValue>(0, "doughnutHoleSize"),
		AttributeTag.Create<EnumValue<DocumentFormat.OpenXml.Office2013.Drawing.ChartStyle.Boolean>>(0, "markerVisible"),
		AttributeTag.Create<EnumValue<DocumentFormat.OpenXml.Office2013.Drawing.ChartStyle.Boolean>>(0, "hiloLines"),
		AttributeTag.Create<EnumValue<DocumentFormat.OpenXml.Office2013.Drawing.ChartStyle.Boolean>>(0, "dropLines"),
		AttributeTag.Create<EnumValue<DocumentFormat.OpenXml.Office2013.Drawing.ChartStyle.Boolean>>(0, "seriesLines")
	};
    internal override AttributeTagCollection RawAttributes { get; } = new AttributeTagCollection(s_attributeTags);

    
        /// <summary>
    /// <para> overlap.</para>
    /// <para>Represents the following attribute in the schema: overlap </para>
    /// </summary>
    [SchemaAttr(0, "overlap")]
    public SByteValue Overlap
    {
        get { return (SByteValue)Attributes[0].Value; }
        set { Attributes[0].Value = value; }
    }
    
    /// <summary>
    /// <para> gapWidth.</para>
    /// <para>Represents the following attribute in the schema: gapWidth </para>
    /// </summary>
    [SchemaAttr(0, "gapWidth")]
    public UInt16Value GapWidth
    {
        get { return (UInt16Value)Attributes[1].Value; }
        set { Attributes[1].Value = value; }
    }
    
    /// <summary>
    /// <para> gapDepth.</para>
    /// <para>Represents the following attribute in the schema: gapDepth </para>
    /// </summary>
    [SchemaAttr(0, "gapDepth")]
    public UInt16Value GapDepth
    {
        get { return (UInt16Value)Attributes[2].Value; }
        set { Attributes[2].Value = value; }
    }
    
    /// <summary>
    /// <para> doughnutHoleSize.</para>
    /// <para>Represents the following attribute in the schema: doughnutHoleSize </para>
    /// </summary>
    [SchemaAttr(0, "doughnutHoleSize")]
    public ByteValue DoughnutHoleSize
    {
        get { return (ByteValue)Attributes[3].Value; }
        set { Attributes[3].Value = value; }
    }
    
    /// <summary>
    /// <para> markerVisible.</para>
    /// <para>Represents the following attribute in the schema: markerVisible </para>
    /// </summary>
    [SchemaAttr(0, "markerVisible")]
    public EnumValue<DocumentFormat.OpenXml.Office2013.Drawing.ChartStyle.Boolean> MarkerVisible
    {
        get { return (EnumValue<DocumentFormat.OpenXml.Office2013.Drawing.ChartStyle.Boolean>)Attributes[4].Value; }
        set { Attributes[4].Value = value; }
    }
    
    /// <summary>
    /// <para> hiloLines.</para>
    /// <para>Represents the following attribute in the schema: hiloLines </para>
    /// </summary>
    [SchemaAttr(0, "hiloLines")]
    public EnumValue<DocumentFormat.OpenXml.Office2013.Drawing.ChartStyle.Boolean> HiloLines
    {
        get { return (EnumValue<DocumentFormat.OpenXml.Office2013.Drawing.ChartStyle.Boolean>)Attributes[5].Value; }
        set { Attributes[5].Value = value; }
    }
    
    /// <summary>
    /// <para> dropLines.</para>
    /// <para>Represents the following attribute in the schema: dropLines </para>
    /// </summary>
    [SchemaAttr(0, "dropLines")]
    public EnumValue<DocumentFormat.OpenXml.Office2013.Drawing.ChartStyle.Boolean> DropLines
    {
        get { return (EnumValue<DocumentFormat.OpenXml.Office2013.Drawing.ChartStyle.Boolean>)Attributes[6].Value; }
        set { Attributes[6].Value = value; }
    }
    
    /// <summary>
    /// <para> seriesLines.</para>
    /// <para>Represents the following attribute in the schema: seriesLines </para>
    /// </summary>
    [SchemaAttr(0, "seriesLines")]
    public EnumValue<DocumentFormat.OpenXml.Office2013.Drawing.ChartStyle.Boolean> SeriesLines
    {
        get { return (EnumValue<DocumentFormat.OpenXml.Office2013.Drawing.ChartStyle.Boolean>)Attributes[7].Value; }
        set { Attributes[7].Value = value; }
    }
    

    /// <summary>
    /// Initializes a new instance of the DataSeries class.
    /// </summary>
    public DataSeries():base(){}
    
      
     
    
    
    
    /// <inheritdoc/>
    public override OpenXmlElement CloneNode(bool deep) => CloneImp<DataSeries>(deep);

}
/// <summary>
/// <para>Defines the DataLabels Class.</para>
/// <para>This class is available in Office 2013 or above.</para>
/// <para> When the object is serialized out as xml, its qualified name is cs:dataLabels.</para>
/// </summary>

[System.CodeDom.Compiler.GeneratedCode("DomGen", "3.0")]
[OfficeAvailability(FileFormatVersions.Office2013)]
public partial class DataLabels : OpenXmlLeafElement
{
    internal const int ElementTypeIdConst = 13271;
    /// <inheritdoc/>
    public override string LocalName => "dataLabels";
    
    internal override byte NamespaceId => 65;
    
    internal override int ElementTypeId => ElementTypeIdConst;
   
    internal override FileFormatVersions InitialVersion => FileFormatVersions.Office2013;
    

        private static readonly ReadOnlyArray<AttributeTag> s_attributeTags = new []
	{
		AttributeTag.Create<EnumValue<DocumentFormat.OpenXml.Office2013.Drawing.ChartStyle.DataLabelsPosition>>(0, "position"),
		AttributeTag.Create<EnumValue<DocumentFormat.OpenXml.Office2013.Drawing.ChartStyle.Boolean>>(0, "value"),
		AttributeTag.Create<EnumValue<DocumentFormat.OpenXml.Office2013.Drawing.ChartStyle.Boolean>>(0, "seriesName"),
		AttributeTag.Create<EnumValue<DocumentFormat.OpenXml.Office2013.Drawing.ChartStyle.Boolean>>(0, "categoryName"),
		AttributeTag.Create<EnumValue<DocumentFormat.OpenXml.Office2013.Drawing.ChartStyle.Boolean>>(0, "legendKey"),
		AttributeTag.Create<EnumValue<DocumentFormat.OpenXml.Office2013.Drawing.ChartStyle.Boolean>>(0, "percentage")
	};
    internal override AttributeTagCollection RawAttributes { get; } = new AttributeTagCollection(s_attributeTags);

    
        /// <summary>
    /// <para> position.</para>
    /// <para>Represents the following attribute in the schema: position </para>
    /// </summary>
    [SchemaAttr(0, "position")]
    public EnumValue<DocumentFormat.OpenXml.Office2013.Drawing.ChartStyle.DataLabelsPosition> Position
    {
        get { return (EnumValue<DocumentFormat.OpenXml.Office2013.Drawing.ChartStyle.DataLabelsPosition>)Attributes[0].Value; }
        set { Attributes[0].Value = value; }
    }
    
    /// <summary>
    /// <para> value.</para>
    /// <para>Represents the following attribute in the schema: value </para>
    /// </summary>
    [SchemaAttr(0, "value")]
    public EnumValue<DocumentFormat.OpenXml.Office2013.Drawing.ChartStyle.Boolean> Value
    {
        get { return (EnumValue<DocumentFormat.OpenXml.Office2013.Drawing.ChartStyle.Boolean>)Attributes[1].Value; }
        set { Attributes[1].Value = value; }
    }
    
    /// <summary>
    /// <para> seriesName.</para>
    /// <para>Represents the following attribute in the schema: seriesName </para>
    /// </summary>
    [SchemaAttr(0, "seriesName")]
    public EnumValue<DocumentFormat.OpenXml.Office2013.Drawing.ChartStyle.Boolean> SeriesName
    {
        get { return (EnumValue<DocumentFormat.OpenXml.Office2013.Drawing.ChartStyle.Boolean>)Attributes[2].Value; }
        set { Attributes[2].Value = value; }
    }
    
    /// <summary>
    /// <para> categoryName.</para>
    /// <para>Represents the following attribute in the schema: categoryName </para>
    /// </summary>
    [SchemaAttr(0, "categoryName")]
    public EnumValue<DocumentFormat.OpenXml.Office2013.Drawing.ChartStyle.Boolean> CategoryName
    {
        get { return (EnumValue<DocumentFormat.OpenXml.Office2013.Drawing.ChartStyle.Boolean>)Attributes[3].Value; }
        set { Attributes[3].Value = value; }
    }
    
    /// <summary>
    /// <para> legendKey.</para>
    /// <para>Represents the following attribute in the schema: legendKey </para>
    /// </summary>
    [SchemaAttr(0, "legendKey")]
    public EnumValue<DocumentFormat.OpenXml.Office2013.Drawing.ChartStyle.Boolean> LegendKey
    {
        get { return (EnumValue<DocumentFormat.OpenXml.Office2013.Drawing.ChartStyle.Boolean>)Attributes[4].Value; }
        set { Attributes[4].Value = value; }
    }
    
    /// <summary>
    /// <para> percentage.</para>
    /// <para>Represents the following attribute in the schema: percentage </para>
    /// </summary>
    [SchemaAttr(0, "percentage")]
    public EnumValue<DocumentFormat.OpenXml.Office2013.Drawing.ChartStyle.Boolean> Percentage
    {
        get { return (EnumValue<DocumentFormat.OpenXml.Office2013.Drawing.ChartStyle.Boolean>)Attributes[5].Value; }
        set { Attributes[5].Value = value; }
    }
    

    /// <summary>
    /// Initializes a new instance of the DataLabels class.
    /// </summary>
    public DataLabels():base(){}
    
      
     
    
    
    
    /// <inheritdoc/>
    public override OpenXmlElement CloneNode(bool deep) => CloneImp<DataLabels>(deep);

}
/// <summary>
/// <para>Defines the DataTable Class.</para>
/// <para>This class is available in Office 2013 or above.</para>
/// <para> When the object is serialized out as xml, its qualified name is cs:dataTable.</para>
/// </summary>

[System.CodeDom.Compiler.GeneratedCode("DomGen", "3.0")]
[OfficeAvailability(FileFormatVersions.Office2013)]
public partial class DataTable : OpenXmlLeafElement
{
    internal const int ElementTypeIdConst = 13272;
    /// <inheritdoc/>
    public override string LocalName => "dataTable";
    
    internal override byte NamespaceId => 65;
    
    internal override int ElementTypeId => ElementTypeIdConst;
   
    internal override FileFormatVersions InitialVersion => FileFormatVersions.Office2013;
    

        private static readonly ReadOnlyArray<AttributeTag> s_attributeTags = new []
	{
		AttributeTag.Create<EnumValue<DocumentFormat.OpenXml.Office2013.Drawing.ChartStyle.Boolean>>(0, "legendKeys"),
		AttributeTag.Create<EnumValue<DocumentFormat.OpenXml.Office2013.Drawing.ChartStyle.Boolean>>(0, "horizontalBorder"),
		AttributeTag.Create<EnumValue<DocumentFormat.OpenXml.Office2013.Drawing.ChartStyle.Boolean>>(0, "verticalBorder"),
		AttributeTag.Create<EnumValue<DocumentFormat.OpenXml.Office2013.Drawing.ChartStyle.Boolean>>(0, "outlineBorder")
	};
    internal override AttributeTagCollection RawAttributes { get; } = new AttributeTagCollection(s_attributeTags);

    
        /// <summary>
    /// <para> legendKeys.</para>
    /// <para>Represents the following attribute in the schema: legendKeys </para>
    /// </summary>
    [SchemaAttr(0, "legendKeys")]
    public EnumValue<DocumentFormat.OpenXml.Office2013.Drawing.ChartStyle.Boolean> LegendKeys
    {
        get { return (EnumValue<DocumentFormat.OpenXml.Office2013.Drawing.ChartStyle.Boolean>)Attributes[0].Value; }
        set { Attributes[0].Value = value; }
    }
    
    /// <summary>
    /// <para> horizontalBorder.</para>
    /// <para>Represents the following attribute in the schema: horizontalBorder </para>
    /// </summary>
    [SchemaAttr(0, "horizontalBorder")]
    public EnumValue<DocumentFormat.OpenXml.Office2013.Drawing.ChartStyle.Boolean> HorizontalBorder
    {
        get { return (EnumValue<DocumentFormat.OpenXml.Office2013.Drawing.ChartStyle.Boolean>)Attributes[1].Value; }
        set { Attributes[1].Value = value; }
    }
    
    /// <summary>
    /// <para> verticalBorder.</para>
    /// <para>Represents the following attribute in the schema: verticalBorder </para>
    /// </summary>
    [SchemaAttr(0, "verticalBorder")]
    public EnumValue<DocumentFormat.OpenXml.Office2013.Drawing.ChartStyle.Boolean> VerticalBorder
    {
        get { return (EnumValue<DocumentFormat.OpenXml.Office2013.Drawing.ChartStyle.Boolean>)Attributes[2].Value; }
        set { Attributes[2].Value = value; }
    }
    
    /// <summary>
    /// <para> outlineBorder.</para>
    /// <para>Represents the following attribute in the schema: outlineBorder </para>
    /// </summary>
    [SchemaAttr(0, "outlineBorder")]
    public EnumValue<DocumentFormat.OpenXml.Office2013.Drawing.ChartStyle.Boolean> OutlineBorder
    {
        get { return (EnumValue<DocumentFormat.OpenXml.Office2013.Drawing.ChartStyle.Boolean>)Attributes[3].Value; }
        set { Attributes[3].Value = value; }
    }
    

    /// <summary>
    /// Initializes a new instance of the DataTable class.
    /// </summary>
    public DataTable():base(){}
    
      
     
    
    
    
    /// <inheritdoc/>
    public override OpenXmlElement CloneNode(bool deep) => CloneImp<DataTable>(deep);

}
/// <summary>
/// <para>Defines the Legend Class.</para>
/// <para>This class is available in Office 2013 or above.</para>
/// <para> When the object is serialized out as xml, its qualified name is cs:legend.</para>
/// </summary>

[System.CodeDom.Compiler.GeneratedCode("DomGen", "3.0")]
[OfficeAvailability(FileFormatVersions.Office2013)]
public partial class Legend : OpenXmlLeafElement
{
    internal const int ElementTypeIdConst = 13273;
    /// <inheritdoc/>
    public override string LocalName => "legend";
    
    internal override byte NamespaceId => 65;
    
    internal override int ElementTypeId => ElementTypeIdConst;
   
    internal override FileFormatVersions InitialVersion => FileFormatVersions.Office2013;
    

        private static readonly ReadOnlyArray<AttributeTag> s_attributeTags = new []
	{
		AttributeTag.Create<EnumValue<DocumentFormat.OpenXml.Office2013.Drawing.ChartStyle.Boolean>>(0, "visible"),
		AttributeTag.Create<EnumValue<DocumentFormat.OpenXml.Office2013.Drawing.ChartStyle.Boolean>>(0, "includeInLayout"),
		AttributeTag.Create<EnumValue<DocumentFormat.OpenXml.Office2013.Drawing.ChartStyle.LegendPosition>>(0, "position")
	};
    internal override AttributeTagCollection RawAttributes { get; } = new AttributeTagCollection(s_attributeTags);

    
        /// <summary>
    /// <para> visible.</para>
    /// <para>Represents the following attribute in the schema: visible </para>
    /// </summary>
    [SchemaAttr(0, "visible")]
    public EnumValue<DocumentFormat.OpenXml.Office2013.Drawing.ChartStyle.Boolean> Visible
    {
        get { return (EnumValue<DocumentFormat.OpenXml.Office2013.Drawing.ChartStyle.Boolean>)Attributes[0].Value; }
        set { Attributes[0].Value = value; }
    }
    
    /// <summary>
    /// <para> includeInLayout.</para>
    /// <para>Represents the following attribute in the schema: includeInLayout </para>
    /// </summary>
    [SchemaAttr(0, "includeInLayout")]
    public EnumValue<DocumentFormat.OpenXml.Office2013.Drawing.ChartStyle.Boolean> IncludeInLayout
    {
        get { return (EnumValue<DocumentFormat.OpenXml.Office2013.Drawing.ChartStyle.Boolean>)Attributes[1].Value; }
        set { Attributes[1].Value = value; }
    }
    
    /// <summary>
    /// <para> position.</para>
    /// <para>Represents the following attribute in the schema: position </para>
    /// </summary>
    [SchemaAttr(0, "position")]
    public EnumValue<DocumentFormat.OpenXml.Office2013.Drawing.ChartStyle.LegendPosition> Position
    {
        get { return (EnumValue<DocumentFormat.OpenXml.Office2013.Drawing.ChartStyle.LegendPosition>)Attributes[2].Value; }
        set { Attributes[2].Value = value; }
    }
    

    /// <summary>
    /// Initializes a new instance of the Legend class.
    /// </summary>
    public Legend():base(){}
    
      
     
    
    
    
    /// <inheritdoc/>
    public override OpenXmlElement CloneNode(bool deep) => CloneImp<Legend>(deep);

}
/// <summary>
/// <para>Defines the Title Class.</para>
/// <para>This class is available in Office 2013 or above.</para>
/// <para> When the object is serialized out as xml, its qualified name is cs:title.</para>
/// </summary>

[System.CodeDom.Compiler.GeneratedCode("DomGen", "3.0")]
[OfficeAvailability(FileFormatVersions.Office2013)]
public partial class Title : OpenXmlLeafElement
{
    internal const int ElementTypeIdConst = 13275;
    /// <inheritdoc/>
    public override string LocalName => "title";
    
    internal override byte NamespaceId => 65;
    
    internal override int ElementTypeId => ElementTypeIdConst;
   
    internal override FileFormatVersions InitialVersion => FileFormatVersions.Office2013;
    

        private static readonly ReadOnlyArray<AttributeTag> s_attributeTags = new []
	{
		AttributeTag.Create<EnumValue<DocumentFormat.OpenXml.Office2013.Drawing.ChartStyle.TitlePosition>>(0, "position")
	};
    internal override AttributeTagCollection RawAttributes { get; } = new AttributeTagCollection(s_attributeTags);

    
        /// <summary>
    /// <para> position.</para>
    /// <para>Represents the following attribute in the schema: position </para>
    /// </summary>
    [SchemaAttr(0, "position")]
    public EnumValue<DocumentFormat.OpenXml.Office2013.Drawing.ChartStyle.TitlePosition> Position
    {
        get { return (EnumValue<DocumentFormat.OpenXml.Office2013.Drawing.ChartStyle.TitlePosition>)Attributes[0].Value; }
        set { Attributes[0].Value = value; }
    }
    

    /// <summary>
    /// Initializes a new instance of the Title class.
    /// </summary>
    public Title():base(){}
    
      
     
    
    
    
    /// <inheritdoc/>
    public override OpenXmlElement CloneNode(bool deep) => CloneImp<Title>(deep);

}
/// <summary>
/// <para>Defines the Trendline Class.</para>
/// <para>This class is available in Office 2013 or above.</para>
/// <para> When the object is serialized out as xml, its qualified name is cs:trendline.</para>
/// </summary>

[System.CodeDom.Compiler.GeneratedCode("DomGen", "3.0")]
[OfficeAvailability(FileFormatVersions.Office2013)]
public partial class Trendline : OpenXmlLeafElement
{
    internal const int ElementTypeIdConst = 13276;
    /// <inheritdoc/>
    public override string LocalName => "trendline";
    
    internal override byte NamespaceId => 65;
    
    internal override int ElementTypeId => ElementTypeIdConst;
   
    internal override FileFormatVersions InitialVersion => FileFormatVersions.Office2013;
    

        private static readonly ReadOnlyArray<AttributeTag> s_attributeTags = new []
	{
		AttributeTag.Create<EnumValue<DocumentFormat.OpenXml.Office2013.Drawing.ChartStyle.Boolean>>(0, "add"),
		AttributeTag.Create<EnumValue<DocumentFormat.OpenXml.Office2013.Drawing.ChartStyle.Boolean>>(0, "equation"),
		AttributeTag.Create<EnumValue<DocumentFormat.OpenXml.Office2013.Drawing.ChartStyle.Boolean>>(0, "rsquared")
	};
    internal override AttributeTagCollection RawAttributes { get; } = new AttributeTagCollection(s_attributeTags);

    
        /// <summary>
    /// <para> add.</para>
    /// <para>Represents the following attribute in the schema: add </para>
    /// </summary>
    [SchemaAttr(0, "add")]
    public EnumValue<DocumentFormat.OpenXml.Office2013.Drawing.ChartStyle.Boolean> Add
    {
        get { return (EnumValue<DocumentFormat.OpenXml.Office2013.Drawing.ChartStyle.Boolean>)Attributes[0].Value; }
        set { Attributes[0].Value = value; }
    }
    
    /// <summary>
    /// <para> equation.</para>
    /// <para>Represents the following attribute in the schema: equation </para>
    /// </summary>
    [SchemaAttr(0, "equation")]
    public EnumValue<DocumentFormat.OpenXml.Office2013.Drawing.ChartStyle.Boolean> Equation
    {
        get { return (EnumValue<DocumentFormat.OpenXml.Office2013.Drawing.ChartStyle.Boolean>)Attributes[1].Value; }
        set { Attributes[1].Value = value; }
    }
    
    /// <summary>
    /// <para> rsquared.</para>
    /// <para>Represents the following attribute in the schema: rsquared </para>
    /// </summary>
    [SchemaAttr(0, "rsquared")]
    public EnumValue<DocumentFormat.OpenXml.Office2013.Drawing.ChartStyle.Boolean> RSquared
    {
        get { return (EnumValue<DocumentFormat.OpenXml.Office2013.Drawing.ChartStyle.Boolean>)Attributes[2].Value; }
        set { Attributes[2].Value = value; }
    }
    

    /// <summary>
    /// Initializes a new instance of the Trendline class.
    /// </summary>
    public Trendline():base(){}
    
      
     
    
    
    
    /// <inheritdoc/>
    public override OpenXmlElement CloneNode(bool deep) => CloneImp<Trendline>(deep);

}
/// <summary>
/// <para>Defines the View3DProperties Class.</para>
/// <para>This class is available in Office 2013 or above.</para>
/// <para> When the object is serialized out as xml, its qualified name is cs:view3D.</para>
/// </summary>

[System.CodeDom.Compiler.GeneratedCode("DomGen", "3.0")]
[OfficeAvailability(FileFormatVersions.Office2013)]
public partial class View3DProperties : OpenXmlLeafElement
{
    internal const int ElementTypeIdConst = 13278;
    /// <inheritdoc/>
    public override string LocalName => "view3D";
    
    internal override byte NamespaceId => 65;
    
    internal override int ElementTypeId => ElementTypeIdConst;
   
    internal override FileFormatVersions InitialVersion => FileFormatVersions.Office2013;
    

        private static readonly ReadOnlyArray<AttributeTag> s_attributeTags = new []
	{
		AttributeTag.Create<SByteValue>(0, "rotX"),
		AttributeTag.Create<UInt16Value>(0, "rotY"),
		AttributeTag.Create<EnumValue<DocumentFormat.OpenXml.Office2013.Drawing.ChartStyle.Boolean>>(0, "rAngAx"),
		AttributeTag.Create<ByteValue>(0, "perspective"),
		AttributeTag.Create<UInt16Value>(0, "heightPercent"),
		AttributeTag.Create<UInt16Value>(0, "depthPercent")
	};
    internal override AttributeTagCollection RawAttributes { get; } = new AttributeTagCollection(s_attributeTags);

    
        /// <summary>
    /// <para> rotX.</para>
    /// <para>Represents the following attribute in the schema: rotX </para>
    /// </summary>
    [SchemaAttr(0, "rotX")]
    public SByteValue RotX
    {
        get { return (SByteValue)Attributes[0].Value; }
        set { Attributes[0].Value = value; }
    }
    
    /// <summary>
    /// <para> rotY.</para>
    /// <para>Represents the following attribute in the schema: rotY </para>
    /// </summary>
    [SchemaAttr(0, "rotY")]
    public UInt16Value RotY
    {
        get { return (UInt16Value)Attributes[1].Value; }
        set { Attributes[1].Value = value; }
    }
    
    /// <summary>
    /// <para> rAngAx.</para>
    /// <para>Represents the following attribute in the schema: rAngAx </para>
    /// </summary>
    [SchemaAttr(0, "rAngAx")]
    public EnumValue<DocumentFormat.OpenXml.Office2013.Drawing.ChartStyle.Boolean> RightAngleAxes
    {
        get { return (EnumValue<DocumentFormat.OpenXml.Office2013.Drawing.ChartStyle.Boolean>)Attributes[2].Value; }
        set { Attributes[2].Value = value; }
    }
    
    /// <summary>
    /// <para> perspective.</para>
    /// <para>Represents the following attribute in the schema: perspective </para>
    /// </summary>
    [SchemaAttr(0, "perspective")]
    public ByteValue Perspective
    {
        get { return (ByteValue)Attributes[3].Value; }
        set { Attributes[3].Value = value; }
    }
    
    /// <summary>
    /// <para> heightPercent.</para>
    /// <para>Represents the following attribute in the schema: heightPercent </para>
    /// </summary>
    [SchemaAttr(0, "heightPercent")]
    public UInt16Value HeightPercent
    {
        get { return (UInt16Value)Attributes[4].Value; }
        set { Attributes[4].Value = value; }
    }
    
    /// <summary>
    /// <para> depthPercent.</para>
    /// <para>Represents the following attribute in the schema: depthPercent </para>
    /// </summary>
    [SchemaAttr(0, "depthPercent")]
    public UInt16Value DepthPercent
    {
        get { return (UInt16Value)Attributes[5].Value; }
        set { Attributes[5].Value = value; }
    }
    

    /// <summary>
    /// Initializes a new instance of the View3DProperties class.
    /// </summary>
    public View3DProperties():base(){}
    
      
     
    
    
    
    /// <inheritdoc/>
    public override OpenXmlElement CloneNode(bool deep) => CloneImp<View3DProperties>(deep);

}
/// <summary>
/// <para>Defines the AxisTitle Class.</para>
/// <para>This class is available in Office 2013 or above.</para>
/// <para> When the object is serialized out as xml, its qualified name is cs:axisTitle.</para>
/// </summary>
/// <remarks>
/// The following table lists the possible child types:
/// <list type="bullet">
///<item><description>LineReference &lt;cs:lnRef></description></item>
///<item><description>LineWidthScale &lt;cs:lineWidthScale></description></item>
///<item><description>FillReference &lt;cs:fillRef></description></item>
///<item><description>EffectReference &lt;cs:effectRef></description></item>
///<item><description>FontReference &lt;cs:fontRef></description></item>
///<item><description>ShapeProperties &lt;cs:spPr></description></item>
///<item><description>TextCharacterPropertiesType &lt;cs:defRPr></description></item>
///<item><description>TextBodyProperties &lt;cs:bodyPr></description></item>
///<item><description>OfficeArtExtensionList &lt;cs:extLst></description></item>
/// </list>
/// </remarks>
[System.Diagnostics.CodeAnalysis.SuppressMessage("Microsoft.Naming", "CA1710:IdentifiersShouldHaveCorrectSuffix")]
[System.CodeDom.Compiler.GeneratedCode("DomGen", "2.0")]
[OfficeAvailability(FileFormatVersions.Office2013)]
public partial class AxisTitle : StyleEntry
{
    internal const int ElementTypeIdConst = 13279;
    /// <inheritdoc/>
    public override string LocalName => "axisTitle";
    
    internal override byte NamespaceId => 65;
    
    internal override int ElementTypeId => ElementTypeIdConst;
   
    internal override FileFormatVersions InitialVersion => FileFormatVersions.Office2013;
    

    /// <summary>
    /// Initializes a new instance of the AxisTitle class.
    /// </summary>
    public AxisTitle():base(){}
        /// <summary>
    ///Initializes a new instance of the AxisTitle class with the specified child elements.
    /// </summary>
    /// <param name="childElements">Specifies the child elements.</param>
    public AxisTitle(System.Collections.Generic.IEnumerable<OpenXmlElement> childElements)
        : base(childElements)
    { 
    }
    
    /// <summary>
    /// Initializes a new instance of the AxisTitle class with the specified child elements.
    /// </summary>
    /// <param name="childElements">Specifies the child elements.</param>
    public AxisTitle(params OpenXmlElement[] childElements) : base(childElements)
    {
    }
    
    /// <summary>
    /// Initializes a new instance of the AxisTitle class from outer XML.
    /// </summary>
    /// <param name="outerXml">Specifies the outer XML of the element.</param>
    public AxisTitle(string outerXml)
        : base(outerXml)
    {
    }

    
    /// <inheritdoc/>
    public override OpenXmlElement CloneNode(bool deep) => CloneImp<AxisTitle>(deep);

}
/// <summary>
/// <para>Defines the CategoryAxis Class.</para>
/// <para>This class is available in Office 2013 or above.</para>
/// <para> When the object is serialized out as xml, its qualified name is cs:categoryAxis.</para>
/// </summary>
/// <remarks>
/// The following table lists the possible child types:
/// <list type="bullet">
///<item><description>LineReference &lt;cs:lnRef></description></item>
///<item><description>LineWidthScale &lt;cs:lineWidthScale></description></item>
///<item><description>FillReference &lt;cs:fillRef></description></item>
///<item><description>EffectReference &lt;cs:effectRef></description></item>
///<item><description>FontReference &lt;cs:fontRef></description></item>
///<item><description>ShapeProperties &lt;cs:spPr></description></item>
///<item><description>TextCharacterPropertiesType &lt;cs:defRPr></description></item>
///<item><description>TextBodyProperties &lt;cs:bodyPr></description></item>
///<item><description>OfficeArtExtensionList &lt;cs:extLst></description></item>
/// </list>
/// </remarks>
[System.Diagnostics.CodeAnalysis.SuppressMessage("Microsoft.Naming", "CA1710:IdentifiersShouldHaveCorrectSuffix")]
[System.CodeDom.Compiler.GeneratedCode("DomGen", "2.0")]
[OfficeAvailability(FileFormatVersions.Office2013)]
public partial class CategoryAxis : StyleEntry
{
    internal const int ElementTypeIdConst = 13280;
    /// <inheritdoc/>
    public override string LocalName => "categoryAxis";
    
    internal override byte NamespaceId => 65;
    
    internal override int ElementTypeId => ElementTypeIdConst;
   
    internal override FileFormatVersions InitialVersion => FileFormatVersions.Office2013;
    

    /// <summary>
    /// Initializes a new instance of the CategoryAxis class.
    /// </summary>
    public CategoryAxis():base(){}
        /// <summary>
    ///Initializes a new instance of the CategoryAxis class with the specified child elements.
    /// </summary>
    /// <param name="childElements">Specifies the child elements.</param>
    public CategoryAxis(System.Collections.Generic.IEnumerable<OpenXmlElement> childElements)
        : base(childElements)
    { 
    }
    
    /// <summary>
    /// Initializes a new instance of the CategoryAxis class with the specified child elements.
    /// </summary>
    /// <param name="childElements">Specifies the child elements.</param>
    public CategoryAxis(params OpenXmlElement[] childElements) : base(childElements)
    {
    }
    
    /// <summary>
    /// Initializes a new instance of the CategoryAxis class from outer XML.
    /// </summary>
    /// <param name="outerXml">Specifies the outer XML of the element.</param>
    public CategoryAxis(string outerXml)
        : base(outerXml)
    {
    }

    
    /// <inheritdoc/>
    public override OpenXmlElement CloneNode(bool deep) => CloneImp<CategoryAxis>(deep);

}
/// <summary>
/// <para>Defines the ChartArea Class.</para>
/// <para>This class is available in Office 2013 or above.</para>
/// <para> When the object is serialized out as xml, its qualified name is cs:chartArea.</para>
/// </summary>
/// <remarks>
/// The following table lists the possible child types:
/// <list type="bullet">
///<item><description>LineReference &lt;cs:lnRef></description></item>
///<item><description>LineWidthScale &lt;cs:lineWidthScale></description></item>
///<item><description>FillReference &lt;cs:fillRef></description></item>
///<item><description>EffectReference &lt;cs:effectRef></description></item>
///<item><description>FontReference &lt;cs:fontRef></description></item>
///<item><description>ShapeProperties &lt;cs:spPr></description></item>
///<item><description>TextCharacterPropertiesType &lt;cs:defRPr></description></item>
///<item><description>TextBodyProperties &lt;cs:bodyPr></description></item>
///<item><description>OfficeArtExtensionList &lt;cs:extLst></description></item>
/// </list>
/// </remarks>
[System.Diagnostics.CodeAnalysis.SuppressMessage("Microsoft.Naming", "CA1710:IdentifiersShouldHaveCorrectSuffix")]
[System.CodeDom.Compiler.GeneratedCode("DomGen", "2.0")]
[OfficeAvailability(FileFormatVersions.Office2013)]
public partial class ChartArea : StyleEntry
{
    internal const int ElementTypeIdConst = 13281;
    /// <inheritdoc/>
    public override string LocalName => "chartArea";
    
    internal override byte NamespaceId => 65;
    
    internal override int ElementTypeId => ElementTypeIdConst;
   
    internal override FileFormatVersions InitialVersion => FileFormatVersions.Office2013;
    

    /// <summary>
    /// Initializes a new instance of the ChartArea class.
    /// </summary>
    public ChartArea():base(){}
        /// <summary>
    ///Initializes a new instance of the ChartArea class with the specified child elements.
    /// </summary>
    /// <param name="childElements">Specifies the child elements.</param>
    public ChartArea(System.Collections.Generic.IEnumerable<OpenXmlElement> childElements)
        : base(childElements)
    { 
    }
    
    /// <summary>
    /// Initializes a new instance of the ChartArea class with the specified child elements.
    /// </summary>
    /// <param name="childElements">Specifies the child elements.</param>
    public ChartArea(params OpenXmlElement[] childElements) : base(childElements)
    {
    }
    
    /// <summary>
    /// Initializes a new instance of the ChartArea class from outer XML.
    /// </summary>
    /// <param name="outerXml">Specifies the outer XML of the element.</param>
    public ChartArea(string outerXml)
        : base(outerXml)
    {
    }

    
    /// <inheritdoc/>
    public override OpenXmlElement CloneNode(bool deep) => CloneImp<ChartArea>(deep);

}
/// <summary>
/// <para>Defines the DataLabel Class.</para>
/// <para>This class is available in Office 2013 or above.</para>
/// <para> When the object is serialized out as xml, its qualified name is cs:dataLabel.</para>
/// </summary>
/// <remarks>
/// The following table lists the possible child types:
/// <list type="bullet">
///<item><description>LineReference &lt;cs:lnRef></description></item>
///<item><description>LineWidthScale &lt;cs:lineWidthScale></description></item>
///<item><description>FillReference &lt;cs:fillRef></description></item>
///<item><description>EffectReference &lt;cs:effectRef></description></item>
///<item><description>FontReference &lt;cs:fontRef></description></item>
///<item><description>ShapeProperties &lt;cs:spPr></description></item>
///<item><description>TextCharacterPropertiesType &lt;cs:defRPr></description></item>
///<item><description>TextBodyProperties &lt;cs:bodyPr></description></item>
///<item><description>OfficeArtExtensionList &lt;cs:extLst></description></item>
/// </list>
/// </remarks>
[System.Diagnostics.CodeAnalysis.SuppressMessage("Microsoft.Naming", "CA1710:IdentifiersShouldHaveCorrectSuffix")]
[System.CodeDom.Compiler.GeneratedCode("DomGen", "2.0")]
[OfficeAvailability(FileFormatVersions.Office2013)]
public partial class DataLabel : StyleEntry
{
    internal const int ElementTypeIdConst = 13282;
    /// <inheritdoc/>
    public override string LocalName => "dataLabel";
    
    internal override byte NamespaceId => 65;
    
    internal override int ElementTypeId => ElementTypeIdConst;
   
    internal override FileFormatVersions InitialVersion => FileFormatVersions.Office2013;
    

    /// <summary>
    /// Initializes a new instance of the DataLabel class.
    /// </summary>
    public DataLabel():base(){}
        /// <summary>
    ///Initializes a new instance of the DataLabel class with the specified child elements.
    /// </summary>
    /// <param name="childElements">Specifies the child elements.</param>
    public DataLabel(System.Collections.Generic.IEnumerable<OpenXmlElement> childElements)
        : base(childElements)
    { 
    }
    
    /// <summary>
    /// Initializes a new instance of the DataLabel class with the specified child elements.
    /// </summary>
    /// <param name="childElements">Specifies the child elements.</param>
    public DataLabel(params OpenXmlElement[] childElements) : base(childElements)
    {
    }
    
    /// <summary>
    /// Initializes a new instance of the DataLabel class from outer XML.
    /// </summary>
    /// <param name="outerXml">Specifies the outer XML of the element.</param>
    public DataLabel(string outerXml)
        : base(outerXml)
    {
    }

    
    /// <inheritdoc/>
    public override OpenXmlElement CloneNode(bool deep) => CloneImp<DataLabel>(deep);

}
/// <summary>
/// <para>Defines the DataLabelCallout Class.</para>
/// <para>This class is available in Office 2013 or above.</para>
/// <para> When the object is serialized out as xml, its qualified name is cs:dataLabelCallout.</para>
/// </summary>
/// <remarks>
/// The following table lists the possible child types:
/// <list type="bullet">
///<item><description>LineReference &lt;cs:lnRef></description></item>
///<item><description>LineWidthScale &lt;cs:lineWidthScale></description></item>
///<item><description>FillReference &lt;cs:fillRef></description></item>
///<item><description>EffectReference &lt;cs:effectRef></description></item>
///<item><description>FontReference &lt;cs:fontRef></description></item>
///<item><description>ShapeProperties &lt;cs:spPr></description></item>
///<item><description>TextCharacterPropertiesType &lt;cs:defRPr></description></item>
///<item><description>TextBodyProperties &lt;cs:bodyPr></description></item>
///<item><description>OfficeArtExtensionList &lt;cs:extLst></description></item>
/// </list>
/// </remarks>
[System.Diagnostics.CodeAnalysis.SuppressMessage("Microsoft.Naming", "CA1710:IdentifiersShouldHaveCorrectSuffix")]
[System.CodeDom.Compiler.GeneratedCode("DomGen", "2.0")]
[OfficeAvailability(FileFormatVersions.Office2013)]
public partial class DataLabelCallout : StyleEntry
{
    internal const int ElementTypeIdConst = 13283;
    /// <inheritdoc/>
    public override string LocalName => "dataLabelCallout";
    
    internal override byte NamespaceId => 65;
    
    internal override int ElementTypeId => ElementTypeIdConst;
   
    internal override FileFormatVersions InitialVersion => FileFormatVersions.Office2013;
    

    /// <summary>
    /// Initializes a new instance of the DataLabelCallout class.
    /// </summary>
    public DataLabelCallout():base(){}
        /// <summary>
    ///Initializes a new instance of the DataLabelCallout class with the specified child elements.
    /// </summary>
    /// <param name="childElements">Specifies the child elements.</param>
    public DataLabelCallout(System.Collections.Generic.IEnumerable<OpenXmlElement> childElements)
        : base(childElements)
    { 
    }
    
    /// <summary>
    /// Initializes a new instance of the DataLabelCallout class with the specified child elements.
    /// </summary>
    /// <param name="childElements">Specifies the child elements.</param>
    public DataLabelCallout(params OpenXmlElement[] childElements) : base(childElements)
    {
    }
    
    /// <summary>
    /// Initializes a new instance of the DataLabelCallout class from outer XML.
    /// </summary>
    /// <param name="outerXml">Specifies the outer XML of the element.</param>
    public DataLabelCallout(string outerXml)
        : base(outerXml)
    {
    }

    
    /// <inheritdoc/>
    public override OpenXmlElement CloneNode(bool deep) => CloneImp<DataLabelCallout>(deep);

}
/// <summary>
/// <para>Defines the DataPoint Class.</para>
/// <para>This class is available in Office 2013 or above.</para>
/// <para> When the object is serialized out as xml, its qualified name is cs:dataPoint.</para>
/// </summary>
/// <remarks>
/// The following table lists the possible child types:
/// <list type="bullet">
///<item><description>LineReference &lt;cs:lnRef></description></item>
///<item><description>LineWidthScale &lt;cs:lineWidthScale></description></item>
///<item><description>FillReference &lt;cs:fillRef></description></item>
///<item><description>EffectReference &lt;cs:effectRef></description></item>
///<item><description>FontReference &lt;cs:fontRef></description></item>
///<item><description>ShapeProperties &lt;cs:spPr></description></item>
///<item><description>TextCharacterPropertiesType &lt;cs:defRPr></description></item>
///<item><description>TextBodyProperties &lt;cs:bodyPr></description></item>
///<item><description>OfficeArtExtensionList &lt;cs:extLst></description></item>
/// </list>
/// </remarks>
[System.Diagnostics.CodeAnalysis.SuppressMessage("Microsoft.Naming", "CA1710:IdentifiersShouldHaveCorrectSuffix")]
[System.CodeDom.Compiler.GeneratedCode("DomGen", "2.0")]
[OfficeAvailability(FileFormatVersions.Office2013)]
public partial class DataPoint : StyleEntry
{
    internal const int ElementTypeIdConst = 13284;
    /// <inheritdoc/>
    public override string LocalName => "dataPoint";
    
    internal override byte NamespaceId => 65;
    
    internal override int ElementTypeId => ElementTypeIdConst;
   
    internal override FileFormatVersions InitialVersion => FileFormatVersions.Office2013;
    

    /// <summary>
    /// Initializes a new instance of the DataPoint class.
    /// </summary>
    public DataPoint():base(){}
        /// <summary>
    ///Initializes a new instance of the DataPoint class with the specified child elements.
    /// </summary>
    /// <param name="childElements">Specifies the child elements.</param>
    public DataPoint(System.Collections.Generic.IEnumerable<OpenXmlElement> childElements)
        : base(childElements)
    { 
    }
    
    /// <summary>
    /// Initializes a new instance of the DataPoint class with the specified child elements.
    /// </summary>
    /// <param name="childElements">Specifies the child elements.</param>
    public DataPoint(params OpenXmlElement[] childElements) : base(childElements)
    {
    }
    
    /// <summary>
    /// Initializes a new instance of the DataPoint class from outer XML.
    /// </summary>
    /// <param name="outerXml">Specifies the outer XML of the element.</param>
    public DataPoint(string outerXml)
        : base(outerXml)
    {
    }

    
    /// <inheritdoc/>
    public override OpenXmlElement CloneNode(bool deep) => CloneImp<DataPoint>(deep);

}
/// <summary>
/// <para>Defines the DataPoint3D Class.</para>
/// <para>This class is available in Office 2013 or above.</para>
/// <para> When the object is serialized out as xml, its qualified name is cs:dataPoint3D.</para>
/// </summary>
/// <remarks>
/// The following table lists the possible child types:
/// <list type="bullet">
///<item><description>LineReference &lt;cs:lnRef></description></item>
///<item><description>LineWidthScale &lt;cs:lineWidthScale></description></item>
///<item><description>FillReference &lt;cs:fillRef></description></item>
///<item><description>EffectReference &lt;cs:effectRef></description></item>
///<item><description>FontReference &lt;cs:fontRef></description></item>
///<item><description>ShapeProperties &lt;cs:spPr></description></item>
///<item><description>TextCharacterPropertiesType &lt;cs:defRPr></description></item>
///<item><description>TextBodyProperties &lt;cs:bodyPr></description></item>
///<item><description>OfficeArtExtensionList &lt;cs:extLst></description></item>
/// </list>
/// </remarks>
[System.Diagnostics.CodeAnalysis.SuppressMessage("Microsoft.Naming", "CA1710:IdentifiersShouldHaveCorrectSuffix")]
[System.CodeDom.Compiler.GeneratedCode("DomGen", "2.0")]
[OfficeAvailability(FileFormatVersions.Office2013)]
public partial class DataPoint3D : StyleEntry
{
    internal const int ElementTypeIdConst = 13285;
    /// <inheritdoc/>
    public override string LocalName => "dataPoint3D";
    
    internal override byte NamespaceId => 65;
    
    internal override int ElementTypeId => ElementTypeIdConst;
   
    internal override FileFormatVersions InitialVersion => FileFormatVersions.Office2013;
    

    /// <summary>
    /// Initializes a new instance of the DataPoint3D class.
    /// </summary>
    public DataPoint3D():base(){}
        /// <summary>
    ///Initializes a new instance of the DataPoint3D class with the specified child elements.
    /// </summary>
    /// <param name="childElements">Specifies the child elements.</param>
    public DataPoint3D(System.Collections.Generic.IEnumerable<OpenXmlElement> childElements)
        : base(childElements)
    { 
    }
    
    /// <summary>
    /// Initializes a new instance of the DataPoint3D class with the specified child elements.
    /// </summary>
    /// <param name="childElements">Specifies the child elements.</param>
    public DataPoint3D(params OpenXmlElement[] childElements) : base(childElements)
    {
    }
    
    /// <summary>
    /// Initializes a new instance of the DataPoint3D class from outer XML.
    /// </summary>
    /// <param name="outerXml">Specifies the outer XML of the element.</param>
    public DataPoint3D(string outerXml)
        : base(outerXml)
    {
    }

    
    /// <inheritdoc/>
    public override OpenXmlElement CloneNode(bool deep) => CloneImp<DataPoint3D>(deep);

}
/// <summary>
/// <para>Defines the DataPointLine Class.</para>
/// <para>This class is available in Office 2013 or above.</para>
/// <para> When the object is serialized out as xml, its qualified name is cs:dataPointLine.</para>
/// </summary>
/// <remarks>
/// The following table lists the possible child types:
/// <list type="bullet">
///<item><description>LineReference &lt;cs:lnRef></description></item>
///<item><description>LineWidthScale &lt;cs:lineWidthScale></description></item>
///<item><description>FillReference &lt;cs:fillRef></description></item>
///<item><description>EffectReference &lt;cs:effectRef></description></item>
///<item><description>FontReference &lt;cs:fontRef></description></item>
///<item><description>ShapeProperties &lt;cs:spPr></description></item>
///<item><description>TextCharacterPropertiesType &lt;cs:defRPr></description></item>
///<item><description>TextBodyProperties &lt;cs:bodyPr></description></item>
///<item><description>OfficeArtExtensionList &lt;cs:extLst></description></item>
/// </list>
/// </remarks>
[System.Diagnostics.CodeAnalysis.SuppressMessage("Microsoft.Naming", "CA1710:IdentifiersShouldHaveCorrectSuffix")]
[System.CodeDom.Compiler.GeneratedCode("DomGen", "2.0")]
[OfficeAvailability(FileFormatVersions.Office2013)]
public partial class DataPointLine : StyleEntry
{
    internal const int ElementTypeIdConst = 13286;
    /// <inheritdoc/>
    public override string LocalName => "dataPointLine";
    
    internal override byte NamespaceId => 65;
    
    internal override int ElementTypeId => ElementTypeIdConst;
   
    internal override FileFormatVersions InitialVersion => FileFormatVersions.Office2013;
    

    /// <summary>
    /// Initializes a new instance of the DataPointLine class.
    /// </summary>
    public DataPointLine():base(){}
        /// <summary>
    ///Initializes a new instance of the DataPointLine class with the specified child elements.
    /// </summary>
    /// <param name="childElements">Specifies the child elements.</param>
    public DataPointLine(System.Collections.Generic.IEnumerable<OpenXmlElement> childElements)
        : base(childElements)
    { 
    }
    
    /// <summary>
    /// Initializes a new instance of the DataPointLine class with the specified child elements.
    /// </summary>
    /// <param name="childElements">Specifies the child elements.</param>
    public DataPointLine(params OpenXmlElement[] childElements) : base(childElements)
    {
    }
    
    /// <summary>
    /// Initializes a new instance of the DataPointLine class from outer XML.
    /// </summary>
    /// <param name="outerXml">Specifies the outer XML of the element.</param>
    public DataPointLine(string outerXml)
        : base(outerXml)
    {
    }

    
    /// <inheritdoc/>
    public override OpenXmlElement CloneNode(bool deep) => CloneImp<DataPointLine>(deep);

}
/// <summary>
/// <para>Defines the DataPointMarker Class.</para>
/// <para>This class is available in Office 2013 or above.</para>
/// <para> When the object is serialized out as xml, its qualified name is cs:dataPointMarker.</para>
/// </summary>
/// <remarks>
/// The following table lists the possible child types:
/// <list type="bullet">
///<item><description>LineReference &lt;cs:lnRef></description></item>
///<item><description>LineWidthScale &lt;cs:lineWidthScale></description></item>
///<item><description>FillReference &lt;cs:fillRef></description></item>
///<item><description>EffectReference &lt;cs:effectRef></description></item>
///<item><description>FontReference &lt;cs:fontRef></description></item>
///<item><description>ShapeProperties &lt;cs:spPr></description></item>
///<item><description>TextCharacterPropertiesType &lt;cs:defRPr></description></item>
///<item><description>TextBodyProperties &lt;cs:bodyPr></description></item>
///<item><description>OfficeArtExtensionList &lt;cs:extLst></description></item>
/// </list>
/// </remarks>
[System.Diagnostics.CodeAnalysis.SuppressMessage("Microsoft.Naming", "CA1710:IdentifiersShouldHaveCorrectSuffix")]
[System.CodeDom.Compiler.GeneratedCode("DomGen", "2.0")]
[OfficeAvailability(FileFormatVersions.Office2013)]
public partial class DataPointMarker : StyleEntry
{
    internal const int ElementTypeIdConst = 13287;
    /// <inheritdoc/>
    public override string LocalName => "dataPointMarker";
    
    internal override byte NamespaceId => 65;
    
    internal override int ElementTypeId => ElementTypeIdConst;
   
    internal override FileFormatVersions InitialVersion => FileFormatVersions.Office2013;
    

    /// <summary>
    /// Initializes a new instance of the DataPointMarker class.
    /// </summary>
    public DataPointMarker():base(){}
        /// <summary>
    ///Initializes a new instance of the DataPointMarker class with the specified child elements.
    /// </summary>
    /// <param name="childElements">Specifies the child elements.</param>
    public DataPointMarker(System.Collections.Generic.IEnumerable<OpenXmlElement> childElements)
        : base(childElements)
    { 
    }
    
    /// <summary>
    /// Initializes a new instance of the DataPointMarker class with the specified child elements.
    /// </summary>
    /// <param name="childElements">Specifies the child elements.</param>
    public DataPointMarker(params OpenXmlElement[] childElements) : base(childElements)
    {
    }
    
    /// <summary>
    /// Initializes a new instance of the DataPointMarker class from outer XML.
    /// </summary>
    /// <param name="outerXml">Specifies the outer XML of the element.</param>
    public DataPointMarker(string outerXml)
        : base(outerXml)
    {
    }

    
    /// <inheritdoc/>
    public override OpenXmlElement CloneNode(bool deep) => CloneImp<DataPointMarker>(deep);

}
/// <summary>
/// <para>Defines the DataPointWireframe Class.</para>
/// <para>This class is available in Office 2013 or above.</para>
/// <para> When the object is serialized out as xml, its qualified name is cs:dataPointWireframe.</para>
/// </summary>
/// <remarks>
/// The following table lists the possible child types:
/// <list type="bullet">
///<item><description>LineReference &lt;cs:lnRef></description></item>
///<item><description>LineWidthScale &lt;cs:lineWidthScale></description></item>
///<item><description>FillReference &lt;cs:fillRef></description></item>
///<item><description>EffectReference &lt;cs:effectRef></description></item>
///<item><description>FontReference &lt;cs:fontRef></description></item>
///<item><description>ShapeProperties &lt;cs:spPr></description></item>
///<item><description>TextCharacterPropertiesType &lt;cs:defRPr></description></item>
///<item><description>TextBodyProperties &lt;cs:bodyPr></description></item>
///<item><description>OfficeArtExtensionList &lt;cs:extLst></description></item>
/// </list>
/// </remarks>
[System.Diagnostics.CodeAnalysis.SuppressMessage("Microsoft.Naming", "CA1710:IdentifiersShouldHaveCorrectSuffix")]
[System.CodeDom.Compiler.GeneratedCode("DomGen", "2.0")]
[OfficeAvailability(FileFormatVersions.Office2013)]
public partial class DataPointWireframe : StyleEntry
{
    internal const int ElementTypeIdConst = 13289;
    /// <inheritdoc/>
    public override string LocalName => "dataPointWireframe";
    
    internal override byte NamespaceId => 65;
    
    internal override int ElementTypeId => ElementTypeIdConst;
   
    internal override FileFormatVersions InitialVersion => FileFormatVersions.Office2013;
    

    /// <summary>
    /// Initializes a new instance of the DataPointWireframe class.
    /// </summary>
    public DataPointWireframe():base(){}
        /// <summary>
    ///Initializes a new instance of the DataPointWireframe class with the specified child elements.
    /// </summary>
    /// <param name="childElements">Specifies the child elements.</param>
    public DataPointWireframe(System.Collections.Generic.IEnumerable<OpenXmlElement> childElements)
        : base(childElements)
    { 
    }
    
    /// <summary>
    /// Initializes a new instance of the DataPointWireframe class with the specified child elements.
    /// </summary>
    /// <param name="childElements">Specifies the child elements.</param>
    public DataPointWireframe(params OpenXmlElement[] childElements) : base(childElements)
    {
    }
    
    /// <summary>
    /// Initializes a new instance of the DataPointWireframe class from outer XML.
    /// </summary>
    /// <param name="outerXml">Specifies the outer XML of the element.</param>
    public DataPointWireframe(string outerXml)
        : base(outerXml)
    {
    }

    
    /// <inheritdoc/>
    public override OpenXmlElement CloneNode(bool deep) => CloneImp<DataPointWireframe>(deep);

}
/// <summary>
/// <para>Defines the DataTableStyle Class.</para>
/// <para>This class is available in Office 2013 or above.</para>
/// <para> When the object is serialized out as xml, its qualified name is cs:dataTable.</para>
/// </summary>
/// <remarks>
/// The following table lists the possible child types:
/// <list type="bullet">
///<item><description>LineReference &lt;cs:lnRef></description></item>
///<item><description>LineWidthScale &lt;cs:lineWidthScale></description></item>
///<item><description>FillReference &lt;cs:fillRef></description></item>
///<item><description>EffectReference &lt;cs:effectRef></description></item>
///<item><description>FontReference &lt;cs:fontRef></description></item>
///<item><description>ShapeProperties &lt;cs:spPr></description></item>
///<item><description>TextCharacterPropertiesType &lt;cs:defRPr></description></item>
///<item><description>TextBodyProperties &lt;cs:bodyPr></description></item>
///<item><description>OfficeArtExtensionList &lt;cs:extLst></description></item>
/// </list>
/// </remarks>
[System.Diagnostics.CodeAnalysis.SuppressMessage("Microsoft.Naming", "CA1710:IdentifiersShouldHaveCorrectSuffix")]
[System.CodeDom.Compiler.GeneratedCode("DomGen", "2.0")]
[OfficeAvailability(FileFormatVersions.Office2013)]
public partial class DataTableStyle : StyleEntry
{
    internal const int ElementTypeIdConst = 13290;
    /// <inheritdoc/>
    public override string LocalName => "dataTable";
    
    internal override byte NamespaceId => 65;
    
    internal override int ElementTypeId => ElementTypeIdConst;
   
    internal override FileFormatVersions InitialVersion => FileFormatVersions.Office2013;
    

    /// <summary>
    /// Initializes a new instance of the DataTableStyle class.
    /// </summary>
    public DataTableStyle():base(){}
        /// <summary>
    ///Initializes a new instance of the DataTableStyle class with the specified child elements.
    /// </summary>
    /// <param name="childElements">Specifies the child elements.</param>
    public DataTableStyle(System.Collections.Generic.IEnumerable<OpenXmlElement> childElements)
        : base(childElements)
    { 
    }
    
    /// <summary>
    /// Initializes a new instance of the DataTableStyle class with the specified child elements.
    /// </summary>
    /// <param name="childElements">Specifies the child elements.</param>
    public DataTableStyle(params OpenXmlElement[] childElements) : base(childElements)
    {
    }
    
    /// <summary>
    /// Initializes a new instance of the DataTableStyle class from outer XML.
    /// </summary>
    /// <param name="outerXml">Specifies the outer XML of the element.</param>
    public DataTableStyle(string outerXml)
        : base(outerXml)
    {
    }

    
    /// <inheritdoc/>
    public override OpenXmlElement CloneNode(bool deep) => CloneImp<DataTableStyle>(deep);

}
/// <summary>
/// <para>Defines the DownBar Class.</para>
/// <para>This class is available in Office 2013 or above.</para>
/// <para> When the object is serialized out as xml, its qualified name is cs:downBar.</para>
/// </summary>
/// <remarks>
/// The following table lists the possible child types:
/// <list type="bullet">
///<item><description>LineReference &lt;cs:lnRef></description></item>
///<item><description>LineWidthScale &lt;cs:lineWidthScale></description></item>
///<item><description>FillReference &lt;cs:fillRef></description></item>
///<item><description>EffectReference &lt;cs:effectRef></description></item>
///<item><description>FontReference &lt;cs:fontRef></description></item>
///<item><description>ShapeProperties &lt;cs:spPr></description></item>
///<item><description>TextCharacterPropertiesType &lt;cs:defRPr></description></item>
///<item><description>TextBodyProperties &lt;cs:bodyPr></description></item>
///<item><description>OfficeArtExtensionList &lt;cs:extLst></description></item>
/// </list>
/// </remarks>
[System.Diagnostics.CodeAnalysis.SuppressMessage("Microsoft.Naming", "CA1710:IdentifiersShouldHaveCorrectSuffix")]
[System.CodeDom.Compiler.GeneratedCode("DomGen", "2.0")]
[OfficeAvailability(FileFormatVersions.Office2013)]
public partial class DownBar : StyleEntry
{
    internal const int ElementTypeIdConst = 13291;
    /// <inheritdoc/>
    public override string LocalName => "downBar";
    
    internal override byte NamespaceId => 65;
    
    internal override int ElementTypeId => ElementTypeIdConst;
   
    internal override FileFormatVersions InitialVersion => FileFormatVersions.Office2013;
    

    /// <summary>
    /// Initializes a new instance of the DownBar class.
    /// </summary>
    public DownBar():base(){}
        /// <summary>
    ///Initializes a new instance of the DownBar class with the specified child elements.
    /// </summary>
    /// <param name="childElements">Specifies the child elements.</param>
    public DownBar(System.Collections.Generic.IEnumerable<OpenXmlElement> childElements)
        : base(childElements)
    { 
    }
    
    /// <summary>
    /// Initializes a new instance of the DownBar class with the specified child elements.
    /// </summary>
    /// <param name="childElements">Specifies the child elements.</param>
    public DownBar(params OpenXmlElement[] childElements) : base(childElements)
    {
    }
    
    /// <summary>
    /// Initializes a new instance of the DownBar class from outer XML.
    /// </summary>
    /// <param name="outerXml">Specifies the outer XML of the element.</param>
    public DownBar(string outerXml)
        : base(outerXml)
    {
    }

    
    /// <inheritdoc/>
    public override OpenXmlElement CloneNode(bool deep) => CloneImp<DownBar>(deep);

}
/// <summary>
/// <para>Defines the DropLine Class.</para>
/// <para>This class is available in Office 2013 or above.</para>
/// <para> When the object is serialized out as xml, its qualified name is cs:dropLine.</para>
/// </summary>
/// <remarks>
/// The following table lists the possible child types:
/// <list type="bullet">
///<item><description>LineReference &lt;cs:lnRef></description></item>
///<item><description>LineWidthScale &lt;cs:lineWidthScale></description></item>
///<item><description>FillReference &lt;cs:fillRef></description></item>
///<item><description>EffectReference &lt;cs:effectRef></description></item>
///<item><description>FontReference &lt;cs:fontRef></description></item>
///<item><description>ShapeProperties &lt;cs:spPr></description></item>
///<item><description>TextCharacterPropertiesType &lt;cs:defRPr></description></item>
///<item><description>TextBodyProperties &lt;cs:bodyPr></description></item>
///<item><description>OfficeArtExtensionList &lt;cs:extLst></description></item>
/// </list>
/// </remarks>
[System.Diagnostics.CodeAnalysis.SuppressMessage("Microsoft.Naming", "CA1710:IdentifiersShouldHaveCorrectSuffix")]
[System.CodeDom.Compiler.GeneratedCode("DomGen", "2.0")]
[OfficeAvailability(FileFormatVersions.Office2013)]
public partial class DropLine : StyleEntry
{
    internal const int ElementTypeIdConst = 13292;
    /// <inheritdoc/>
    public override string LocalName => "dropLine";
    
    internal override byte NamespaceId => 65;
    
    internal override int ElementTypeId => ElementTypeIdConst;
   
    internal override FileFormatVersions InitialVersion => FileFormatVersions.Office2013;
    

    /// <summary>
    /// Initializes a new instance of the DropLine class.
    /// </summary>
    public DropLine():base(){}
        /// <summary>
    ///Initializes a new instance of the DropLine class with the specified child elements.
    /// </summary>
    /// <param name="childElements">Specifies the child elements.</param>
    public DropLine(System.Collections.Generic.IEnumerable<OpenXmlElement> childElements)
        : base(childElements)
    { 
    }
    
    /// <summary>
    /// Initializes a new instance of the DropLine class with the specified child elements.
    /// </summary>
    /// <param name="childElements">Specifies the child elements.</param>
    public DropLine(params OpenXmlElement[] childElements) : base(childElements)
    {
    }
    
    /// <summary>
    /// Initializes a new instance of the DropLine class from outer XML.
    /// </summary>
    /// <param name="outerXml">Specifies the outer XML of the element.</param>
    public DropLine(string outerXml)
        : base(outerXml)
    {
    }

    
    /// <inheritdoc/>
    public override OpenXmlElement CloneNode(bool deep) => CloneImp<DropLine>(deep);

}
/// <summary>
/// <para>Defines the ErrorBar Class.</para>
/// <para>This class is available in Office 2013 or above.</para>
/// <para> When the object is serialized out as xml, its qualified name is cs:errorBar.</para>
/// </summary>
/// <remarks>
/// The following table lists the possible child types:
/// <list type="bullet">
///<item><description>LineReference &lt;cs:lnRef></description></item>
///<item><description>LineWidthScale &lt;cs:lineWidthScale></description></item>
///<item><description>FillReference &lt;cs:fillRef></description></item>
///<item><description>EffectReference &lt;cs:effectRef></description></item>
///<item><description>FontReference &lt;cs:fontRef></description></item>
///<item><description>ShapeProperties &lt;cs:spPr></description></item>
///<item><description>TextCharacterPropertiesType &lt;cs:defRPr></description></item>
///<item><description>TextBodyProperties &lt;cs:bodyPr></description></item>
///<item><description>OfficeArtExtensionList &lt;cs:extLst></description></item>
/// </list>
/// </remarks>
[System.Diagnostics.CodeAnalysis.SuppressMessage("Microsoft.Naming", "CA1710:IdentifiersShouldHaveCorrectSuffix")]
[System.CodeDom.Compiler.GeneratedCode("DomGen", "2.0")]
[OfficeAvailability(FileFormatVersions.Office2013)]
public partial class ErrorBar : StyleEntry
{
    internal const int ElementTypeIdConst = 13293;
    /// <inheritdoc/>
    public override string LocalName => "errorBar";
    
    internal override byte NamespaceId => 65;
    
    internal override int ElementTypeId => ElementTypeIdConst;
   
    internal override FileFormatVersions InitialVersion => FileFormatVersions.Office2013;
    

    /// <summary>
    /// Initializes a new instance of the ErrorBar class.
    /// </summary>
    public ErrorBar():base(){}
        /// <summary>
    ///Initializes a new instance of the ErrorBar class with the specified child elements.
    /// </summary>
    /// <param name="childElements">Specifies the child elements.</param>
    public ErrorBar(System.Collections.Generic.IEnumerable<OpenXmlElement> childElements)
        : base(childElements)
    { 
    }
    
    /// <summary>
    /// Initializes a new instance of the ErrorBar class with the specified child elements.
    /// </summary>
    /// <param name="childElements">Specifies the child elements.</param>
    public ErrorBar(params OpenXmlElement[] childElements) : base(childElements)
    {
    }
    
    /// <summary>
    /// Initializes a new instance of the ErrorBar class from outer XML.
    /// </summary>
    /// <param name="outerXml">Specifies the outer XML of the element.</param>
    public ErrorBar(string outerXml)
        : base(outerXml)
    {
    }

    
    /// <inheritdoc/>
    public override OpenXmlElement CloneNode(bool deep) => CloneImp<ErrorBar>(deep);

}
/// <summary>
/// <para>Defines the Floor Class.</para>
/// <para>This class is available in Office 2013 or above.</para>
/// <para> When the object is serialized out as xml, its qualified name is cs:floor.</para>
/// </summary>
/// <remarks>
/// The following table lists the possible child types:
/// <list type="bullet">
///<item><description>LineReference &lt;cs:lnRef></description></item>
///<item><description>LineWidthScale &lt;cs:lineWidthScale></description></item>
///<item><description>FillReference &lt;cs:fillRef></description></item>
///<item><description>EffectReference &lt;cs:effectRef></description></item>
///<item><description>FontReference &lt;cs:fontRef></description></item>
///<item><description>ShapeProperties &lt;cs:spPr></description></item>
///<item><description>TextCharacterPropertiesType &lt;cs:defRPr></description></item>
///<item><description>TextBodyProperties &lt;cs:bodyPr></description></item>
///<item><description>OfficeArtExtensionList &lt;cs:extLst></description></item>
/// </list>
/// </remarks>
[System.Diagnostics.CodeAnalysis.SuppressMessage("Microsoft.Naming", "CA1710:IdentifiersShouldHaveCorrectSuffix")]
[System.CodeDom.Compiler.GeneratedCode("DomGen", "2.0")]
[OfficeAvailability(FileFormatVersions.Office2013)]
public partial class Floor : StyleEntry
{
    internal const int ElementTypeIdConst = 13294;
    /// <inheritdoc/>
    public override string LocalName => "floor";
    
    internal override byte NamespaceId => 65;
    
    internal override int ElementTypeId => ElementTypeIdConst;
   
    internal override FileFormatVersions InitialVersion => FileFormatVersions.Office2013;
    

    /// <summary>
    /// Initializes a new instance of the Floor class.
    /// </summary>
    public Floor():base(){}
        /// <summary>
    ///Initializes a new instance of the Floor class with the specified child elements.
    /// </summary>
    /// <param name="childElements">Specifies the child elements.</param>
    public Floor(System.Collections.Generic.IEnumerable<OpenXmlElement> childElements)
        : base(childElements)
    { 
    }
    
    /// <summary>
    /// Initializes a new instance of the Floor class with the specified child elements.
    /// </summary>
    /// <param name="childElements">Specifies the child elements.</param>
    public Floor(params OpenXmlElement[] childElements) : base(childElements)
    {
    }
    
    /// <summary>
    /// Initializes a new instance of the Floor class from outer XML.
    /// </summary>
    /// <param name="outerXml">Specifies the outer XML of the element.</param>
    public Floor(string outerXml)
        : base(outerXml)
    {
    }

    
    /// <inheritdoc/>
    public override OpenXmlElement CloneNode(bool deep) => CloneImp<Floor>(deep);

}
/// <summary>
/// <para>Defines the GridlineMajor Class.</para>
/// <para>This class is available in Office 2013 or above.</para>
/// <para> When the object is serialized out as xml, its qualified name is cs:gridlineMajor.</para>
/// </summary>
/// <remarks>
/// The following table lists the possible child types:
/// <list type="bullet">
///<item><description>LineReference &lt;cs:lnRef></description></item>
///<item><description>LineWidthScale &lt;cs:lineWidthScale></description></item>
///<item><description>FillReference &lt;cs:fillRef></description></item>
///<item><description>EffectReference &lt;cs:effectRef></description></item>
///<item><description>FontReference &lt;cs:fontRef></description></item>
///<item><description>ShapeProperties &lt;cs:spPr></description></item>
///<item><description>TextCharacterPropertiesType &lt;cs:defRPr></description></item>
///<item><description>TextBodyProperties &lt;cs:bodyPr></description></item>
///<item><description>OfficeArtExtensionList &lt;cs:extLst></description></item>
/// </list>
/// </remarks>
[System.Diagnostics.CodeAnalysis.SuppressMessage("Microsoft.Naming", "CA1710:IdentifiersShouldHaveCorrectSuffix")]
[System.CodeDom.Compiler.GeneratedCode("DomGen", "2.0")]
[OfficeAvailability(FileFormatVersions.Office2013)]
public partial class GridlineMajor : StyleEntry
{
    internal const int ElementTypeIdConst = 13295;
    /// <inheritdoc/>
    public override string LocalName => "gridlineMajor";
    
    internal override byte NamespaceId => 65;
    
    internal override int ElementTypeId => ElementTypeIdConst;
   
    internal override FileFormatVersions InitialVersion => FileFormatVersions.Office2013;
    

    /// <summary>
    /// Initializes a new instance of the GridlineMajor class.
    /// </summary>
    public GridlineMajor():base(){}
        /// <summary>
    ///Initializes a new instance of the GridlineMajor class with the specified child elements.
    /// </summary>
    /// <param name="childElements">Specifies the child elements.</param>
    public GridlineMajor(System.Collections.Generic.IEnumerable<OpenXmlElement> childElements)
        : base(childElements)
    { 
    }
    
    /// <summary>
    /// Initializes a new instance of the GridlineMajor class with the specified child elements.
    /// </summary>
    /// <param name="childElements">Specifies the child elements.</param>
    public GridlineMajor(params OpenXmlElement[] childElements) : base(childElements)
    {
    }
    
    /// <summary>
    /// Initializes a new instance of the GridlineMajor class from outer XML.
    /// </summary>
    /// <param name="outerXml">Specifies the outer XML of the element.</param>
    public GridlineMajor(string outerXml)
        : base(outerXml)
    {
    }

    
    /// <inheritdoc/>
    public override OpenXmlElement CloneNode(bool deep) => CloneImp<GridlineMajor>(deep);

}
/// <summary>
/// <para>Defines the GridlineMinor Class.</para>
/// <para>This class is available in Office 2013 or above.</para>
/// <para> When the object is serialized out as xml, its qualified name is cs:gridlineMinor.</para>
/// </summary>
/// <remarks>
/// The following table lists the possible child types:
/// <list type="bullet">
///<item><description>LineReference &lt;cs:lnRef></description></item>
///<item><description>LineWidthScale &lt;cs:lineWidthScale></description></item>
///<item><description>FillReference &lt;cs:fillRef></description></item>
///<item><description>EffectReference &lt;cs:effectRef></description></item>
///<item><description>FontReference &lt;cs:fontRef></description></item>
///<item><description>ShapeProperties &lt;cs:spPr></description></item>
///<item><description>TextCharacterPropertiesType &lt;cs:defRPr></description></item>
///<item><description>TextBodyProperties &lt;cs:bodyPr></description></item>
///<item><description>OfficeArtExtensionList &lt;cs:extLst></description></item>
/// </list>
/// </remarks>
[System.Diagnostics.CodeAnalysis.SuppressMessage("Microsoft.Naming", "CA1710:IdentifiersShouldHaveCorrectSuffix")]
[System.CodeDom.Compiler.GeneratedCode("DomGen", "2.0")]
[OfficeAvailability(FileFormatVersions.Office2013)]
public partial class GridlineMinor : StyleEntry
{
    internal const int ElementTypeIdConst = 13296;
    /// <inheritdoc/>
    public override string LocalName => "gridlineMinor";
    
    internal override byte NamespaceId => 65;
    
    internal override int ElementTypeId => ElementTypeIdConst;
   
    internal override FileFormatVersions InitialVersion => FileFormatVersions.Office2013;
    

    /// <summary>
    /// Initializes a new instance of the GridlineMinor class.
    /// </summary>
    public GridlineMinor():base(){}
        /// <summary>
    ///Initializes a new instance of the GridlineMinor class with the specified child elements.
    /// </summary>
    /// <param name="childElements">Specifies the child elements.</param>
    public GridlineMinor(System.Collections.Generic.IEnumerable<OpenXmlElement> childElements)
        : base(childElements)
    { 
    }
    
    /// <summary>
    /// Initializes a new instance of the GridlineMinor class with the specified child elements.
    /// </summary>
    /// <param name="childElements">Specifies the child elements.</param>
    public GridlineMinor(params OpenXmlElement[] childElements) : base(childElements)
    {
    }
    
    /// <summary>
    /// Initializes a new instance of the GridlineMinor class from outer XML.
    /// </summary>
    /// <param name="outerXml">Specifies the outer XML of the element.</param>
    public GridlineMinor(string outerXml)
        : base(outerXml)
    {
    }

    
    /// <inheritdoc/>
    public override OpenXmlElement CloneNode(bool deep) => CloneImp<GridlineMinor>(deep);

}
/// <summary>
/// <para>Defines the HiLoLine Class.</para>
/// <para>This class is available in Office 2013 or above.</para>
/// <para> When the object is serialized out as xml, its qualified name is cs:hiLoLine.</para>
/// </summary>
/// <remarks>
/// The following table lists the possible child types:
/// <list type="bullet">
///<item><description>LineReference &lt;cs:lnRef></description></item>
///<item><description>LineWidthScale &lt;cs:lineWidthScale></description></item>
///<item><description>FillReference &lt;cs:fillRef></description></item>
///<item><description>EffectReference &lt;cs:effectRef></description></item>
///<item><description>FontReference &lt;cs:fontRef></description></item>
///<item><description>ShapeProperties &lt;cs:spPr></description></item>
///<item><description>TextCharacterPropertiesType &lt;cs:defRPr></description></item>
///<item><description>TextBodyProperties &lt;cs:bodyPr></description></item>
///<item><description>OfficeArtExtensionList &lt;cs:extLst></description></item>
/// </list>
/// </remarks>
[System.Diagnostics.CodeAnalysis.SuppressMessage("Microsoft.Naming", "CA1710:IdentifiersShouldHaveCorrectSuffix")]
[System.CodeDom.Compiler.GeneratedCode("DomGen", "2.0")]
[OfficeAvailability(FileFormatVersions.Office2013)]
public partial class HiLoLine : StyleEntry
{
    internal const int ElementTypeIdConst = 13297;
    /// <inheritdoc/>
    public override string LocalName => "hiLoLine";
    
    internal override byte NamespaceId => 65;
    
    internal override int ElementTypeId => ElementTypeIdConst;
   
    internal override FileFormatVersions InitialVersion => FileFormatVersions.Office2013;
    

    /// <summary>
    /// Initializes a new instance of the HiLoLine class.
    /// </summary>
    public HiLoLine():base(){}
        /// <summary>
    ///Initializes a new instance of the HiLoLine class with the specified child elements.
    /// </summary>
    /// <param name="childElements">Specifies the child elements.</param>
    public HiLoLine(System.Collections.Generic.IEnumerable<OpenXmlElement> childElements)
        : base(childElements)
    { 
    }
    
    /// <summary>
    /// Initializes a new instance of the HiLoLine class with the specified child elements.
    /// </summary>
    /// <param name="childElements">Specifies the child elements.</param>
    public HiLoLine(params OpenXmlElement[] childElements) : base(childElements)
    {
    }
    
    /// <summary>
    /// Initializes a new instance of the HiLoLine class from outer XML.
    /// </summary>
    /// <param name="outerXml">Specifies the outer XML of the element.</param>
    public HiLoLine(string outerXml)
        : base(outerXml)
    {
    }

    
    /// <inheritdoc/>
    public override OpenXmlElement CloneNode(bool deep) => CloneImp<HiLoLine>(deep);

}
/// <summary>
/// <para>Defines the LeaderLine Class.</para>
/// <para>This class is available in Office 2013 or above.</para>
/// <para> When the object is serialized out as xml, its qualified name is cs:leaderLine.</para>
/// </summary>
/// <remarks>
/// The following table lists the possible child types:
/// <list type="bullet">
///<item><description>LineReference &lt;cs:lnRef></description></item>
///<item><description>LineWidthScale &lt;cs:lineWidthScale></description></item>
///<item><description>FillReference &lt;cs:fillRef></description></item>
///<item><description>EffectReference &lt;cs:effectRef></description></item>
///<item><description>FontReference &lt;cs:fontRef></description></item>
///<item><description>ShapeProperties &lt;cs:spPr></description></item>
///<item><description>TextCharacterPropertiesType &lt;cs:defRPr></description></item>
///<item><description>TextBodyProperties &lt;cs:bodyPr></description></item>
///<item><description>OfficeArtExtensionList &lt;cs:extLst></description></item>
/// </list>
/// </remarks>
[System.Diagnostics.CodeAnalysis.SuppressMessage("Microsoft.Naming", "CA1710:IdentifiersShouldHaveCorrectSuffix")]
[System.CodeDom.Compiler.GeneratedCode("DomGen", "2.0")]
[OfficeAvailability(FileFormatVersions.Office2013)]
public partial class LeaderLine : StyleEntry
{
    internal const int ElementTypeIdConst = 13298;
    /// <inheritdoc/>
    public override string LocalName => "leaderLine";
    
    internal override byte NamespaceId => 65;
    
    internal override int ElementTypeId => ElementTypeIdConst;
   
    internal override FileFormatVersions InitialVersion => FileFormatVersions.Office2013;
    

    /// <summary>
    /// Initializes a new instance of the LeaderLine class.
    /// </summary>
    public LeaderLine():base(){}
        /// <summary>
    ///Initializes a new instance of the LeaderLine class with the specified child elements.
    /// </summary>
    /// <param name="childElements">Specifies the child elements.</param>
    public LeaderLine(System.Collections.Generic.IEnumerable<OpenXmlElement> childElements)
        : base(childElements)
    { 
    }
    
    /// <summary>
    /// Initializes a new instance of the LeaderLine class with the specified child elements.
    /// </summary>
    /// <param name="childElements">Specifies the child elements.</param>
    public LeaderLine(params OpenXmlElement[] childElements) : base(childElements)
    {
    }
    
    /// <summary>
    /// Initializes a new instance of the LeaderLine class from outer XML.
    /// </summary>
    /// <param name="outerXml">Specifies the outer XML of the element.</param>
    public LeaderLine(string outerXml)
        : base(outerXml)
    {
    }

    
    /// <inheritdoc/>
    public override OpenXmlElement CloneNode(bool deep) => CloneImp<LeaderLine>(deep);

}
/// <summary>
/// <para>Defines the LegendStyle Class.</para>
/// <para>This class is available in Office 2013 or above.</para>
/// <para> When the object is serialized out as xml, its qualified name is cs:legend.</para>
/// </summary>
/// <remarks>
/// The following table lists the possible child types:
/// <list type="bullet">
///<item><description>LineReference &lt;cs:lnRef></description></item>
///<item><description>LineWidthScale &lt;cs:lineWidthScale></description></item>
///<item><description>FillReference &lt;cs:fillRef></description></item>
///<item><description>EffectReference &lt;cs:effectRef></description></item>
///<item><description>FontReference &lt;cs:fontRef></description></item>
///<item><description>ShapeProperties &lt;cs:spPr></description></item>
///<item><description>TextCharacterPropertiesType &lt;cs:defRPr></description></item>
///<item><description>TextBodyProperties &lt;cs:bodyPr></description></item>
///<item><description>OfficeArtExtensionList &lt;cs:extLst></description></item>
/// </list>
/// </remarks>
[System.Diagnostics.CodeAnalysis.SuppressMessage("Microsoft.Naming", "CA1710:IdentifiersShouldHaveCorrectSuffix")]
[System.CodeDom.Compiler.GeneratedCode("DomGen", "2.0")]
[OfficeAvailability(FileFormatVersions.Office2013)]
public partial class LegendStyle : StyleEntry
{
    internal const int ElementTypeIdConst = 13299;
    /// <inheritdoc/>
    public override string LocalName => "legend";
    
    internal override byte NamespaceId => 65;
    
    internal override int ElementTypeId => ElementTypeIdConst;
   
    internal override FileFormatVersions InitialVersion => FileFormatVersions.Office2013;
    

    /// <summary>
    /// Initializes a new instance of the LegendStyle class.
    /// </summary>
    public LegendStyle():base(){}
        /// <summary>
    ///Initializes a new instance of the LegendStyle class with the specified child elements.
    /// </summary>
    /// <param name="childElements">Specifies the child elements.</param>
    public LegendStyle(System.Collections.Generic.IEnumerable<OpenXmlElement> childElements)
        : base(childElements)
    { 
    }
    
    /// <summary>
    /// Initializes a new instance of the LegendStyle class with the specified child elements.
    /// </summary>
    /// <param name="childElements">Specifies the child elements.</param>
    public LegendStyle(params OpenXmlElement[] childElements) : base(childElements)
    {
    }
    
    /// <summary>
    /// Initializes a new instance of the LegendStyle class from outer XML.
    /// </summary>
    /// <param name="outerXml">Specifies the outer XML of the element.</param>
    public LegendStyle(string outerXml)
        : base(outerXml)
    {
    }

    
    /// <inheritdoc/>
    public override OpenXmlElement CloneNode(bool deep) => CloneImp<LegendStyle>(deep);

}
/// <summary>
/// <para>Defines the PlotArea Class.</para>
/// <para>This class is available in Office 2013 or above.</para>
/// <para> When the object is serialized out as xml, its qualified name is cs:plotArea.</para>
/// </summary>
/// <remarks>
/// The following table lists the possible child types:
/// <list type="bullet">
///<item><description>LineReference &lt;cs:lnRef></description></item>
///<item><description>LineWidthScale &lt;cs:lineWidthScale></description></item>
///<item><description>FillReference &lt;cs:fillRef></description></item>
///<item><description>EffectReference &lt;cs:effectRef></description></item>
///<item><description>FontReference &lt;cs:fontRef></description></item>
///<item><description>ShapeProperties &lt;cs:spPr></description></item>
///<item><description>TextCharacterPropertiesType &lt;cs:defRPr></description></item>
///<item><description>TextBodyProperties &lt;cs:bodyPr></description></item>
///<item><description>OfficeArtExtensionList &lt;cs:extLst></description></item>
/// </list>
/// </remarks>
[System.Diagnostics.CodeAnalysis.SuppressMessage("Microsoft.Naming", "CA1710:IdentifiersShouldHaveCorrectSuffix")]
[System.CodeDom.Compiler.GeneratedCode("DomGen", "2.0")]
[OfficeAvailability(FileFormatVersions.Office2013)]
public partial class PlotArea : StyleEntry
{
    internal const int ElementTypeIdConst = 13300;
    /// <inheritdoc/>
    public override string LocalName => "plotArea";
    
    internal override byte NamespaceId => 65;
    
    internal override int ElementTypeId => ElementTypeIdConst;
   
    internal override FileFormatVersions InitialVersion => FileFormatVersions.Office2013;
    

    /// <summary>
    /// Initializes a new instance of the PlotArea class.
    /// </summary>
    public PlotArea():base(){}
        /// <summary>
    ///Initializes a new instance of the PlotArea class with the specified child elements.
    /// </summary>
    /// <param name="childElements">Specifies the child elements.</param>
    public PlotArea(System.Collections.Generic.IEnumerable<OpenXmlElement> childElements)
        : base(childElements)
    { 
    }
    
    /// <summary>
    /// Initializes a new instance of the PlotArea class with the specified child elements.
    /// </summary>
    /// <param name="childElements">Specifies the child elements.</param>
    public PlotArea(params OpenXmlElement[] childElements) : base(childElements)
    {
    }
    
    /// <summary>
    /// Initializes a new instance of the PlotArea class from outer XML.
    /// </summary>
    /// <param name="outerXml">Specifies the outer XML of the element.</param>
    public PlotArea(string outerXml)
        : base(outerXml)
    {
    }

    
    /// <inheritdoc/>
    public override OpenXmlElement CloneNode(bool deep) => CloneImp<PlotArea>(deep);

}
/// <summary>
/// <para>Defines the PlotArea3D Class.</para>
/// <para>This class is available in Office 2013 or above.</para>
/// <para> When the object is serialized out as xml, its qualified name is cs:plotArea3D.</para>
/// </summary>
/// <remarks>
/// The following table lists the possible child types:
/// <list type="bullet">
///<item><description>LineReference &lt;cs:lnRef></description></item>
///<item><description>LineWidthScale &lt;cs:lineWidthScale></description></item>
///<item><description>FillReference &lt;cs:fillRef></description></item>
///<item><description>EffectReference &lt;cs:effectRef></description></item>
///<item><description>FontReference &lt;cs:fontRef></description></item>
///<item><description>ShapeProperties &lt;cs:spPr></description></item>
///<item><description>TextCharacterPropertiesType &lt;cs:defRPr></description></item>
///<item><description>TextBodyProperties &lt;cs:bodyPr></description></item>
///<item><description>OfficeArtExtensionList &lt;cs:extLst></description></item>
/// </list>
/// </remarks>
[System.Diagnostics.CodeAnalysis.SuppressMessage("Microsoft.Naming", "CA1710:IdentifiersShouldHaveCorrectSuffix")]
[System.CodeDom.Compiler.GeneratedCode("DomGen", "2.0")]
[OfficeAvailability(FileFormatVersions.Office2013)]
public partial class PlotArea3D : StyleEntry
{
    internal const int ElementTypeIdConst = 13301;
    /// <inheritdoc/>
    public override string LocalName => "plotArea3D";
    
    internal override byte NamespaceId => 65;
    
    internal override int ElementTypeId => ElementTypeIdConst;
   
    internal override FileFormatVersions InitialVersion => FileFormatVersions.Office2013;
    

    /// <summary>
    /// Initializes a new instance of the PlotArea3D class.
    /// </summary>
    public PlotArea3D():base(){}
        /// <summary>
    ///Initializes a new instance of the PlotArea3D class with the specified child elements.
    /// </summary>
    /// <param name="childElements">Specifies the child elements.</param>
    public PlotArea3D(System.Collections.Generic.IEnumerable<OpenXmlElement> childElements)
        : base(childElements)
    { 
    }
    
    /// <summary>
    /// Initializes a new instance of the PlotArea3D class with the specified child elements.
    /// </summary>
    /// <param name="childElements">Specifies the child elements.</param>
    public PlotArea3D(params OpenXmlElement[] childElements) : base(childElements)
    {
    }
    
    /// <summary>
    /// Initializes a new instance of the PlotArea3D class from outer XML.
    /// </summary>
    /// <param name="outerXml">Specifies the outer XML of the element.</param>
    public PlotArea3D(string outerXml)
        : base(outerXml)
    {
    }

    
    /// <inheritdoc/>
    public override OpenXmlElement CloneNode(bool deep) => CloneImp<PlotArea3D>(deep);

}
/// <summary>
/// <para>Defines the SeriesAxis Class.</para>
/// <para>This class is available in Office 2013 or above.</para>
/// <para> When the object is serialized out as xml, its qualified name is cs:seriesAxis.</para>
/// </summary>
/// <remarks>
/// The following table lists the possible child types:
/// <list type="bullet">
///<item><description>LineReference &lt;cs:lnRef></description></item>
///<item><description>LineWidthScale &lt;cs:lineWidthScale></description></item>
///<item><description>FillReference &lt;cs:fillRef></description></item>
///<item><description>EffectReference &lt;cs:effectRef></description></item>
///<item><description>FontReference &lt;cs:fontRef></description></item>
///<item><description>ShapeProperties &lt;cs:spPr></description></item>
///<item><description>TextCharacterPropertiesType &lt;cs:defRPr></description></item>
///<item><description>TextBodyProperties &lt;cs:bodyPr></description></item>
///<item><description>OfficeArtExtensionList &lt;cs:extLst></description></item>
/// </list>
/// </remarks>
[System.Diagnostics.CodeAnalysis.SuppressMessage("Microsoft.Naming", "CA1710:IdentifiersShouldHaveCorrectSuffix")]
[System.CodeDom.Compiler.GeneratedCode("DomGen", "2.0")]
[OfficeAvailability(FileFormatVersions.Office2013)]
public partial class SeriesAxis : StyleEntry
{
    internal const int ElementTypeIdConst = 13302;
    /// <inheritdoc/>
    public override string LocalName => "seriesAxis";
    
    internal override byte NamespaceId => 65;
    
    internal override int ElementTypeId => ElementTypeIdConst;
   
    internal override FileFormatVersions InitialVersion => FileFormatVersions.Office2013;
    

    /// <summary>
    /// Initializes a new instance of the SeriesAxis class.
    /// </summary>
    public SeriesAxis():base(){}
        /// <summary>
    ///Initializes a new instance of the SeriesAxis class with the specified child elements.
    /// </summary>
    /// <param name="childElements">Specifies the child elements.</param>
    public SeriesAxis(System.Collections.Generic.IEnumerable<OpenXmlElement> childElements)
        : base(childElements)
    { 
    }
    
    /// <summary>
    /// Initializes a new instance of the SeriesAxis class with the specified child elements.
    /// </summary>
    /// <param name="childElements">Specifies the child elements.</param>
    public SeriesAxis(params OpenXmlElement[] childElements) : base(childElements)
    {
    }
    
    /// <summary>
    /// Initializes a new instance of the SeriesAxis class from outer XML.
    /// </summary>
    /// <param name="outerXml">Specifies the outer XML of the element.</param>
    public SeriesAxis(string outerXml)
        : base(outerXml)
    {
    }

    
    /// <inheritdoc/>
    public override OpenXmlElement CloneNode(bool deep) => CloneImp<SeriesAxis>(deep);

}
/// <summary>
/// <para>Defines the SeriesLine Class.</para>
/// <para>This class is available in Office 2013 or above.</para>
/// <para> When the object is serialized out as xml, its qualified name is cs:seriesLine.</para>
/// </summary>
/// <remarks>
/// The following table lists the possible child types:
/// <list type="bullet">
///<item><description>LineReference &lt;cs:lnRef></description></item>
///<item><description>LineWidthScale &lt;cs:lineWidthScale></description></item>
///<item><description>FillReference &lt;cs:fillRef></description></item>
///<item><description>EffectReference &lt;cs:effectRef></description></item>
///<item><description>FontReference &lt;cs:fontRef></description></item>
///<item><description>ShapeProperties &lt;cs:spPr></description></item>
///<item><description>TextCharacterPropertiesType &lt;cs:defRPr></description></item>
///<item><description>TextBodyProperties &lt;cs:bodyPr></description></item>
///<item><description>OfficeArtExtensionList &lt;cs:extLst></description></item>
/// </list>
/// </remarks>
[System.Diagnostics.CodeAnalysis.SuppressMessage("Microsoft.Naming", "CA1710:IdentifiersShouldHaveCorrectSuffix")]
[System.CodeDom.Compiler.GeneratedCode("DomGen", "2.0")]
[OfficeAvailability(FileFormatVersions.Office2013)]
public partial class SeriesLine : StyleEntry
{
    internal const int ElementTypeIdConst = 13303;
    /// <inheritdoc/>
    public override string LocalName => "seriesLine";
    
    internal override byte NamespaceId => 65;
    
    internal override int ElementTypeId => ElementTypeIdConst;
   
    internal override FileFormatVersions InitialVersion => FileFormatVersions.Office2013;
    

    /// <summary>
    /// Initializes a new instance of the SeriesLine class.
    /// </summary>
    public SeriesLine():base(){}
        /// <summary>
    ///Initializes a new instance of the SeriesLine class with the specified child elements.
    /// </summary>
    /// <param name="childElements">Specifies the child elements.</param>
    public SeriesLine(System.Collections.Generic.IEnumerable<OpenXmlElement> childElements)
        : base(childElements)
    { 
    }
    
    /// <summary>
    /// Initializes a new instance of the SeriesLine class with the specified child elements.
    /// </summary>
    /// <param name="childElements">Specifies the child elements.</param>
    public SeriesLine(params OpenXmlElement[] childElements) : base(childElements)
    {
    }
    
    /// <summary>
    /// Initializes a new instance of the SeriesLine class from outer XML.
    /// </summary>
    /// <param name="outerXml">Specifies the outer XML of the element.</param>
    public SeriesLine(string outerXml)
        : base(outerXml)
    {
    }

    
    /// <inheritdoc/>
    public override OpenXmlElement CloneNode(bool deep) => CloneImp<SeriesLine>(deep);

}
/// <summary>
/// <para>Defines the TitleStyle Class.</para>
/// <para>This class is available in Office 2013 or above.</para>
/// <para> When the object is serialized out as xml, its qualified name is cs:title.</para>
/// </summary>
/// <remarks>
/// The following table lists the possible child types:
/// <list type="bullet">
///<item><description>LineReference &lt;cs:lnRef></description></item>
///<item><description>LineWidthScale &lt;cs:lineWidthScale></description></item>
///<item><description>FillReference &lt;cs:fillRef></description></item>
///<item><description>EffectReference &lt;cs:effectRef></description></item>
///<item><description>FontReference &lt;cs:fontRef></description></item>
///<item><description>ShapeProperties &lt;cs:spPr></description></item>
///<item><description>TextCharacterPropertiesType &lt;cs:defRPr></description></item>
///<item><description>TextBodyProperties &lt;cs:bodyPr></description></item>
///<item><description>OfficeArtExtensionList &lt;cs:extLst></description></item>
/// </list>
/// </remarks>
[System.Diagnostics.CodeAnalysis.SuppressMessage("Microsoft.Naming", "CA1710:IdentifiersShouldHaveCorrectSuffix")]
[System.CodeDom.Compiler.GeneratedCode("DomGen", "2.0")]
[OfficeAvailability(FileFormatVersions.Office2013)]
public partial class TitleStyle : StyleEntry
{
    internal const int ElementTypeIdConst = 13304;
    /// <inheritdoc/>
    public override string LocalName => "title";
    
    internal override byte NamespaceId => 65;
    
    internal override int ElementTypeId => ElementTypeIdConst;
   
    internal override FileFormatVersions InitialVersion => FileFormatVersions.Office2013;
    

    /// <summary>
    /// Initializes a new instance of the TitleStyle class.
    /// </summary>
    public TitleStyle():base(){}
        /// <summary>
    ///Initializes a new instance of the TitleStyle class with the specified child elements.
    /// </summary>
    /// <param name="childElements">Specifies the child elements.</param>
    public TitleStyle(System.Collections.Generic.IEnumerable<OpenXmlElement> childElements)
        : base(childElements)
    { 
    }
    
    /// <summary>
    /// Initializes a new instance of the TitleStyle class with the specified child elements.
    /// </summary>
    /// <param name="childElements">Specifies the child elements.</param>
    public TitleStyle(params OpenXmlElement[] childElements) : base(childElements)
    {
    }
    
    /// <summary>
    /// Initializes a new instance of the TitleStyle class from outer XML.
    /// </summary>
    /// <param name="outerXml">Specifies the outer XML of the element.</param>
    public TitleStyle(string outerXml)
        : base(outerXml)
    {
    }

    
    /// <inheritdoc/>
    public override OpenXmlElement CloneNode(bool deep) => CloneImp<TitleStyle>(deep);

}
/// <summary>
/// <para>Defines the TrendlineStyle Class.</para>
/// <para>This class is available in Office 2013 or above.</para>
/// <para> When the object is serialized out as xml, its qualified name is cs:trendline.</para>
/// </summary>
/// <remarks>
/// The following table lists the possible child types:
/// <list type="bullet">
///<item><description>LineReference &lt;cs:lnRef></description></item>
///<item><description>LineWidthScale &lt;cs:lineWidthScale></description></item>
///<item><description>FillReference &lt;cs:fillRef></description></item>
///<item><description>EffectReference &lt;cs:effectRef></description></item>
///<item><description>FontReference &lt;cs:fontRef></description></item>
///<item><description>ShapeProperties &lt;cs:spPr></description></item>
///<item><description>TextCharacterPropertiesType &lt;cs:defRPr></description></item>
///<item><description>TextBodyProperties &lt;cs:bodyPr></description></item>
///<item><description>OfficeArtExtensionList &lt;cs:extLst></description></item>
/// </list>
/// </remarks>
[System.Diagnostics.CodeAnalysis.SuppressMessage("Microsoft.Naming", "CA1710:IdentifiersShouldHaveCorrectSuffix")]
[System.CodeDom.Compiler.GeneratedCode("DomGen", "2.0")]
[OfficeAvailability(FileFormatVersions.Office2013)]
public partial class TrendlineStyle : StyleEntry
{
    internal const int ElementTypeIdConst = 13305;
    /// <inheritdoc/>
    public override string LocalName => "trendline";
    
    internal override byte NamespaceId => 65;
    
    internal override int ElementTypeId => ElementTypeIdConst;
   
    internal override FileFormatVersions InitialVersion => FileFormatVersions.Office2013;
    

    /// <summary>
    /// Initializes a new instance of the TrendlineStyle class.
    /// </summary>
    public TrendlineStyle():base(){}
        /// <summary>
    ///Initializes a new instance of the TrendlineStyle class with the specified child elements.
    /// </summary>
    /// <param name="childElements">Specifies the child elements.</param>
    public TrendlineStyle(System.Collections.Generic.IEnumerable<OpenXmlElement> childElements)
        : base(childElements)
    { 
    }
    
    /// <summary>
    /// Initializes a new instance of the TrendlineStyle class with the specified child elements.
    /// </summary>
    /// <param name="childElements">Specifies the child elements.</param>
    public TrendlineStyle(params OpenXmlElement[] childElements) : base(childElements)
    {
    }
    
    /// <summary>
    /// Initializes a new instance of the TrendlineStyle class from outer XML.
    /// </summary>
    /// <param name="outerXml">Specifies the outer XML of the element.</param>
    public TrendlineStyle(string outerXml)
        : base(outerXml)
    {
    }

    
    /// <inheritdoc/>
    public override OpenXmlElement CloneNode(bool deep) => CloneImp<TrendlineStyle>(deep);

}
/// <summary>
/// <para>Defines the TrendlineLabel Class.</para>
/// <para>This class is available in Office 2013 or above.</para>
/// <para> When the object is serialized out as xml, its qualified name is cs:trendlineLabel.</para>
/// </summary>
/// <remarks>
/// The following table lists the possible child types:
/// <list type="bullet">
///<item><description>LineReference &lt;cs:lnRef></description></item>
///<item><description>LineWidthScale &lt;cs:lineWidthScale></description></item>
///<item><description>FillReference &lt;cs:fillRef></description></item>
///<item><description>EffectReference &lt;cs:effectRef></description></item>
///<item><description>FontReference &lt;cs:fontRef></description></item>
///<item><description>ShapeProperties &lt;cs:spPr></description></item>
///<item><description>TextCharacterPropertiesType &lt;cs:defRPr></description></item>
///<item><description>TextBodyProperties &lt;cs:bodyPr></description></item>
///<item><description>OfficeArtExtensionList &lt;cs:extLst></description></item>
/// </list>
/// </remarks>
[System.Diagnostics.CodeAnalysis.SuppressMessage("Microsoft.Naming", "CA1710:IdentifiersShouldHaveCorrectSuffix")]
[System.CodeDom.Compiler.GeneratedCode("DomGen", "2.0")]
[OfficeAvailability(FileFormatVersions.Office2013)]
public partial class TrendlineLabel : StyleEntry
{
    internal const int ElementTypeIdConst = 13306;
    /// <inheritdoc/>
    public override string LocalName => "trendlineLabel";
    
    internal override byte NamespaceId => 65;
    
    internal override int ElementTypeId => ElementTypeIdConst;
   
    internal override FileFormatVersions InitialVersion => FileFormatVersions.Office2013;
    

    /// <summary>
    /// Initializes a new instance of the TrendlineLabel class.
    /// </summary>
    public TrendlineLabel():base(){}
        /// <summary>
    ///Initializes a new instance of the TrendlineLabel class with the specified child elements.
    /// </summary>
    /// <param name="childElements">Specifies the child elements.</param>
    public TrendlineLabel(System.Collections.Generic.IEnumerable<OpenXmlElement> childElements)
        : base(childElements)
    { 
    }
    
    /// <summary>
    /// Initializes a new instance of the TrendlineLabel class with the specified child elements.
    /// </summary>
    /// <param name="childElements">Specifies the child elements.</param>
    public TrendlineLabel(params OpenXmlElement[] childElements) : base(childElements)
    {
    }
    
    /// <summary>
    /// Initializes a new instance of the TrendlineLabel class from outer XML.
    /// </summary>
    /// <param name="outerXml">Specifies the outer XML of the element.</param>
    public TrendlineLabel(string outerXml)
        : base(outerXml)
    {
    }

    
    /// <inheritdoc/>
    public override OpenXmlElement CloneNode(bool deep) => CloneImp<TrendlineLabel>(deep);

}
/// <summary>
/// <para>Defines the UpBar Class.</para>
/// <para>This class is available in Office 2013 or above.</para>
/// <para> When the object is serialized out as xml, its qualified name is cs:upBar.</para>
/// </summary>
/// <remarks>
/// The following table lists the possible child types:
/// <list type="bullet">
///<item><description>LineReference &lt;cs:lnRef></description></item>
///<item><description>LineWidthScale &lt;cs:lineWidthScale></description></item>
///<item><description>FillReference &lt;cs:fillRef></description></item>
///<item><description>EffectReference &lt;cs:effectRef></description></item>
///<item><description>FontReference &lt;cs:fontRef></description></item>
///<item><description>ShapeProperties &lt;cs:spPr></description></item>
///<item><description>TextCharacterPropertiesType &lt;cs:defRPr></description></item>
///<item><description>TextBodyProperties &lt;cs:bodyPr></description></item>
///<item><description>OfficeArtExtensionList &lt;cs:extLst></description></item>
/// </list>
/// </remarks>
[System.Diagnostics.CodeAnalysis.SuppressMessage("Microsoft.Naming", "CA1710:IdentifiersShouldHaveCorrectSuffix")]
[System.CodeDom.Compiler.GeneratedCode("DomGen", "2.0")]
[OfficeAvailability(FileFormatVersions.Office2013)]
public partial class UpBar : StyleEntry
{
    internal const int ElementTypeIdConst = 13307;
    /// <inheritdoc/>
    public override string LocalName => "upBar";
    
    internal override byte NamespaceId => 65;
    
    internal override int ElementTypeId => ElementTypeIdConst;
   
    internal override FileFormatVersions InitialVersion => FileFormatVersions.Office2013;
    

    /// <summary>
    /// Initializes a new instance of the UpBar class.
    /// </summary>
    public UpBar():base(){}
        /// <summary>
    ///Initializes a new instance of the UpBar class with the specified child elements.
    /// </summary>
    /// <param name="childElements">Specifies the child elements.</param>
    public UpBar(System.Collections.Generic.IEnumerable<OpenXmlElement> childElements)
        : base(childElements)
    { 
    }
    
    /// <summary>
    /// Initializes a new instance of the UpBar class with the specified child elements.
    /// </summary>
    /// <param name="childElements">Specifies the child elements.</param>
    public UpBar(params OpenXmlElement[] childElements) : base(childElements)
    {
    }
    
    /// <summary>
    /// Initializes a new instance of the UpBar class from outer XML.
    /// </summary>
    /// <param name="outerXml">Specifies the outer XML of the element.</param>
    public UpBar(string outerXml)
        : base(outerXml)
    {
    }

    
    /// <inheritdoc/>
    public override OpenXmlElement CloneNode(bool deep) => CloneImp<UpBar>(deep);

}
/// <summary>
/// <para>Defines the ValueAxis Class.</para>
/// <para>This class is available in Office 2013 or above.</para>
/// <para> When the object is serialized out as xml, its qualified name is cs:valueAxis.</para>
/// </summary>
/// <remarks>
/// The following table lists the possible child types:
/// <list type="bullet">
///<item><description>LineReference &lt;cs:lnRef></description></item>
///<item><description>LineWidthScale &lt;cs:lineWidthScale></description></item>
///<item><description>FillReference &lt;cs:fillRef></description></item>
///<item><description>EffectReference &lt;cs:effectRef></description></item>
///<item><description>FontReference &lt;cs:fontRef></description></item>
///<item><description>ShapeProperties &lt;cs:spPr></description></item>
///<item><description>TextCharacterPropertiesType &lt;cs:defRPr></description></item>
///<item><description>TextBodyProperties &lt;cs:bodyPr></description></item>
///<item><description>OfficeArtExtensionList &lt;cs:extLst></description></item>
/// </list>
/// </remarks>
[System.Diagnostics.CodeAnalysis.SuppressMessage("Microsoft.Naming", "CA1710:IdentifiersShouldHaveCorrectSuffix")]
[System.CodeDom.Compiler.GeneratedCode("DomGen", "2.0")]
[OfficeAvailability(FileFormatVersions.Office2013)]
public partial class ValueAxis : StyleEntry
{
    internal const int ElementTypeIdConst = 13308;
    /// <inheritdoc/>
    public override string LocalName => "valueAxis";
    
    internal override byte NamespaceId => 65;
    
    internal override int ElementTypeId => ElementTypeIdConst;
   
    internal override FileFormatVersions InitialVersion => FileFormatVersions.Office2013;
    

    /// <summary>
    /// Initializes a new instance of the ValueAxis class.
    /// </summary>
    public ValueAxis():base(){}
        /// <summary>
    ///Initializes a new instance of the ValueAxis class with the specified child elements.
    /// </summary>
    /// <param name="childElements">Specifies the child elements.</param>
    public ValueAxis(System.Collections.Generic.IEnumerable<OpenXmlElement> childElements)
        : base(childElements)
    { 
    }
    
    /// <summary>
    /// Initializes a new instance of the ValueAxis class with the specified child elements.
    /// </summary>
    /// <param name="childElements">Specifies the child elements.</param>
    public ValueAxis(params OpenXmlElement[] childElements) : base(childElements)
    {
    }
    
    /// <summary>
    /// Initializes a new instance of the ValueAxis class from outer XML.
    /// </summary>
    /// <param name="outerXml">Specifies the outer XML of the element.</param>
    public ValueAxis(string outerXml)
        : base(outerXml)
    {
    }

    
    /// <inheritdoc/>
    public override OpenXmlElement CloneNode(bool deep) => CloneImp<ValueAxis>(deep);

}
/// <summary>
/// <para>Defines the Wall Class.</para>
/// <para>This class is available in Office 2013 or above.</para>
/// <para> When the object is serialized out as xml, its qualified name is cs:wall.</para>
/// </summary>
/// <remarks>
/// The following table lists the possible child types:
/// <list type="bullet">
///<item><description>LineReference &lt;cs:lnRef></description></item>
///<item><description>LineWidthScale &lt;cs:lineWidthScale></description></item>
///<item><description>FillReference &lt;cs:fillRef></description></item>
///<item><description>EffectReference &lt;cs:effectRef></description></item>
///<item><description>FontReference &lt;cs:fontRef></description></item>
///<item><description>ShapeProperties &lt;cs:spPr></description></item>
///<item><description>TextCharacterPropertiesType &lt;cs:defRPr></description></item>
///<item><description>TextBodyProperties &lt;cs:bodyPr></description></item>
///<item><description>OfficeArtExtensionList &lt;cs:extLst></description></item>
/// </list>
/// </remarks>
[System.Diagnostics.CodeAnalysis.SuppressMessage("Microsoft.Naming", "CA1710:IdentifiersShouldHaveCorrectSuffix")]
[System.CodeDom.Compiler.GeneratedCode("DomGen", "2.0")]
[OfficeAvailability(FileFormatVersions.Office2013)]
public partial class Wall : StyleEntry
{
    internal const int ElementTypeIdConst = 13309;
    /// <inheritdoc/>
    public override string LocalName => "wall";
    
    internal override byte NamespaceId => 65;
    
    internal override int ElementTypeId => ElementTypeIdConst;
   
    internal override FileFormatVersions InitialVersion => FileFormatVersions.Office2013;
    

    /// <summary>
    /// Initializes a new instance of the Wall class.
    /// </summary>
    public Wall():base(){}
        /// <summary>
    ///Initializes a new instance of the Wall class with the specified child elements.
    /// </summary>
    /// <param name="childElements">Specifies the child elements.</param>
    public Wall(System.Collections.Generic.IEnumerable<OpenXmlElement> childElements)
        : base(childElements)
    { 
    }
    
    /// <summary>
    /// Initializes a new instance of the Wall class with the specified child elements.
    /// </summary>
    /// <param name="childElements">Specifies the child elements.</param>
    public Wall(params OpenXmlElement[] childElements) : base(childElements)
    {
    }
    
    /// <summary>
    /// Initializes a new instance of the Wall class from outer XML.
    /// </summary>
    /// <param name="outerXml">Specifies the outer XML of the element.</param>
    public Wall(string outerXml)
        : base(outerXml)
    {
    }

    
    /// <inheritdoc/>
    public override OpenXmlElement CloneNode(bool deep) => CloneImp<Wall>(deep);

}
/// <summary>
/// Defines the StyleEntry class.
/// </summary>
/// <remarks>
/// The following table lists the possible child types:
/// <list type="bullet">
///<item><description>LineReference &lt;cs:lnRef></description></item>
///<item><description>LineWidthScale &lt;cs:lineWidthScale></description></item>
///<item><description>FillReference &lt;cs:fillRef></description></item>
///<item><description>EffectReference &lt;cs:effectRef></description></item>
///<item><description>FontReference &lt;cs:fontRef></description></item>
///<item><description>ShapeProperties &lt;cs:spPr></description></item>
///<item><description>TextCharacterPropertiesType &lt;cs:defRPr></description></item>
///<item><description>TextBodyProperties &lt;cs:bodyPr></description></item>
///<item><description>OfficeArtExtensionList &lt;cs:extLst></description></item>
/// </list>
/// </remarks>
[System.Diagnostics.CodeAnalysis.SuppressMessage("Microsoft.Naming", "CA1710:IdentifiersShouldHaveCorrectSuffix")]
    [ChildElementInfo(typeof(LineReference), FileFormatVersions.Office2013)]
    [ChildElementInfo(typeof(LineWidthScale), FileFormatVersions.Office2013)]
    [ChildElementInfo(typeof(FillReference), FileFormatVersions.Office2013)]
    [ChildElementInfo(typeof(EffectReference), FileFormatVersions.Office2013)]
    [ChildElementInfo(typeof(FontReference), FileFormatVersions.Office2013)]
    [ChildElementInfo(typeof(ShapeProperties), FileFormatVersions.Office2013)]
    [ChildElementInfo(typeof(TextCharacterPropertiesType), FileFormatVersions.Office2013)]
    [ChildElementInfo(typeof(TextBodyProperties), FileFormatVersions.Office2013)]
    [ChildElementInfo(typeof(OfficeArtExtensionList), FileFormatVersions.Office2013)]
[System.CodeDom.Compiler.GeneratedCode("DomGen", "2.0")]
public abstract partial class StyleEntry : OpenXmlCompositeElement
{
        private static readonly ReadOnlyArray<AttributeTag> s_attributeTags = new []
	{
		AttributeTag.Create<ListValue<StringValue>>(0, "mods")
	};
    internal override AttributeTagCollection RawAttributes { get; } = new AttributeTagCollection(s_attributeTags);
    
        /// <summary>
    /// <para> mods.</para>
    /// <para>Represents the following attribute in the schema: mods </para>
    /// </summary>
    [SchemaAttr(0, "mods")]
    public ListValue<StringValue> Modifiers
    {
        get { return (ListValue<StringValue>)Attributes[0].Value; }
        set { Attributes[0].Value = value; }
    }
    

    [System.Diagnostics.CodeAnalysis.SuppressMessage("Microsoft.Maintainability", "CA1502:AvoidExcessiveComplexity")]
internal override OpenXmlElement ElementFactory(byte namespaceId, string name)
{
    if( 65 == namespaceId && "lnRef" == name)
    return new LineReference();
    
if( 65 == namespaceId && "lineWidthScale" == name)
    return new LineWidthScale();
    
if( 65 == namespaceId && "fillRef" == name)
    return new FillReference();
    
if( 65 == namespaceId && "effectRef" == name)
    return new EffectReference();
    
if( 65 == namespaceId && "fontRef" == name)
    return new FontReference();
    
if( 65 == namespaceId && "spPr" == name)
    return new ShapeProperties();
    
if( 65 == namespaceId && "defRPr" == name)
    return new TextCharacterPropertiesType();
    
if( 65 == namespaceId && "bodyPr" == name)
    return new TextBodyProperties();
    
if( 65 == namespaceId && "extLst" == name)
    return new OfficeArtExtensionList();
    

    return null;
}

        private static readonly string[] eleTagNames = { "lnRef","lineWidthScale","fillRef","effectRef","fontRef","spPr","defRPr","bodyPr","extLst" };
    private static readonly byte[] eleNamespaceIds = { 65,65,65,65,65,65,65,65,65 };
    
    internal override string[] ElementTagNames => eleTagNames;
    
    internal override byte[] ElementNamespaceIds => eleNamespaceIds;
    internal override OpenXmlCompositeType OpenXmlCompositeType => OpenXmlCompositeType.OneSequence;
    
        /// <summary>
    /// <para> LineReference.</para>
    /// <para> Represents the following element tag in the schema: cs:lnRef </para>
    /// </summary>
    /// <remark>
    /// xmlns:cs = http://schemas.microsoft.com/office/drawing/2012/chartStyle
    /// </remark>
    public LineReference LineReference
    {
        get => GetElement<LineReference>(0);
        set => SetElement(0, value);
    }
    /// <summary>
    /// <para> LineWidthScale.</para>
    /// <para> Represents the following element tag in the schema: cs:lineWidthScale </para>
    /// </summary>
    /// <remark>
    /// xmlns:cs = http://schemas.microsoft.com/office/drawing/2012/chartStyle
    /// </remark>
    public LineWidthScale LineWidthScale
    {
        get => GetElement<LineWidthScale>(1);
        set => SetElement(1, value);
    }
    /// <summary>
    /// <para> FillReference.</para>
    /// <para> Represents the following element tag in the schema: cs:fillRef </para>
    /// </summary>
    /// <remark>
    /// xmlns:cs = http://schemas.microsoft.com/office/drawing/2012/chartStyle
    /// </remark>
    public FillReference FillReference
    {
        get => GetElement<FillReference>(2);
        set => SetElement(2, value);
    }
    /// <summary>
    /// <para> EffectReference.</para>
    /// <para> Represents the following element tag in the schema: cs:effectRef </para>
    /// </summary>
    /// <remark>
    /// xmlns:cs = http://schemas.microsoft.com/office/drawing/2012/chartStyle
    /// </remark>
    public EffectReference EffectReference
    {
        get => GetElement<EffectReference>(3);
        set => SetElement(3, value);
    }
    /// <summary>
    /// <para> FontReference.</para>
    /// <para> Represents the following element tag in the schema: cs:fontRef </para>
    /// </summary>
    /// <remark>
    /// xmlns:cs = http://schemas.microsoft.com/office/drawing/2012/chartStyle
    /// </remark>
    public FontReference FontReference
    {
        get => GetElement<FontReference>(4);
        set => SetElement(4, value);
    }
    /// <summary>
    /// <para> ShapeProperties.</para>
    /// <para> Represents the following element tag in the schema: cs:spPr </para>
    /// </summary>
    /// <remark>
    /// xmlns:cs = http://schemas.microsoft.com/office/drawing/2012/chartStyle
    /// </remark>
    public ShapeProperties ShapeProperties
    {
        get => GetElement<ShapeProperties>(5);
        set => SetElement(5, value);
    }
    /// <summary>
    /// <para> TextCharacterPropertiesType.</para>
    /// <para> Represents the following element tag in the schema: cs:defRPr </para>
    /// </summary>
    /// <remark>
    /// xmlns:cs = http://schemas.microsoft.com/office/drawing/2012/chartStyle
    /// </remark>
    public TextCharacterPropertiesType TextCharacterPropertiesType
    {
        get => GetElement<TextCharacterPropertiesType>(6);
        set => SetElement(6, value);
    }
    /// <summary>
    /// <para> TextBodyProperties.</para>
    /// <para> Represents the following element tag in the schema: cs:bodyPr </para>
    /// </summary>
    /// <remark>
    /// xmlns:cs = http://schemas.microsoft.com/office/drawing/2012/chartStyle
    /// </remark>
    public TextBodyProperties TextBodyProperties
    {
        get => GetElement<TextBodyProperties>(7);
        set => SetElement(7, value);
    }
    /// <summary>
    /// <para> OfficeArtExtensionList.</para>
    /// <para> Represents the following element tag in the schema: cs:extLst </para>
    /// </summary>
    /// <remark>
    /// xmlns:cs = http://schemas.microsoft.com/office/drawing/2012/chartStyle
    /// </remark>
    public OfficeArtExtensionList OfficeArtExtensionList
    {
        get => GetElement<OfficeArtExtensionList>(8);
        set => SetElement(8, value);
    }


    
    /// <summary>
    /// Initializes a new instance of the StyleEntry class.
    /// </summary>
    protected StyleEntry(){}
    
        /// <summary>
    ///Initializes a new instance of the StyleEntry class with the specified child elements.
    /// </summary>
    /// <param name="childElements">Specifies the child elements.</param>
    protected StyleEntry(System.Collections.Generic.IEnumerable<OpenXmlElement> childElements)
        : base(childElements)
    { 
    }
    
    /// <summary>
    /// Initializes a new instance of the StyleEntry class with the specified child elements.
    /// </summary>
    /// <param name="childElements">Specifies the child elements.</param>
    protected StyleEntry(params OpenXmlElement[] childElements) : base(childElements)
    {
    }
    
    /// <summary>
    /// Initializes a new instance of the StyleEntry class from outer XML.
    /// </summary>
    /// <param name="outerXml">Specifies the outer XML of the element.</param>
    protected StyleEntry(string outerXml)
        : base(outerXml)
    {
    }

    
}
/// <summary>
/// <para>Defines the MarkerLayoutProperties Class.</para>
/// <para>This class is available in Office 2013 or above.</para>
/// <para> When the object is serialized out as xml, its qualified name is cs:dataPointMarkerLayout.</para>
/// </summary>

[System.CodeDom.Compiler.GeneratedCode("DomGen", "3.0")]
[OfficeAvailability(FileFormatVersions.Office2013)]
public partial class MarkerLayoutProperties : OpenXmlLeafElement
{
    internal const int ElementTypeIdConst = 13288;
    /// <inheritdoc/>
    public override string LocalName => "dataPointMarkerLayout";
    
    internal override byte NamespaceId => 65;
    
    internal override int ElementTypeId => ElementTypeIdConst;
   
    internal override FileFormatVersions InitialVersion => FileFormatVersions.Office2013;
    

        private static readonly ReadOnlyArray<AttributeTag> s_attributeTags = new []
	{
		AttributeTag.Create<EnumValue<DocumentFormat.OpenXml.Office2013.Drawing.ChartStyle.MarkerStyle>>(0, "symbol"),
		AttributeTag.Create<ByteValue>(0, "size")
	};
    internal override AttributeTagCollection RawAttributes { get; } = new AttributeTagCollection(s_attributeTags);

    
        /// <summary>
    /// <para> symbol.</para>
    /// <para>Represents the following attribute in the schema: symbol </para>
    /// </summary>
    [SchemaAttr(0, "symbol")]
    public EnumValue<DocumentFormat.OpenXml.Office2013.Drawing.ChartStyle.MarkerStyle> Symbol
    {
        get { return (EnumValue<DocumentFormat.OpenXml.Office2013.Drawing.ChartStyle.MarkerStyle>)Attributes[0].Value; }
        set { Attributes[0].Value = value; }
    }
    
    /// <summary>
    /// <para> size.</para>
    /// <para>Represents the following attribute in the schema: size </para>
    /// </summary>
    [SchemaAttr(0, "size")]
    public ByteValue Size
    {
        get { return (ByteValue)Attributes[1].Value; }
        set { Attributes[1].Value = value; }
    }
    

    /// <summary>
    /// Initializes a new instance of the MarkerLayoutProperties class.
    /// </summary>
    public MarkerLayoutProperties():base(){}
    
      
     
    
    
    
    /// <inheritdoc/>
    public override OpenXmlElement CloneNode(bool deep) => CloneImp<MarkerLayoutProperties>(deep);

}
/// <summary>
/// Defines the ColorStyleMethodEnum enumeration. 
/// </summary> 
[System.CodeDom.Compiler.GeneratedCode("DomGen", "2.0")]
public enum ColorStyleMethodEnum
{  
	///<summary>
///cycle.
///<para>When the item is serialized out as xml, its value is "cycle".</para>
///</summary>
[EnumString("cycle")]
Cycle,
///<summary>
///withinLinear.
///<para>When the item is serialized out as xml, its value is "withinLinear".</para>
///</summary>
[EnumString("withinLinear")]
WithinLinear,
///<summary>
///acrossLinear.
///<para>When the item is serialized out as xml, its value is "acrossLinear".</para>
///</summary>
[EnumString("acrossLinear")]
AcrossLinear,
///<summary>
///withinLinearReversed.
///<para>When the item is serialized out as xml, its value is "withinLinearReversed".</para>
///</summary>
[EnumString("withinLinearReversed")]
WithinLinearReversed,
///<summary>
///acrossLinearReversed.
///<para>When the item is serialized out as xml, its value is "acrossLinearReversed".</para>
///</summary>
[EnumString("acrossLinearReversed")]
AcrossLinearReversed,
 
}
/// <summary>
/// Defines the StyleReferenceModifierEnum enumeration. 
/// </summary> 
[System.CodeDom.Compiler.GeneratedCode("DomGen", "2.0")]
public enum StyleReferenceModifierEnum
{  
	///<summary>
///ignoreCSTransforms.
///<para>When the item is serialized out as xml, its value is "ignoreCSTransforms".</para>
///</summary>
[EnumString("ignoreCSTransforms")]
IgnoreCSTransforms,
 
}
/// <summary>
/// Defines the StyleColorEnum enumeration. 
/// </summary> 
[System.CodeDom.Compiler.GeneratedCode("DomGen", "2.0")]
public enum StyleColorEnum
{  
	///<summary>
///auto.
///<para>When the item is serialized out as xml, its value is "auto".</para>
///</summary>
[EnumString("auto")]
Automatic,
 
}
/// <summary>
/// Defines the StyleEntryModifierEnum enumeration. 
/// </summary> 
[System.CodeDom.Compiler.GeneratedCode("DomGen", "2.0")]
public enum StyleEntryModifierEnum
{  
	///<summary>
///allowNoFillOverride.
///<para>When the item is serialized out as xml, its value is "allowNoFillOverride".</para>
///</summary>
[EnumString("allowNoFillOverride")]
AllowNoFillOverride,
///<summary>
///allowNoLineOverride.
///<para>When the item is serialized out as xml, its value is "allowNoLineOverride".</para>
///</summary>
[EnumString("allowNoLineOverride")]
AllowNoLineOverride,
 
}
/// <summary>
/// Defines the MarkerStyle enumeration. 
/// </summary> 
[System.CodeDom.Compiler.GeneratedCode("DomGen", "2.0")]
public enum MarkerStyle
{  
	///<summary>
///circle.
///<para>When the item is serialized out as xml, its value is "circle".</para>
///</summary>
[EnumString("circle")]
Circle,
///<summary>
///dash.
///<para>When the item is serialized out as xml, its value is "dash".</para>
///</summary>
[EnumString("dash")]
Dash,
///<summary>
///diamond.
///<para>When the item is serialized out as xml, its value is "diamond".</para>
///</summary>
[EnumString("diamond")]
Diamond,
///<summary>
///dot.
///<para>When the item is serialized out as xml, its value is "dot".</para>
///</summary>
[EnumString("dot")]
Dot,
///<summary>
///plus.
///<para>When the item is serialized out as xml, its value is "plus".</para>
///</summary>
[EnumString("plus")]
Plus,
///<summary>
///square.
///<para>When the item is serialized out as xml, its value is "square".</para>
///</summary>
[EnumString("square")]
Square,
///<summary>
///star.
///<para>When the item is serialized out as xml, its value is "star".</para>
///</summary>
[EnumString("star")]
Star,
///<summary>
///triangle.
///<para>When the item is serialized out as xml, its value is "triangle".</para>
///</summary>
[EnumString("triangle")]
Triangle,
///<summary>
///x.
///<para>When the item is serialized out as xml, its value is "x".</para>
///</summary>
[EnumString("x")]
X,
 
}
/// <summary>
/// Defines the Boolean enumeration. 
/// </summary> 
[System.CodeDom.Compiler.GeneratedCode("DomGen", "2.0")]
public enum Boolean
{  
	///<summary>
///false.
///<para>When the item is serialized out as xml, its value is "false".</para>
///</summary>
[EnumString("false")]
False,
///<summary>
///true.
///<para>When the item is serialized out as xml, its value is "true".</para>
///</summary>
[EnumString("true")]
True,
///<summary>
///ninch.
///<para>When the item is serialized out as xml, its value is "ninch".</para>
///</summary>
[EnumString("ninch")]
Ninch,
 
}
/// <summary>
/// Defines the TickMarkNinch enumeration. 
/// </summary> 
[System.CodeDom.Compiler.GeneratedCode("DomGen", "2.0")]
public enum TickMarkNinch
{  
	///<summary>
///cross.
///<para>When the item is serialized out as xml, its value is "cross".</para>
///</summary>
[EnumString("cross")]
Cross,
///<summary>
///inside.
///<para>When the item is serialized out as xml, its value is "inside".</para>
///</summary>
[EnumString("inside")]
Inside,
///<summary>
///none.
///<para>When the item is serialized out as xml, its value is "none".</para>
///</summary>
[EnumString("none")]
None,
///<summary>
///outside.
///<para>When the item is serialized out as xml, its value is "outside".</para>
///</summary>
[EnumString("outside")]
Outside,
///<summary>
///ninch.
///<para>When the item is serialized out as xml, its value is "ninch".</para>
///</summary>
[EnumString("ninch")]
Ninch,
 
}
/// <summary>
/// Defines the TickLabelPositionNinch enumeration. 
/// </summary> 
[System.CodeDom.Compiler.GeneratedCode("DomGen", "2.0")]
public enum TickLabelPositionNinch
{  
	///<summary>
///high.
///<para>When the item is serialized out as xml, its value is "high".</para>
///</summary>
[EnumString("high")]
High,
///<summary>
///low.
///<para>When the item is serialized out as xml, its value is "low".</para>
///</summary>
[EnumString("low")]
Low,
///<summary>
///nextToAxis.
///<para>When the item is serialized out as xml, its value is "nextToAxis".</para>
///</summary>
[EnumString("nextToAxis")]
NextToAxis,
///<summary>
///none.
///<para>When the item is serialized out as xml, its value is "none".</para>
///</summary>
[EnumString("none")]
None,
///<summary>
///ninch.
///<para>When the item is serialized out as xml, its value is "ninch".</para>
///</summary>
[EnumString("ninch")]
Ninch,
 
}
/// <summary>
/// Defines the DataLabelsPosition enumeration. 
/// </summary> 
[System.CodeDom.Compiler.GeneratedCode("DomGen", "2.0")]
public enum DataLabelsPosition
{  
	///<summary>
///center.
///<para>When the item is serialized out as xml, its value is "center".</para>
///</summary>
[EnumString("center")]
Center,
///<summary>
///insideEnd.
///<para>When the item is serialized out as xml, its value is "insideEnd".</para>
///</summary>
[EnumString("insideEnd")]
InsideEnd,
///<summary>
///insideBase.
///<para>When the item is serialized out as xml, its value is "insideBase".</para>
///</summary>
[EnumString("insideBase")]
InsideBase,
///<summary>
///outsideEnd.
///<para>When the item is serialized out as xml, its value is "outsideEnd".</para>
///</summary>
[EnumString("outsideEnd")]
OutsideEnd,
///<summary>
///ninch.
///<para>When the item is serialized out as xml, its value is "ninch".</para>
///</summary>
[EnumString("ninch")]
Ninch,
 
}
/// <summary>
/// Defines the LegendPosition enumeration. 
/// </summary> 
[System.CodeDom.Compiler.GeneratedCode("DomGen", "2.0")]
public enum LegendPosition
{  
	///<summary>
///right.
///<para>When the item is serialized out as xml, its value is "right".</para>
///</summary>
[EnumString("right")]
Right,
///<summary>
///top.
///<para>When the item is serialized out as xml, its value is "top".</para>
///</summary>
[EnumString("top")]
Top,
///<summary>
///left.
///<para>When the item is serialized out as xml, its value is "left".</para>
///</summary>
[EnumString("left")]
Left,
///<summary>
///bottom.
///<para>When the item is serialized out as xml, its value is "bottom".</para>
///</summary>
[EnumString("bottom")]
Bottom,
///<summary>
///ninch.
///<para>When the item is serialized out as xml, its value is "ninch".</para>
///</summary>
[EnumString("ninch")]
Ninch,
 
}
/// <summary>
/// Defines the TitlePosition enumeration. 
/// </summary> 
[System.CodeDom.Compiler.GeneratedCode("DomGen", "2.0")]
public enum TitlePosition
{  
	///<summary>
///above.
///<para>When the item is serialized out as xml, its value is "above".</para>
///</summary>
[EnumString("above")]
Above,
///<summary>
///overlay.
///<para>When the item is serialized out as xml, its value is "overlay".</para>
///</summary>
[EnumString("overlay")]
Overlay,
///<summary>
///off.
///<para>When the item is serialized out as xml, its value is "off".</para>
///</summary>
[EnumString("off")]
Off,
///<summary>
///ninch.
///<para>When the item is serialized out as xml, its value is "ninch".</para>
///</summary>
[EnumString("ninch")]
Ninch,
 
}
}
 
 <|MERGE_RESOLUTION|>--- conflicted
+++ resolved
@@ -2137,18 +2137,6 @@
     
     internal override int ElementTypeId => ElementTypeIdConst;
    
-<<<<<<< HEAD
-    internal override bool IsInVersion(FileFormatVersions version) => version.AtLeast(FileFormatVersions.Office2013);
-    
-
-    	private static readonly string[] attributeTagNames = { "kumimoji","lang","altLang","sz","b","i","u","strike","kern","cap","spc","normalizeH","baseline","noProof","dirty","err","smtClean","smtId","bmk" };
-    private static readonly byte[] attributeNamespaceIds = { 0,0,0,0,0,0,0,0,0,0,0,0,0,0,0,0,0,0,0 };
-    
-    internal override string[] AttributeTagNames => attributeTagNames;
-    
-    internal override byte[] AttributeNamespaceIds => attributeNamespaceIds;
-    
-=======
     internal override FileFormatVersions InitialVersion => FileFormatVersions.Office2013;
     
 
@@ -2173,7 +2161,6 @@
 		AttributeTag.Create<StringValue>(0, "bmk")
 	};
     internal override AttributeTagCollection RawAttributes { get; } = new AttributeTagCollection(s_attributeTags);
->>>>>>> bd8cda85
 
     
         /// <summary>
@@ -2353,41 +2340,14 @@
     }
     
     /// <summary>
-    /// <para> smtClean.</para>
-    /// <para>Represents the following attribute in the schema: smtClean </para>
-    /// </summary>
-    [SchemaAttr(0, "smtClean")]
-    public BooleanValue SmtClean
-    {
-        get { return (BooleanValue)Attributes[16]; }
-        set { Attributes[16] = value; }
-    }
-    
-    /// <summary>
-    /// <para> smtId.</para>
-    /// <para>Represents the following attribute in the schema: smtId </para>
-    /// </summary>
-    [SchemaAttr(0, "smtId")]
-    public UInt32Value SmtId
-    {
-        get { return (UInt32Value)Attributes[17]; }
-        set { Attributes[17] = value; }
-    }
-    
-    /// <summary>
     /// <para> bmk.</para>
     /// <para>Represents the following attribute in the schema: bmk </para>
     /// </summary>
     [SchemaAttr(0, "bmk")]
     public StringValue Bookmark
     {
-<<<<<<< HEAD
-        get { return (StringValue)Attributes[18]; }
-        set { Attributes[18] = value; }
-=======
         get { return (StringValue)Attributes[16].Value; }
         set { Attributes[16].Value = value; }
->>>>>>> bd8cda85
     }
     
 
@@ -2519,73 +2479,6 @@
     }
 
 
-<<<<<<< HEAD
-    internal override OpenXmlSimpleType AttributeFactory(byte namespaceId, string name)
-{
-    if( 0 == namespaceId && "kumimoji" == name)
-    return new BooleanValue();
-    
-if( 0 == namespaceId && "lang" == name)
-    return new StringValue();
-    
-if( 0 == namespaceId && "altLang" == name)
-    return new StringValue();
-    
-if( 0 == namespaceId && "sz" == name)
-    return new Int32Value();
-    
-if( 0 == namespaceId && "b" == name)
-    return new BooleanValue();
-    
-if( 0 == namespaceId && "i" == name)
-    return new BooleanValue();
-    
-if( 0 == namespaceId && "u" == name)
-    return new EnumValue<DocumentFormat.OpenXml.Drawing.TextUnderlineValues>();
-    
-if( 0 == namespaceId && "strike" == name)
-    return new EnumValue<DocumentFormat.OpenXml.Drawing.TextStrikeValues>();
-    
-if( 0 == namespaceId && "kern" == name)
-    return new Int32Value();
-    
-if( 0 == namespaceId && "cap" == name)
-    return new EnumValue<DocumentFormat.OpenXml.Drawing.TextCapsValues>();
-    
-if( 0 == namespaceId && "spc" == name)
-    return new Int32Value();
-    
-if( 0 == namespaceId && "normalizeH" == name)
-    return new BooleanValue();
-    
-if( 0 == namespaceId && "baseline" == name)
-    return new Int32Value();
-    
-if( 0 == namespaceId && "noProof" == name)
-    return new BooleanValue();
-    
-if( 0 == namespaceId && "dirty" == name)
-    return new BooleanValue();
-    
-if( 0 == namespaceId && "err" == name)
-    return new BooleanValue();
-    
-if( 0 == namespaceId && "smtClean" == name)
-    return new BooleanValue();
-    
-if( 0 == namespaceId && "smtId" == name)
-    return new UInt32Value();
-    
-if( 0 == namespaceId && "bmk" == name)
-    return new StringValue();
-    
-
-    
-    return base.AttributeFactory(namespaceId, name);
-}
-
-=======
->>>>>>> bd8cda85
     /// <inheritdoc/>
     public override OpenXmlElement CloneNode(bool deep) => CloneImp<TextCharacterPropertiesType>(deep);
 
