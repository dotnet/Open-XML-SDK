--- conflicted
+++ resolved
@@ -26,23 +26,7 @@
     
     internal override int ElementTypeId => ElementTypeIdConst;
    
-<<<<<<< HEAD
-    /// <summary>
-    /// Whether this element is available in a specific version of Office Application.
-    /// </summary>
-    /// <param name="version">The Office file format version.</param>
-    /// <returns>Returns true if the element is defined in the specified version.</returns>
-    internal override bool IsInVersion(FileFormatVersions version)
-    {
-		if((15 & (int)version) > 0)
-		{
-			return true;
-		}
-		return false;
-    }
-=======
     internal override bool IsInVersion(FileFormatVersions version) => version.AtLeast(FileFormatVersions.Office2007);
->>>>>>> 97dfc39d
     
 
     	private static readonly string[] attributeTagNames = { "decimals","default","description","displayName","fieldsID","format","hidden","index","internalName","LCID","list","percentage","readOnly","requiredMultiChoice","root","showField","web" };
