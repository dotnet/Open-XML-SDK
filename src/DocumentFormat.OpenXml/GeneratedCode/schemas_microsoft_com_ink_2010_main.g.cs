--- conflicted
+++ resolved
@@ -37,23 +37,7 @@
     
     internal override int ElementTypeId => ElementTypeIdConst;
    
-<<<<<<< HEAD
-    /// <summary>
-    /// Whether this element is available in a specific version of Office Application.
-    /// </summary>
-    /// <param name="version">The Office file format version.</param>
-    /// <returns>Returns true if the element is defined in the specified version.</returns>
-    internal override bool IsInVersion(FileFormatVersions version)
-    {
-		if((15 & (int)version) > 0)
-		{
-			return true;
-		}
-		return false;
-    }
-=======
     internal override bool IsInVersion(FileFormatVersions version) => version.AtLeast(FileFormatVersions.Office2007);
->>>>>>> 97dfc39d
     
 
     	private static readonly string[] attributeTagNames = { "id","type","rotatedBoundingBox","alignmentLevel","contentType","ascender","descender","baseline","midline","customRecognizerId","mathML","mathStruct","mathSymbol","beginModifierType","endModifierType","rotationAngle","hotPoints","centroid","semanticType","shapeName","shapeGeometry" };
@@ -439,23 +423,7 @@
     
     internal override int ElementTypeId => ElementTypeIdConst;
    
-<<<<<<< HEAD
-    /// <summary>
-    /// Whether this element is available in a specific version of Office Application.
-    /// </summary>
-    /// <param name="version">The Office file format version.</param>
-    /// <returns>Returns true if the element is defined in the specified version.</returns>
-    internal override bool IsInVersion(FileFormatVersions version)
-    {
-		if((15 & (int)version) > 0)
-		{
-			return true;
-		}
-		return false;
-    }
-=======
     internal override bool IsInVersion(FileFormatVersions version) => version.AtLeast(FileFormatVersions.Office2007);
->>>>>>> 97dfc39d
     
 
     	private static readonly string[] attributeTagNames = { "type" };
@@ -534,23 +502,7 @@
     
     internal override int ElementTypeId => ElementTypeIdConst;
    
-<<<<<<< HEAD
-    /// <summary>
-    /// Whether this element is available in a specific version of Office Application.
-    /// </summary>
-    /// <param name="version">The Office file format version.</param>
-    /// <returns>Returns true if the element is defined in the specified version.</returns>
-    internal override bool IsInVersion(FileFormatVersions version)
-    {
-		if((15 & (int)version) > 0)
-		{
-			return true;
-		}
-		return false;
-    }
-=======
     internal override bool IsInVersion(FileFormatVersions version) => version.AtLeast(FileFormatVersions.Office2007);
->>>>>>> 97dfc39d
     
 
     /// <summary>
@@ -581,23 +533,7 @@
     
     internal override int ElementTypeId => ElementTypeIdConst;
    
-<<<<<<< HEAD
-    /// <summary>
-    /// Whether this element is available in a specific version of Office Application.
-    /// </summary>
-    /// <param name="version">The Office file format version.</param>
-    /// <returns>Returns true if the element is defined in the specified version.</returns>
-    internal override bool IsInVersion(FileFormatVersions version)
-    {
-		if((15 & (int)version) > 0)
-		{
-			return true;
-		}
-		return false;
-    }
-=======
     internal override bool IsInVersion(FileFormatVersions version) => version.AtLeast(FileFormatVersions.Office2007);
->>>>>>> 97dfc39d
     
 
     /// <summary>
