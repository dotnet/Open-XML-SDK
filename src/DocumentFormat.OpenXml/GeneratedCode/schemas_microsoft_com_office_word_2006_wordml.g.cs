﻿// Copyright (c) Microsoft. All rights reserved.
// Licensed under the MIT license. See LICENSE file in the project root for full license information.
using System;
using System.Collections.Generic;
using System.IO.Packaging;
using DocumentFormat.OpenXml.Packaging;
using DocumentFormat.OpenXml;

namespace DocumentFormat.OpenXml.Office.Word
{
/// <summary>
/// <para>Defines the TemplateCommandGroup Class. The root element of CustomizationPart.</para>
/// <para> When the object is serialized out as xml, its qualified name is wne:tcg.</para>
/// </summary>
/// <remarks>
/// The following table lists the possible child types:
/// <list type="bullet">
///<item><description>KeyMapCustomizations &lt;wne:keymaps></description></item>
///<item><description>MismatchedKeyMapCustomization &lt;wne:keymapsBad></description></item>
///<item><description>Toolbars &lt;wne:toolbars></description></item>
///<item><description>AllocatedCommands &lt;wne:acds></description></item>
/// </list>
/// </remarks>
[System.Diagnostics.CodeAnalysis.SuppressMessage("Microsoft.Naming", "CA1710:IdentifiersShouldHaveCorrectSuffix")]
    [ChildElementInfo(typeof(KeyMapCustomizations))]
    [ChildElementInfo(typeof(MismatchedKeyMapCustomization))]
    [ChildElementInfo(typeof(Toolbars))]
    [ChildElementInfo(typeof(AllocatedCommands))]
[System.CodeDom.Compiler.GeneratedCode("DomGen", "2.0")]
[OfficeAvailability(FileFormatVersions.Office2007)]
public partial class TemplateCommandGroup : OpenXmlPartRootElement
{
    internal const int ElementTypeIdConst = 12608;
    /// <inheritdoc/>
    public override string LocalName => "tcg";
    
    internal override byte NamespaceId => 33;
    
    internal override int ElementTypeId => ElementTypeIdConst;
   
<<<<<<< HEAD
    /// <summary>
    /// Whether this element is available in a specific version of Office Application.
    /// </summary>
    /// <param name="version">The Office file format version.</param>
    /// <returns>Returns true if the element is defined in the specified version.</returns>
    internal override bool IsInVersion(FileFormatVersions version)
    {
		if((15 & (int)version) > 0)
		{
			return true;
		}
		return false;
    }
=======
    internal override bool IsInVersion(FileFormatVersions version) => version.AtLeast(FileFormatVersions.Office2007);
>>>>>>> 97dfc39d
    

    
    
    
    
	internal TemplateCommandGroup(CustomizationPart ownerPart) : base (ownerPart){}
    
    /// <summary>
    /// Loads the DOM from the CustomizationPart.
    /// </summary>
    /// <param name="openXmlPart">Specifies the part to be loaded.</param>
    public void Load(CustomizationPart openXmlPart)
    {
        LoadFromPart(openXmlPart);
    }
    /// <summary>
    /// Gets the CustomizationPart associated with this element.
    /// </summary>
    public CustomizationPart CustomizationPart
    {
		get => OpenXmlPart as CustomizationPart;
		internal set => OpenXmlPart = value;
    }
    
        /// <summary>
    ///Initializes a new instance of the TemplateCommandGroup class with the specified child elements.
    /// </summary>
    /// <param name="childElements">Specifies the child elements.</param>
    public TemplateCommandGroup(System.Collections.Generic.IEnumerable<OpenXmlElement> childElements)
        : base(childElements)
    { 
    }
    
    /// <summary>
    /// Initializes a new instance of the TemplateCommandGroup class with the specified child elements.
    /// </summary>
    /// <param name="childElements">Specifies the child elements.</param>
    public TemplateCommandGroup(params OpenXmlElement[] childElements) : base(childElements)
    {
    }
    
    /// <summary>
    /// Initializes a new instance of the TemplateCommandGroup class from outer XML.
    /// </summary>
    /// <param name="outerXml">Specifies the outer XML of the element.</param>
    public TemplateCommandGroup(string outerXml)
        : base(outerXml)
    {
    }

    
    
    /// <summary>
    /// Initializes a new instance of the TemplateCommandGroup class.
    /// </summary>
    public TemplateCommandGroup():base(){}
    
    /// <summary>
    /// Saves the DOM into the CustomizationPart.
    /// </summary>
    /// <param name="openXmlPart">Specifies the part to save to.</param>
    public void Save(CustomizationPart openXmlPart)
    {
        base.SaveToPart(openXmlPart);
    }
    
    [System.Diagnostics.CodeAnalysis.SuppressMessage("Microsoft.Maintainability", "CA1502:AvoidExcessiveComplexity")]
internal override OpenXmlElement ElementFactory(byte namespaceId, string name)
{
    if( 33 == namespaceId && "keymaps" == name)
    return new KeyMapCustomizations();
    
if( 33 == namespaceId && "keymapsBad" == name)
    return new MismatchedKeyMapCustomization();
    
if( 33 == namespaceId && "toolbars" == name)
    return new Toolbars();
    
if( 33 == namespaceId && "acds" == name)
    return new AllocatedCommands();
    

    return null;
}

    
    
    /// <inheritdoc/>
    public override OpenXmlElement CloneNode(bool deep) => CloneImp<TemplateCommandGroup>(deep);

}
/// <summary>
/// <para>Defines the Mcds Class.</para>
/// <para>This class is available in Office 2007 or above.</para>
/// <para> When the object is serialized out as xml, its qualified name is wne:mcds.</para>
/// </summary>
/// <remarks>
/// The following table lists the possible child types:
/// <list type="bullet">
///<item><description>Mcd &lt;wne:mcd></description></item>
/// </list>
/// </remarks>

    [ChildElementInfo(typeof(Mcd))]
[System.CodeDom.Compiler.GeneratedCode("DomGen", "3.0")]
[OfficeAvailability(FileFormatVersions.Office2007)]
public partial class Mcds : OpenXmlCompositeElement
{
    internal const int ElementTypeIdConst = 12609;
    /// <inheritdoc/>
    public override string LocalName => "mcds";
    
    internal override byte NamespaceId => 33;
    
    internal override int ElementTypeId => ElementTypeIdConst;
   
<<<<<<< HEAD
    /// <summary>
    /// Whether this element is available in a specific version of Office Application.
    /// </summary>
    /// <param name="version">The Office file format version.</param>
    /// <returns>Returns true if the element is defined in the specified version.</returns>
    internal override bool IsInVersion(FileFormatVersions version)
    {
		if((15 & (int)version) > 0)
		{
			return true;
		}
		return false;
    }
=======
    internal override bool IsInVersion(FileFormatVersions version) => version.AtLeast(FileFormatVersions.Office2007);
>>>>>>> 97dfc39d
    

    
    
    
    /// <summary>
    /// Initializes a new instance of the Mcds class.
    /// </summary>
    public Mcds():base(){}
    
        /// <summary>
    ///Initializes a new instance of the Mcds class with the specified child elements.
    /// </summary>
    /// <param name="childElements">Specifies the child elements.</param>
    public Mcds(System.Collections.Generic.IEnumerable<OpenXmlElement> childElements)
        : base(childElements)
    { 
    }
    
    /// <summary>
    /// Initializes a new instance of the Mcds class with the specified child elements.
    /// </summary>
    /// <param name="childElements">Specifies the child elements.</param>
    public Mcds(params OpenXmlElement[] childElements) : base(childElements)
    {
    }
    
    /// <summary>
    /// Initializes a new instance of the Mcds class from outer XML.
    /// </summary>
    /// <param name="outerXml">Specifies the outer XML of the element.</param>
    public Mcds(string outerXml)
        : base(outerXml)
    {
    }
  
     
    
    [System.Diagnostics.CodeAnalysis.SuppressMessage("Microsoft.Maintainability", "CA1502:AvoidExcessiveComplexity")]
internal override OpenXmlElement ElementFactory(byte namespaceId, string name)
{
    if( 33 == namespaceId && "mcd" == name)
    return new Mcd();
    

    return null;
}

    
    
    /// <inheritdoc/>
    public override OpenXmlElement CloneNode(bool deep) => CloneImp<Mcds>(deep);

}
/// <summary>
/// <para>Defines the VbaSuppData Class. The root element of VbaDataPart.</para>
/// <para> When the object is serialized out as xml, its qualified name is wne:vbaSuppData.</para>
/// </summary>
/// <remarks>
/// The following table lists the possible child types:
/// <list type="bullet">
///<item><description>DocEvents &lt;wne:docEvents></description></item>
///<item><description>Mcds &lt;wne:mcds></description></item>
/// </list>
/// </remarks>
[System.Diagnostics.CodeAnalysis.SuppressMessage("Microsoft.Naming", "CA1710:IdentifiersShouldHaveCorrectSuffix")]
    [ChildElementInfo(typeof(DocEvents))]
    [ChildElementInfo(typeof(Mcds))]
[System.CodeDom.Compiler.GeneratedCode("DomGen", "2.0")]
[OfficeAvailability(FileFormatVersions.Office2007)]
public partial class VbaSuppData : OpenXmlPartRootElement
{
    internal const int ElementTypeIdConst = 12610;
    /// <inheritdoc/>
    public override string LocalName => "vbaSuppData";
    
    internal override byte NamespaceId => 33;
    
    internal override int ElementTypeId => ElementTypeIdConst;
   
<<<<<<< HEAD
    /// <summary>
    /// Whether this element is available in a specific version of Office Application.
    /// </summary>
    /// <param name="version">The Office file format version.</param>
    /// <returns>Returns true if the element is defined in the specified version.</returns>
    internal override bool IsInVersion(FileFormatVersions version)
    {
		if((15 & (int)version) > 0)
		{
			return true;
		}
		return false;
    }
=======
    internal override bool IsInVersion(FileFormatVersions version) => version.AtLeast(FileFormatVersions.Office2007);
>>>>>>> 97dfc39d
    

    
    
    
    
	internal VbaSuppData(VbaDataPart ownerPart) : base (ownerPart){}
    
    /// <summary>
    /// Loads the DOM from the VbaDataPart.
    /// </summary>
    /// <param name="openXmlPart">Specifies the part to be loaded.</param>
    public void Load(VbaDataPart openXmlPart)
    {
        LoadFromPart(openXmlPart);
    }
    /// <summary>
    /// Gets the VbaDataPart associated with this element.
    /// </summary>
    public VbaDataPart VbaDataPart
    {
		get => OpenXmlPart as VbaDataPart;
		internal set => OpenXmlPart = value;
    }
    
        /// <summary>
    ///Initializes a new instance of the VbaSuppData class with the specified child elements.
    /// </summary>
    /// <param name="childElements">Specifies the child elements.</param>
    public VbaSuppData(System.Collections.Generic.IEnumerable<OpenXmlElement> childElements)
        : base(childElements)
    { 
    }
    
    /// <summary>
    /// Initializes a new instance of the VbaSuppData class with the specified child elements.
    /// </summary>
    /// <param name="childElements">Specifies the child elements.</param>
    public VbaSuppData(params OpenXmlElement[] childElements) : base(childElements)
    {
    }
    
    /// <summary>
    /// Initializes a new instance of the VbaSuppData class from outer XML.
    /// </summary>
    /// <param name="outerXml">Specifies the outer XML of the element.</param>
    public VbaSuppData(string outerXml)
        : base(outerXml)
    {
    }

    
    
    /// <summary>
    /// Initializes a new instance of the VbaSuppData class.
    /// </summary>
    public VbaSuppData():base(){}
    
    /// <summary>
    /// Saves the DOM into the VbaDataPart.
    /// </summary>
    /// <param name="openXmlPart">Specifies the part to save to.</param>
    public void Save(VbaDataPart openXmlPart)
    {
        base.SaveToPart(openXmlPart);
    }
    
    [System.Diagnostics.CodeAnalysis.SuppressMessage("Microsoft.Maintainability", "CA1502:AvoidExcessiveComplexity")]
internal override OpenXmlElement ElementFactory(byte namespaceId, string name)
{
    if( 33 == namespaceId && "docEvents" == name)
    return new DocEvents();
    
if( 33 == namespaceId && "mcds" == name)
    return new Mcds();
    

    return null;
}

        private static readonly string[] eleTagNames = { "docEvents","mcds" };
    private static readonly byte[] eleNamespaceIds = { 33,33 };
    
    internal override string[] ElementTagNames => eleTagNames;
    
    internal override byte[] ElementNamespaceIds => eleNamespaceIds;
    internal override OpenXmlCompositeType OpenXmlCompositeType => OpenXmlCompositeType.OneSequence;
    
        /// <summary>
    /// <para> DocEvents.</para>
    /// <para> Represents the following element tag in the schema: wne:docEvents </para>
    /// </summary>
    /// <remark>
    /// xmlns:wne = http://schemas.microsoft.com/office/word/2006/wordml
    /// </remark>
    public DocEvents DocEvents
    {
        get => GetElement<DocEvents>(0);
        set => SetElement(0, value);
    }
    /// <summary>
    /// <para> Mcds.</para>
    /// <para> Represents the following element tag in the schema: wne:mcds </para>
    /// </summary>
    /// <remark>
    /// xmlns:wne = http://schemas.microsoft.com/office/word/2006/wordml
    /// </remark>
    public Mcds Mcds
    {
        get => GetElement<Mcds>(1);
        set => SetElement(1, value);
    }


    
    /// <inheritdoc/>
    public override OpenXmlElement CloneNode(bool deep) => CloneImp<VbaSuppData>(deep);

}
/// <summary>
/// <para>Defines the MailMergeRecipients Class.</para>
/// <para>This class is available in Office 2007 or above.</para>
/// <para> When the object is serialized out as xml, its qualified name is wne:recipients.</para>
/// </summary>
/// <remarks>
/// The following table lists the possible child types:
/// <list type="bullet">
///<item><description>SingleDataSourceRecord &lt;wne:recipientData></description></item>
/// </list>
/// </remarks>

    [ChildElementInfo(typeof(SingleDataSourceRecord))]
[System.CodeDom.Compiler.GeneratedCode("DomGen", "3.0")]
[OfficeAvailability(FileFormatVersions.Office2007)]
public partial class MailMergeRecipients : OpenXmlPartRootElement
{
    internal const int ElementTypeIdConst = 12611;
    /// <inheritdoc/>
    public override string LocalName => "recipients";
    
    internal override byte NamespaceId => 33;
    
    internal override int ElementTypeId => ElementTypeIdConst;
   
<<<<<<< HEAD
    /// <summary>
    /// Whether this element is available in a specific version of Office Application.
    /// </summary>
    /// <param name="version">The Office file format version.</param>
    /// <returns>Returns true if the element is defined in the specified version.</returns>
    internal override bool IsInVersion(FileFormatVersions version)
    {
		if((15 & (int)version) > 0)
		{
			return true;
		}
		return false;
    }
=======
    internal override bool IsInVersion(FileFormatVersions version) => version.AtLeast(FileFormatVersions.Office2007);
>>>>>>> 97dfc39d
    

    
    
    
    /// <summary>
    /// Initializes a new instance of the MailMergeRecipients class.
    /// </summary>
    public MailMergeRecipients():base(){}
    
        /// <summary>
    ///Initializes a new instance of the MailMergeRecipients class with the specified child elements.
    /// </summary>
    /// <param name="childElements">Specifies the child elements.</param>
    public MailMergeRecipients(System.Collections.Generic.IEnumerable<OpenXmlElement> childElements)
        : base(childElements)
    { 
    }
    
    /// <summary>
    /// Initializes a new instance of the MailMergeRecipients class with the specified child elements.
    /// </summary>
    /// <param name="childElements">Specifies the child elements.</param>
    public MailMergeRecipients(params OpenXmlElement[] childElements) : base(childElements)
    {
    }
    
    /// <summary>
    /// Initializes a new instance of the MailMergeRecipients class from outer XML.
    /// </summary>
    /// <param name="outerXml">Specifies the outer XML of the element.</param>
    public MailMergeRecipients(string outerXml)
        : base(outerXml)
    {
    }
  
     
    
    [System.Diagnostics.CodeAnalysis.SuppressMessage("Microsoft.Maintainability", "CA1502:AvoidExcessiveComplexity")]
internal override OpenXmlElement ElementFactory(byte namespaceId, string name)
{
    if( 33 == namespaceId && "recipientData" == name)
    return new SingleDataSourceRecord();
    

    return null;
}

    
    
    /// <inheritdoc/>
    public override OpenXmlElement CloneNode(bool deep) => CloneImp<MailMergeRecipients>(deep);

}
/// <summary>
/// <para>Defines the FixedCommandKeyboardCustomization Class.</para>
/// <para>This class is available in Office 2007 or above.</para>
/// <para> When the object is serialized out as xml, its qualified name is wne:fci.</para>
/// </summary>

[System.CodeDom.Compiler.GeneratedCode("DomGen", "3.0")]
[OfficeAvailability(FileFormatVersions.Office2007)]
public partial class FixedCommandKeyboardCustomization : OpenXmlLeafElement
{
    internal const int ElementTypeIdConst = 12612;
    /// <inheritdoc/>
    public override string LocalName => "fci";
    
    internal override byte NamespaceId => 33;
    
    internal override int ElementTypeId => ElementTypeIdConst;
   
<<<<<<< HEAD
    /// <summary>
    /// Whether this element is available in a specific version of Office Application.
    /// </summary>
    /// <param name="version">The Office file format version.</param>
    /// <returns>Returns true if the element is defined in the specified version.</returns>
    internal override bool IsInVersion(FileFormatVersions version)
    {
		if((15 & (int)version) > 0)
		{
			return true;
		}
		return false;
    }
=======
    internal override bool IsInVersion(FileFormatVersions version) => version.AtLeast(FileFormatVersions.Office2007);
>>>>>>> 97dfc39d
    

    	private static readonly string[] attributeTagNames = { "fciName","fciIndex","swArg" };
    private static readonly byte[] attributeNamespaceIds = { 33,33,33 };
    
    internal override string[] AttributeTagNames => attributeTagNames;
    
    internal override byte[] AttributeNamespaceIds => attributeNamespaceIds;
    

    
        /// <summary>
    /// <para> fciName.</para>
    /// <para>Represents the following attribute in the schema: wne:fciName </para>
    /// </summary>
///<remark> xmlns:wne=http://schemas.microsoft.com/office/word/2006/wordml
///</remark>
    [SchemaAttr(33, "fciName")]
    public StringValue CommandName
    {
        get { return (StringValue)Attributes[0]; }
        set { Attributes[0] = value; }
    }
    
    /// <summary>
    /// <para> fciIndex.</para>
    /// <para>Represents the following attribute in the schema: wne:fciIndex </para>
    /// </summary>
///<remark> xmlns:wne=http://schemas.microsoft.com/office/word/2006/wordml
///</remark>
    [SchemaAttr(33, "fciIndex")]
    public HexBinaryValue CommandIndex
    {
        get { return (HexBinaryValue)Attributes[1]; }
        set { Attributes[1] = value; }
    }
    
    /// <summary>
    /// <para> swArg.</para>
    /// <para>Represents the following attribute in the schema: wne:swArg </para>
    /// </summary>
///<remark> xmlns:wne=http://schemas.microsoft.com/office/word/2006/wordml
///</remark>
    [SchemaAttr(33, "swArg")]
    public HexBinaryValue Argument
    {
        get { return (HexBinaryValue)Attributes[2]; }
        set { Attributes[2] = value; }
    }
    

    /// <summary>
    /// Initializes a new instance of the FixedCommandKeyboardCustomization class.
    /// </summary>
    public FixedCommandKeyboardCustomization():base(){}
    
      
     
    
    
    
    internal override OpenXmlSimpleType AttributeFactory(byte namespaceId, string name)
{
    if( 33 == namespaceId && "fciName" == name)
    return new StringValue();
    
if( 33 == namespaceId && "fciIndex" == name)
    return new HexBinaryValue();
    
if( 33 == namespaceId && "swArg" == name)
    return new HexBinaryValue();
    

    
    return base.AttributeFactory(namespaceId, name);
}

    /// <inheritdoc/>
    public override OpenXmlElement CloneNode(bool deep) => CloneImp<FixedCommandKeyboardCustomization>(deep);

}
/// <summary>
/// <para>Defines the MacroKeyboardCustomization Class.</para>
/// <para>This class is available in Office 2007 or above.</para>
/// <para> When the object is serialized out as xml, its qualified name is wne:macro.</para>
/// </summary>
[System.Diagnostics.CodeAnalysis.SuppressMessage("Microsoft.Naming", "CA1710:IdentifiersShouldHaveCorrectSuffix")]
[System.CodeDom.Compiler.GeneratedCode("DomGen", "2.0")]
[OfficeAvailability(FileFormatVersions.Office2007)]
public partial class MacroKeyboardCustomization : MacroWllType
{
    internal const int ElementTypeIdConst = 12613;
    /// <inheritdoc/>
    public override string LocalName => "macro";
    
    internal override byte NamespaceId => 33;
    
    internal override int ElementTypeId => ElementTypeIdConst;
   
<<<<<<< HEAD
    /// <summary>
    /// Whether this element is available in a specific version of Office Application.
    /// </summary>
    /// <param name="version">The Office file format version.</param>
    /// <returns>Returns true if the element is defined in the specified version.</returns>
    internal override bool IsInVersion(FileFormatVersions version)
    {
		if((15 & (int)version) > 0)
		{
			return true;
		}
		return false;
    }
=======
    internal override bool IsInVersion(FileFormatVersions version) => version.AtLeast(FileFormatVersions.Office2007);
>>>>>>> 97dfc39d
    

    /// <summary>
    /// Initializes a new instance of the MacroKeyboardCustomization class.
    /// </summary>
    public MacroKeyboardCustomization():base(){}
    
    
    /// <inheritdoc/>
    public override OpenXmlElement CloneNode(bool deep) => CloneImp<MacroKeyboardCustomization>(deep);

}
/// <summary>
/// <para>Defines the WllMacroKeyboardCustomization Class.</para>
/// <para>This class is available in Office 2007 or above.</para>
/// <para> When the object is serialized out as xml, its qualified name is wne:wll.</para>
/// </summary>
[System.Diagnostics.CodeAnalysis.SuppressMessage("Microsoft.Naming", "CA1710:IdentifiersShouldHaveCorrectSuffix")]
[System.CodeDom.Compiler.GeneratedCode("DomGen", "2.0")]
[OfficeAvailability(FileFormatVersions.Office2007)]
public partial class WllMacroKeyboardCustomization : MacroWllType
{
    internal const int ElementTypeIdConst = 12615;
    /// <inheritdoc/>
    public override string LocalName => "wll";
    
    internal override byte NamespaceId => 33;
    
    internal override int ElementTypeId => ElementTypeIdConst;
   
<<<<<<< HEAD
    /// <summary>
    /// Whether this element is available in a specific version of Office Application.
    /// </summary>
    /// <param name="version">The Office file format version.</param>
    /// <returns>Returns true if the element is defined in the specified version.</returns>
    internal override bool IsInVersion(FileFormatVersions version)
    {
		if((15 & (int)version) > 0)
		{
			return true;
		}
		return false;
    }
=======
    internal override bool IsInVersion(FileFormatVersions version) => version.AtLeast(FileFormatVersions.Office2007);
>>>>>>> 97dfc39d
    

    /// <summary>
    /// Initializes a new instance of the WllMacroKeyboardCustomization class.
    /// </summary>
    public WllMacroKeyboardCustomization():base(){}
    
    
    /// <inheritdoc/>
    public override OpenXmlElement CloneNode(bool deep) => CloneImp<WllMacroKeyboardCustomization>(deep);

}
/// <summary>
/// Defines the MacroWllType class.
/// </summary>
[System.Diagnostics.CodeAnalysis.SuppressMessage("Microsoft.Naming", "CA1710:IdentifiersShouldHaveCorrectSuffix")]
[System.CodeDom.Compiler.GeneratedCode("DomGen", "2.0")]
public abstract partial class MacroWllType : OpenXmlLeafElement
{
    	private static readonly string[] attributeTagNames = { "macroName" };
    private static readonly byte[] attributeNamespaceIds = { 33 };
    
    internal override string[] AttributeTagNames => attributeTagNames;
    
    internal override byte[] AttributeNamespaceIds => attributeNamespaceIds;
    
    
        /// <summary>
    /// <para> macroName.</para>
    /// <para>Represents the following attribute in the schema: wne:macroName </para>
    /// </summary>
///<remark> xmlns:wne=http://schemas.microsoft.com/office/word/2006/wordml
///</remark>
    [SchemaAttr(33, "macroName")]
    public StringValue MacroName
    {
        get { return (StringValue)Attributes[0]; }
        set { Attributes[0] = value; }
    }
    

    
    
    internal override OpenXmlSimpleType AttributeFactory(byte namespaceId, string name)
{
    if( 33 == namespaceId && "macroName" == name)
    return new StringValue();
    

    
    return base.AttributeFactory(namespaceId, name);
}

    
    /// <summary>
    /// Initializes a new instance of the MacroWllType class.
    /// </summary>
    protected MacroWllType(){}
    
    
    
}
/// <summary>
/// <para>Defines the AllocatedCommandKeyboardCustomization Class.</para>
/// <para>This class is available in Office 2007 or above.</para>
/// <para> When the object is serialized out as xml, its qualified name is wne:acd.</para>
/// </summary>
[System.Diagnostics.CodeAnalysis.SuppressMessage("Microsoft.Naming", "CA1710:IdentifiersShouldHaveCorrectSuffix")]
[System.CodeDom.Compiler.GeneratedCode("DomGen", "2.0")]
[OfficeAvailability(FileFormatVersions.Office2007)]
public partial class AllocatedCommandKeyboardCustomization : AcceleratorKeymapType
{
    internal const int ElementTypeIdConst = 12614;
    /// <inheritdoc/>
    public override string LocalName => "acd";
    
    internal override byte NamespaceId => 33;
    
    internal override int ElementTypeId => ElementTypeIdConst;
   
<<<<<<< HEAD
    /// <summary>
    /// Whether this element is available in a specific version of Office Application.
    /// </summary>
    /// <param name="version">The Office file format version.</param>
    /// <returns>Returns true if the element is defined in the specified version.</returns>
    internal override bool IsInVersion(FileFormatVersions version)
    {
		if((15 & (int)version) > 0)
		{
			return true;
		}
		return false;
    }
=======
    internal override bool IsInVersion(FileFormatVersions version) => version.AtLeast(FileFormatVersions.Office2007);
>>>>>>> 97dfc39d
    

    /// <summary>
    /// Initializes a new instance of the AllocatedCommandKeyboardCustomization class.
    /// </summary>
    public AllocatedCommandKeyboardCustomization():base(){}
    
    
    /// <inheritdoc/>
    public override OpenXmlElement CloneNode(bool deep) => CloneImp<AllocatedCommandKeyboardCustomization>(deep);

}
/// <summary>
/// <para>Defines the AllocatedCommandManifestEntry Class.</para>
/// <para>This class is available in Office 2007 or above.</para>
/// <para> When the object is serialized out as xml, its qualified name is wne:acdEntry.</para>
/// </summary>
[System.Diagnostics.CodeAnalysis.SuppressMessage("Microsoft.Naming", "CA1710:IdentifiersShouldHaveCorrectSuffix")]
[System.CodeDom.Compiler.GeneratedCode("DomGen", "2.0")]
[OfficeAvailability(FileFormatVersions.Office2007)]
public partial class AllocatedCommandManifestEntry : AcceleratorKeymapType
{
    internal const int ElementTypeIdConst = 12634;
    /// <inheritdoc/>
    public override string LocalName => "acdEntry";
    
    internal override byte NamespaceId => 33;
    
    internal override int ElementTypeId => ElementTypeIdConst;
   
<<<<<<< HEAD
    /// <summary>
    /// Whether this element is available in a specific version of Office Application.
    /// </summary>
    /// <param name="version">The Office file format version.</param>
    /// <returns>Returns true if the element is defined in the specified version.</returns>
    internal override bool IsInVersion(FileFormatVersions version)
    {
		if((15 & (int)version) > 0)
		{
			return true;
		}
		return false;
    }
=======
    internal override bool IsInVersion(FileFormatVersions version) => version.AtLeast(FileFormatVersions.Office2007);
>>>>>>> 97dfc39d
    

    /// <summary>
    /// Initializes a new instance of the AllocatedCommandManifestEntry class.
    /// </summary>
    public AllocatedCommandManifestEntry():base(){}
    
    
    /// <inheritdoc/>
    public override OpenXmlElement CloneNode(bool deep) => CloneImp<AllocatedCommandManifestEntry>(deep);

}
/// <summary>
/// Defines the AcceleratorKeymapType class.
/// </summary>
[System.Diagnostics.CodeAnalysis.SuppressMessage("Microsoft.Naming", "CA1710:IdentifiersShouldHaveCorrectSuffix")]
[System.CodeDom.Compiler.GeneratedCode("DomGen", "2.0")]
public abstract partial class AcceleratorKeymapType : OpenXmlLeafElement
{
    	private static readonly string[] attributeTagNames = { "acdName" };
    private static readonly byte[] attributeNamespaceIds = { 33 };
    
    internal override string[] AttributeTagNames => attributeTagNames;
    
    internal override byte[] AttributeNamespaceIds => attributeNamespaceIds;
    
    
        /// <summary>
    /// <para> acdName.</para>
    /// <para>Represents the following attribute in the schema: wne:acdName </para>
    /// </summary>
///<remark> xmlns:wne=http://schemas.microsoft.com/office/word/2006/wordml
///</remark>
    [SchemaAttr(33, "acdName")]
    public StringValue AcceleratorName
    {
        get { return (StringValue)Attributes[0]; }
        set { Attributes[0] = value; }
    }
    

    
    
    internal override OpenXmlSimpleType AttributeFactory(byte namespaceId, string name)
{
    if( 33 == namespaceId && "acdName" == name)
    return new StringValue();
    

    
    return base.AttributeFactory(namespaceId, name);
}

    
    /// <summary>
    /// Initializes a new instance of the AcceleratorKeymapType class.
    /// </summary>
    protected AcceleratorKeymapType(){}
    
    
    
}
/// <summary>
/// <para>Defines the CharacterInsertion Class.</para>
/// <para>This class is available in Office 2007 or above.</para>
/// <para> When the object is serialized out as xml, its qualified name is wne:wch.</para>
/// </summary>

[System.CodeDom.Compiler.GeneratedCode("DomGen", "3.0")]
[OfficeAvailability(FileFormatVersions.Office2007)]
public partial class CharacterInsertion : OpenXmlLeafElement
{
    internal const int ElementTypeIdConst = 12616;
    /// <inheritdoc/>
    public override string LocalName => "wch";
    
    internal override byte NamespaceId => 33;
    
    internal override int ElementTypeId => ElementTypeIdConst;
   
<<<<<<< HEAD
    /// <summary>
    /// Whether this element is available in a specific version of Office Application.
    /// </summary>
    /// <param name="version">The Office file format version.</param>
    /// <returns>Returns true if the element is defined in the specified version.</returns>
    internal override bool IsInVersion(FileFormatVersions version)
    {
		if((15 & (int)version) > 0)
		{
			return true;
		}
		return false;
    }
=======
    internal override bool IsInVersion(FileFormatVersions version) => version.AtLeast(FileFormatVersions.Office2007);
>>>>>>> 97dfc39d
    

    	private static readonly string[] attributeTagNames = { "val" };
    private static readonly byte[] attributeNamespaceIds = { 33 };
    
    internal override string[] AttributeTagNames => attributeTagNames;
    
    internal override byte[] AttributeNamespaceIds => attributeNamespaceIds;
    

    
        /// <summary>
    /// <para> val.</para>
    /// <para>Represents the following attribute in the schema: wne:val </para>
    /// </summary>
///<remark> xmlns:wne=http://schemas.microsoft.com/office/word/2006/wordml
///</remark>
    [SchemaAttr(33, "val")]
    public HexBinaryValue Val
    {
        get { return (HexBinaryValue)Attributes[0]; }
        set { Attributes[0] = value; }
    }
    

    /// <summary>
    /// Initializes a new instance of the CharacterInsertion class.
    /// </summary>
    public CharacterInsertion():base(){}
    
      
     
    
    
    
    internal override OpenXmlSimpleType AttributeFactory(byte namespaceId, string name)
{
    if( 33 == namespaceId && "val" == name)
    return new HexBinaryValue();
    

    
    return base.AttributeFactory(namespaceId, name);
}

    /// <inheritdoc/>
    public override OpenXmlElement CloneNode(bool deep) => CloneImp<CharacterInsertion>(deep);

}
/// <summary>
/// <para>Defines the KeyMapEntry Class.</para>
/// <para>This class is available in Office 2007 or above.</para>
/// <para> When the object is serialized out as xml, its qualified name is wne:keymap.</para>
/// </summary>
/// <remarks>
/// The following table lists the possible child types:
/// <list type="bullet">
///<item><description>FixedCommandKeyboardCustomization &lt;wne:fci></description></item>
///<item><description>MacroKeyboardCustomization &lt;wne:macro></description></item>
///<item><description>AllocatedCommandKeyboardCustomization &lt;wne:acd></description></item>
///<item><description>WllMacroKeyboardCustomization &lt;wne:wll></description></item>
///<item><description>CharacterInsertion &lt;wne:wch></description></item>
/// </list>
/// </remarks>

    [ChildElementInfo(typeof(FixedCommandKeyboardCustomization))]
    [ChildElementInfo(typeof(MacroKeyboardCustomization))]
    [ChildElementInfo(typeof(AllocatedCommandKeyboardCustomization))]
    [ChildElementInfo(typeof(WllMacroKeyboardCustomization))]
    [ChildElementInfo(typeof(CharacterInsertion))]
[System.CodeDom.Compiler.GeneratedCode("DomGen", "3.0")]
[OfficeAvailability(FileFormatVersions.Office2007)]
public partial class KeyMapEntry : OpenXmlCompositeElement
{
    internal const int ElementTypeIdConst = 12617;
    /// <inheritdoc/>
    public override string LocalName => "keymap";
    
    internal override byte NamespaceId => 33;
    
<<<<<<< HEAD
    internal const int ElementTypeIdConst = 12617;
    
    /// <summary>
    /// Gets the type ID of the element.
    /// </summary>
    internal override int ElementTypeId
    {
		get { return ElementTypeIdConst; }
    }
    
   
    /// <summary>
    /// Whether this element is available in a specific version of Office Application.
    /// </summary>
    /// <param name="version">The Office file format version.</param>
    /// <returns>Returns true if the element is defined in the specified version.</returns>
    internal override bool IsInVersion(FileFormatVersions version)
    {
		if((15 & (int)version) > 0)
		{
			return true;
		}
		return false;
    }
=======
    internal override int ElementTypeId => ElementTypeIdConst;
   
    internal override bool IsInVersion(FileFormatVersions version) => version.AtLeast(FileFormatVersions.Office2007);
>>>>>>> 97dfc39d
    

    	private static readonly string[] attributeTagNames = { "chmPrimary","chmSecondary","kcmPrimary","kcmSecondary","mask" };
    private static readonly byte[] attributeNamespaceIds = { 33,33,33,33,33 };
    
    internal override string[] AttributeTagNames => attributeTagNames;
    
    internal override byte[] AttributeNamespaceIds => attributeNamespaceIds;
    

    
        /// <summary>
    /// <para> chmPrimary.</para>
    /// <para>Represents the following attribute in the schema: wne:chmPrimary </para>
    /// </summary>
///<remark> xmlns:wne=http://schemas.microsoft.com/office/word/2006/wordml
///</remark>
    [SchemaAttr(33, "chmPrimary")]
    public HexBinaryValue CharacterMapPrimary
    {
        get { return (HexBinaryValue)Attributes[0]; }
        set { Attributes[0] = value; }
    }
    
    /// <summary>
    /// <para> chmSecondary.</para>
    /// <para>Represents the following attribute in the schema: wne:chmSecondary </para>
    /// </summary>
///<remark> xmlns:wne=http://schemas.microsoft.com/office/word/2006/wordml
///</remark>
    [SchemaAttr(33, "chmSecondary")]
    public HexBinaryValue CharacterMapSecondary
    {
        get { return (HexBinaryValue)Attributes[1]; }
        set { Attributes[1] = value; }
    }
    
    /// <summary>
    /// <para> kcmPrimary.</para>
    /// <para>Represents the following attribute in the schema: wne:kcmPrimary </para>
    /// </summary>
///<remark> xmlns:wne=http://schemas.microsoft.com/office/word/2006/wordml
///</remark>
    [SchemaAttr(33, "kcmPrimary")]
    public HexBinaryValue KeyCodePrimary
    {
        get { return (HexBinaryValue)Attributes[2]; }
        set { Attributes[2] = value; }
    }
    
    /// <summary>
    /// <para> kcmSecondary.</para>
    /// <para>Represents the following attribute in the schema: wne:kcmSecondary </para>
    /// </summary>
///<remark> xmlns:wne=http://schemas.microsoft.com/office/word/2006/wordml
///</remark>
    [SchemaAttr(33, "kcmSecondary")]
    public HexBinaryValue KeyCodeSecondary
    {
        get { return (HexBinaryValue)Attributes[3]; }
        set { Attributes[3] = value; }
    }
    
    /// <summary>
    /// <para> mask.</para>
    /// <para>Represents the following attribute in the schema: wne:mask </para>
    /// </summary>
///<remark> xmlns:wne=http://schemas.microsoft.com/office/word/2006/wordml
///</remark>
    [SchemaAttr(33, "mask")]
    public OnOffValue Mask
    {
        get { return (OnOffValue)Attributes[4]; }
        set { Attributes[4] = value; }
    }
    

    /// <summary>
    /// Initializes a new instance of the KeyMapEntry class.
    /// </summary>
    public KeyMapEntry():base(){}
    
        /// <summary>
    ///Initializes a new instance of the KeyMapEntry class with the specified child elements.
    /// </summary>
    /// <param name="childElements">Specifies the child elements.</param>
    public KeyMapEntry(System.Collections.Generic.IEnumerable<OpenXmlElement> childElements)
        : base(childElements)
    { 
    }
    
    /// <summary>
    /// Initializes a new instance of the KeyMapEntry class with the specified child elements.
    /// </summary>
    /// <param name="childElements">Specifies the child elements.</param>
    public KeyMapEntry(params OpenXmlElement[] childElements) : base(childElements)
    {
    }
    
    /// <summary>
    /// Initializes a new instance of the KeyMapEntry class from outer XML.
    /// </summary>
    /// <param name="outerXml">Specifies the outer XML of the element.</param>
    public KeyMapEntry(string outerXml)
        : base(outerXml)
    {
    }
  
     
    
    [System.Diagnostics.CodeAnalysis.SuppressMessage("Microsoft.Maintainability", "CA1502:AvoidExcessiveComplexity")]
internal override OpenXmlElement ElementFactory(byte namespaceId, string name)
{
    if( 33 == namespaceId && "fci" == name)
    return new FixedCommandKeyboardCustomization();
    
if( 33 == namespaceId && "macro" == name)
    return new MacroKeyboardCustomization();
    
if( 33 == namespaceId && "acd" == name)
    return new AllocatedCommandKeyboardCustomization();
    
if( 33 == namespaceId && "wll" == name)
    return new WllMacroKeyboardCustomization();
    
if( 33 == namespaceId && "wch" == name)
    return new CharacterInsertion();
    

    return null;
}

        private static readonly string[] eleTagNames = { "fci","macro","acd","wll","wch" };
    private static readonly byte[] eleNamespaceIds = { 33,33,33,33,33 };
    
    internal override string[] ElementTagNames => eleTagNames;
    
    internal override byte[] ElementNamespaceIds => eleNamespaceIds;
    internal override OpenXmlCompositeType OpenXmlCompositeType => OpenXmlCompositeType.OneChoice;
    
        /// <summary>
    /// <para> FixedCommandKeyboardCustomization.</para>
    /// <para> Represents the following element tag in the schema: wne:fci </para>
    /// </summary>
    /// <remark>
    /// xmlns:wne = http://schemas.microsoft.com/office/word/2006/wordml
    /// </remark>
    public FixedCommandKeyboardCustomization FixedCommandKeyboardCustomization
    {
        get => GetElement<FixedCommandKeyboardCustomization>(0);
        set => SetElement(0, value);
    }
    /// <summary>
    /// <para> MacroKeyboardCustomization.</para>
    /// <para> Represents the following element tag in the schema: wne:macro </para>
    /// </summary>
    /// <remark>
    /// xmlns:wne = http://schemas.microsoft.com/office/word/2006/wordml
    /// </remark>
    public MacroKeyboardCustomization MacroKeyboardCustomization
    {
        get => GetElement<MacroKeyboardCustomization>(1);
        set => SetElement(1, value);
    }
    /// <summary>
    /// <para> AllocatedCommandKeyboardCustomization.</para>
    /// <para> Represents the following element tag in the schema: wne:acd </para>
    /// </summary>
    /// <remark>
    /// xmlns:wne = http://schemas.microsoft.com/office/word/2006/wordml
    /// </remark>
    public AllocatedCommandKeyboardCustomization AllocatedCommandKeyboardCustomization
    {
        get => GetElement<AllocatedCommandKeyboardCustomization>(2);
        set => SetElement(2, value);
    }
    /// <summary>
    /// <para> WllMacroKeyboardCustomization.</para>
    /// <para> Represents the following element tag in the schema: wne:wll </para>
    /// </summary>
    /// <remark>
    /// xmlns:wne = http://schemas.microsoft.com/office/word/2006/wordml
    /// </remark>
    public WllMacroKeyboardCustomization WllMacroKeyboardCustomization
    {
        get => GetElement<WllMacroKeyboardCustomization>(3);
        set => SetElement(3, value);
    }
    /// <summary>
    /// <para> CharacterInsertion.</para>
    /// <para> Represents the following element tag in the schema: wne:wch </para>
    /// </summary>
    /// <remark>
    /// xmlns:wne = http://schemas.microsoft.com/office/word/2006/wordml
    /// </remark>
    public CharacterInsertion CharacterInsertion
    {
        get => GetElement<CharacterInsertion>(4);
        set => SetElement(4, value);
    }


    internal override OpenXmlSimpleType AttributeFactory(byte namespaceId, string name)
{
    if( 33 == namespaceId && "chmPrimary" == name)
    return new HexBinaryValue();
    
if( 33 == namespaceId && "chmSecondary" == name)
    return new HexBinaryValue();
    
if( 33 == namespaceId && "kcmPrimary" == name)
    return new HexBinaryValue();
    
if( 33 == namespaceId && "kcmSecondary" == name)
    return new HexBinaryValue();
    
if( 33 == namespaceId && "mask" == name)
    return new OnOffValue();
    

    
    return base.AttributeFactory(namespaceId, name);
}

    /// <inheritdoc/>
    public override OpenXmlElement CloneNode(bool deep) => CloneImp<KeyMapEntry>(deep);

}
/// <summary>
/// <para>Defines the AllocatedCommand Class.</para>
/// <para>This class is available in Office 2007 or above.</para>
/// <para> When the object is serialized out as xml, its qualified name is wne:acd.</para>
/// </summary>

[System.CodeDom.Compiler.GeneratedCode("DomGen", "3.0")]
[OfficeAvailability(FileFormatVersions.Office2007)]
public partial class AllocatedCommand : OpenXmlLeafElement
{
    internal const int ElementTypeIdConst = 12618;
    /// <inheritdoc/>
    public override string LocalName => "acd";
    
    internal override byte NamespaceId => 33;
    
    internal override int ElementTypeId => ElementTypeIdConst;
   
<<<<<<< HEAD
    /// <summary>
    /// Whether this element is available in a specific version of Office Application.
    /// </summary>
    /// <param name="version">The Office file format version.</param>
    /// <returns>Returns true if the element is defined in the specified version.</returns>
    internal override bool IsInVersion(FileFormatVersions version)
    {
		if((15 & (int)version) > 0)
		{
			return true;
		}
		return false;
    }
=======
    internal override bool IsInVersion(FileFormatVersions version) => version.AtLeast(FileFormatVersions.Office2007);
>>>>>>> 97dfc39d
    

    	private static readonly string[] attributeTagNames = { "argValue","fciBasedOn","fciIndexBasedOn","acdName" };
    private static readonly byte[] attributeNamespaceIds = { 33,33,33,33 };
    
    internal override string[] AttributeTagNames => attributeTagNames;
    
    internal override byte[] AttributeNamespaceIds => attributeNamespaceIds;
    

    
        /// <summary>
    /// <para> argValue.</para>
    /// <para>Represents the following attribute in the schema: wne:argValue </para>
    /// </summary>
///<remark> xmlns:wne=http://schemas.microsoft.com/office/word/2006/wordml
///</remark>
    [SchemaAttr(33, "argValue")]
    public StringValue ArgumentValue
    {
        get { return (StringValue)Attributes[0]; }
        set { Attributes[0] = value; }
    }
    
    /// <summary>
    /// <para> fciBasedOn.</para>
    /// <para>Represents the following attribute in the schema: wne:fciBasedOn </para>
    /// </summary>
///<remark> xmlns:wne=http://schemas.microsoft.com/office/word/2006/wordml
///</remark>
    [SchemaAttr(33, "fciBasedOn")]
    public StringValue CommandBasedOn
    {
        get { return (StringValue)Attributes[1]; }
        set { Attributes[1] = value; }
    }
    
    /// <summary>
    /// <para> fciIndexBasedOn.</para>
    /// <para>Represents the following attribute in the schema: wne:fciIndexBasedOn </para>
    /// </summary>
///<remark> xmlns:wne=http://schemas.microsoft.com/office/word/2006/wordml
///</remark>
    [SchemaAttr(33, "fciIndexBasedOn")]
    public HexBinaryValue CommandIndexBasedOn
    {
        get { return (HexBinaryValue)Attributes[2]; }
        set { Attributes[2] = value; }
    }
    
    /// <summary>
    /// <para> acdName.</para>
    /// <para>Represents the following attribute in the schema: wne:acdName </para>
    /// </summary>
///<remark> xmlns:wne=http://schemas.microsoft.com/office/word/2006/wordml
///</remark>
    [SchemaAttr(33, "acdName")]
    public StringValue AcceleratorName
    {
        get { return (StringValue)Attributes[3]; }
        set { Attributes[3] = value; }
    }
    

    /// <summary>
    /// Initializes a new instance of the AllocatedCommand class.
    /// </summary>
    public AllocatedCommand():base(){}
    
      
     
    
    
    
    internal override OpenXmlSimpleType AttributeFactory(byte namespaceId, string name)
{
    if( 33 == namespaceId && "argValue" == name)
    return new StringValue();
    
if( 33 == namespaceId && "fciBasedOn" == name)
    return new StringValue();
    
if( 33 == namespaceId && "fciIndexBasedOn" == name)
    return new HexBinaryValue();
    
if( 33 == namespaceId && "acdName" == name)
    return new StringValue();
    

    
    return base.AttributeFactory(namespaceId, name);
}

    /// <inheritdoc/>
    public override OpenXmlElement CloneNode(bool deep) => CloneImp<AllocatedCommand>(deep);

}
/// <summary>
/// <para>Defines the Mcd Class.</para>
/// <para>This class is available in Office 2007 or above.</para>
/// <para> When the object is serialized out as xml, its qualified name is wne:mcd.</para>
/// </summary>

[System.CodeDom.Compiler.GeneratedCode("DomGen", "3.0")]
[OfficeAvailability(FileFormatVersions.Office2007)]
public partial class Mcd : OpenXmlLeafElement
{
    internal const int ElementTypeIdConst = 12619;
    /// <inheritdoc/>
    public override string LocalName => "mcd";
    
    internal override byte NamespaceId => 33;
    
    internal override int ElementTypeId => ElementTypeIdConst;
   
<<<<<<< HEAD
    /// <summary>
    /// Whether this element is available in a specific version of Office Application.
    /// </summary>
    /// <param name="version">The Office file format version.</param>
    /// <returns>Returns true if the element is defined in the specified version.</returns>
    internal override bool IsInVersion(FileFormatVersions version)
    {
		if((15 & (int)version) > 0)
		{
			return true;
		}
		return false;
    }
=======
    internal override bool IsInVersion(FileFormatVersions version) => version.AtLeast(FileFormatVersions.Office2007);
>>>>>>> 97dfc39d
    

    	private static readonly string[] attributeTagNames = { "macroName","name","menuHelp","bEncrypt","cmg" };
    private static readonly byte[] attributeNamespaceIds = { 33,33,33,33,33 };
    
    internal override string[] AttributeTagNames => attributeTagNames;
    
    internal override byte[] AttributeNamespaceIds => attributeNamespaceIds;
    

    
        /// <summary>
    /// <para> macroName.</para>
    /// <para>Represents the following attribute in the schema: wne:macroName </para>
    /// </summary>
///<remark> xmlns:wne=http://schemas.microsoft.com/office/word/2006/wordml
///</remark>
    [SchemaAttr(33, "macroName")]
    public StringValue MacroName
    {
        get { return (StringValue)Attributes[0]; }
        set { Attributes[0] = value; }
    }
    
    /// <summary>
    /// <para> name.</para>
    /// <para>Represents the following attribute in the schema: wne:name </para>
    /// </summary>
///<remark> xmlns:wne=http://schemas.microsoft.com/office/word/2006/wordml
///</remark>
    [SchemaAttr(33, "name")]
    public StringValue Name
    {
        get { return (StringValue)Attributes[1]; }
        set { Attributes[1] = value; }
    }
    
    /// <summary>
    /// <para> menuHelp.</para>
    /// <para>Represents the following attribute in the schema: wne:menuHelp </para>
    /// </summary>
///<remark> xmlns:wne=http://schemas.microsoft.com/office/word/2006/wordml
///</remark>
    [SchemaAttr(33, "menuHelp")]
    public StringValue MenuHelp
    {
        get { return (StringValue)Attributes[2]; }
        set { Attributes[2] = value; }
    }
    
    /// <summary>
    /// <para> bEncrypt.</para>
    /// <para>Represents the following attribute in the schema: wne:bEncrypt </para>
    /// </summary>
///<remark> xmlns:wne=http://schemas.microsoft.com/office/word/2006/wordml
///</remark>
    [SchemaAttr(33, "bEncrypt")]
    public HexBinaryValue BEncrypt
    {
        get { return (HexBinaryValue)Attributes[3]; }
        set { Attributes[3] = value; }
    }
    
    /// <summary>
    /// <para> cmg.</para>
    /// <para>Represents the following attribute in the schema: wne:cmg </para>
    /// </summary>
///<remark> xmlns:wne=http://schemas.microsoft.com/office/word/2006/wordml
///</remark>
    [SchemaAttr(33, "cmg")]
    public HexBinaryValue Cmg
    {
        get { return (HexBinaryValue)Attributes[4]; }
        set { Attributes[4] = value; }
    }
    

    /// <summary>
    /// Initializes a new instance of the Mcd class.
    /// </summary>
    public Mcd():base(){}
    
      
     
    
    
    
    internal override OpenXmlSimpleType AttributeFactory(byte namespaceId, string name)
{
    if( 33 == namespaceId && "macroName" == name)
    return new StringValue();
    
if( 33 == namespaceId && "name" == name)
    return new StringValue();
    
if( 33 == namespaceId && "menuHelp" == name)
    return new StringValue();
    
if( 33 == namespaceId && "bEncrypt" == name)
    return new HexBinaryValue();
    
if( 33 == namespaceId && "cmg" == name)
    return new HexBinaryValue();
    

    
    return base.AttributeFactory(namespaceId, name);
}

    /// <inheritdoc/>
    public override OpenXmlElement CloneNode(bool deep) => CloneImp<Mcd>(deep);

}
/// <summary>
/// <para>Defines the EventDocNewXsdString Class.</para>
/// <para>This class is available in Office 2007 or above.</para>
/// <para> When the object is serialized out as xml, its qualified name is wne:eventDocNew.</para>
/// </summary>
[System.Diagnostics.CodeAnalysis.SuppressMessage("Microsoft.Naming", "CA1710:IdentifiersShouldHaveCorrectSuffix")]
[System.CodeDom.Compiler.GeneratedCode("DomGen", "2.0")]
[OfficeAvailability(FileFormatVersions.Office2007)]
public partial class EventDocNewXsdString : OpenXmlLeafTextElement
{
    internal const int ElementTypeIdConst = 12620;
    /// <inheritdoc/>
    public override string LocalName => "eventDocNew";
    
    internal override byte NamespaceId => 33;
    
    internal override int ElementTypeId => ElementTypeIdConst;
   
<<<<<<< HEAD
    /// <summary>
    /// Whether this element is available in a specific version of Office Application.
    /// </summary>
    /// <param name="version">The Office file format version.</param>
    /// <returns>Returns true if the element is defined in the specified version.</returns>
    internal override bool IsInVersion(FileFormatVersions version)
    {
		if((15 & (int)version) > 0)
		{
			return true;
		}
		return false;
    }
=======
    internal override bool IsInVersion(FileFormatVersions version) => version.AtLeast(FileFormatVersions.Office2007);
>>>>>>> 97dfc39d
    

    /// <summary>
    /// Initializes a new instance of the EventDocNewXsdString class.
    /// </summary>
    public EventDocNewXsdString():base(){}
    
        /// <summary>
    /// Initializes a new instance of the EventDocNewXsdString class with the specified text content.
    /// </summary>
    /// <param name="text">Specifies the text content of the element.</param>
    public EventDocNewXsdString(string text):base(text)
    {
    }
    
    internal override OpenXmlSimpleType InnerTextToValue(string text)
    {
		return new StringValue(){ InnerText = text };
    }
    

    /// <inheritdoc/>
    public override OpenXmlElement CloneNode(bool deep) => CloneImp<EventDocNewXsdString>(deep);

}
/// <summary>
/// <para>Defines the EventDocOpenXsdString Class.</para>
/// <para>This class is available in Office 2007 or above.</para>
/// <para> When the object is serialized out as xml, its qualified name is wne:eventDocOpen.</para>
/// </summary>
[System.Diagnostics.CodeAnalysis.SuppressMessage("Microsoft.Naming", "CA1710:IdentifiersShouldHaveCorrectSuffix")]
[System.CodeDom.Compiler.GeneratedCode("DomGen", "2.0")]
[OfficeAvailability(FileFormatVersions.Office2007)]
public partial class EventDocOpenXsdString : OpenXmlLeafTextElement
{
    internal const int ElementTypeIdConst = 12621;
    /// <inheritdoc/>
    public override string LocalName => "eventDocOpen";
    
    internal override byte NamespaceId => 33;
    
    internal override int ElementTypeId => ElementTypeIdConst;
   
<<<<<<< HEAD
    /// <summary>
    /// Whether this element is available in a specific version of Office Application.
    /// </summary>
    /// <param name="version">The Office file format version.</param>
    /// <returns>Returns true if the element is defined in the specified version.</returns>
    internal override bool IsInVersion(FileFormatVersions version)
    {
		if((15 & (int)version) > 0)
		{
			return true;
		}
		return false;
    }
=======
    internal override bool IsInVersion(FileFormatVersions version) => version.AtLeast(FileFormatVersions.Office2007);
>>>>>>> 97dfc39d
    

    /// <summary>
    /// Initializes a new instance of the EventDocOpenXsdString class.
    /// </summary>
    public EventDocOpenXsdString():base(){}
    
        /// <summary>
    /// Initializes a new instance of the EventDocOpenXsdString class with the specified text content.
    /// </summary>
    /// <param name="text">Specifies the text content of the element.</param>
    public EventDocOpenXsdString(string text):base(text)
    {
    }
    
    internal override OpenXmlSimpleType InnerTextToValue(string text)
    {
		return new StringValue(){ InnerText = text };
    }
    

    /// <inheritdoc/>
    public override OpenXmlElement CloneNode(bool deep) => CloneImp<EventDocOpenXsdString>(deep);

}
/// <summary>
/// <para>Defines the EventDocCloseXsdString Class.</para>
/// <para>This class is available in Office 2007 or above.</para>
/// <para> When the object is serialized out as xml, its qualified name is wne:eventDocClose.</para>
/// </summary>
[System.Diagnostics.CodeAnalysis.SuppressMessage("Microsoft.Naming", "CA1710:IdentifiersShouldHaveCorrectSuffix")]
[System.CodeDom.Compiler.GeneratedCode("DomGen", "2.0")]
[OfficeAvailability(FileFormatVersions.Office2007)]
public partial class EventDocCloseXsdString : OpenXmlLeafTextElement
{
    internal const int ElementTypeIdConst = 12622;
    /// <inheritdoc/>
    public override string LocalName => "eventDocClose";
    
    internal override byte NamespaceId => 33;
    
    internal override int ElementTypeId => ElementTypeIdConst;
   
<<<<<<< HEAD
    /// <summary>
    /// Whether this element is available in a specific version of Office Application.
    /// </summary>
    /// <param name="version">The Office file format version.</param>
    /// <returns>Returns true if the element is defined in the specified version.</returns>
    internal override bool IsInVersion(FileFormatVersions version)
    {
		if((15 & (int)version) > 0)
		{
			return true;
		}
		return false;
    }
=======
    internal override bool IsInVersion(FileFormatVersions version) => version.AtLeast(FileFormatVersions.Office2007);
>>>>>>> 97dfc39d
    

    /// <summary>
    /// Initializes a new instance of the EventDocCloseXsdString class.
    /// </summary>
    public EventDocCloseXsdString():base(){}
    
        /// <summary>
    /// Initializes a new instance of the EventDocCloseXsdString class with the specified text content.
    /// </summary>
    /// <param name="text">Specifies the text content of the element.</param>
    public EventDocCloseXsdString(string text):base(text)
    {
    }
    
    internal override OpenXmlSimpleType InnerTextToValue(string text)
    {
		return new StringValue(){ InnerText = text };
    }
    

    /// <inheritdoc/>
    public override OpenXmlElement CloneNode(bool deep) => CloneImp<EventDocCloseXsdString>(deep);

}
/// <summary>
/// <para>Defines the EventDocSyncXsdString Class.</para>
/// <para>This class is available in Office 2007 or above.</para>
/// <para> When the object is serialized out as xml, its qualified name is wne:eventDocSync.</para>
/// </summary>
[System.Diagnostics.CodeAnalysis.SuppressMessage("Microsoft.Naming", "CA1710:IdentifiersShouldHaveCorrectSuffix")]
[System.CodeDom.Compiler.GeneratedCode("DomGen", "2.0")]
[OfficeAvailability(FileFormatVersions.Office2007)]
public partial class EventDocSyncXsdString : OpenXmlLeafTextElement
{
    internal const int ElementTypeIdConst = 12623;
    /// <inheritdoc/>
    public override string LocalName => "eventDocSync";
    
    internal override byte NamespaceId => 33;
    
    internal override int ElementTypeId => ElementTypeIdConst;
   
<<<<<<< HEAD
    /// <summary>
    /// Whether this element is available in a specific version of Office Application.
    /// </summary>
    /// <param name="version">The Office file format version.</param>
    /// <returns>Returns true if the element is defined in the specified version.</returns>
    internal override bool IsInVersion(FileFormatVersions version)
    {
		if((15 & (int)version) > 0)
		{
			return true;
		}
		return false;
    }
=======
    internal override bool IsInVersion(FileFormatVersions version) => version.AtLeast(FileFormatVersions.Office2007);
>>>>>>> 97dfc39d
    

    /// <summary>
    /// Initializes a new instance of the EventDocSyncXsdString class.
    /// </summary>
    public EventDocSyncXsdString():base(){}
    
        /// <summary>
    /// Initializes a new instance of the EventDocSyncXsdString class with the specified text content.
    /// </summary>
    /// <param name="text">Specifies the text content of the element.</param>
    public EventDocSyncXsdString(string text):base(text)
    {
    }
    
    internal override OpenXmlSimpleType InnerTextToValue(string text)
    {
		return new StringValue(){ InnerText = text };
    }
    

    /// <inheritdoc/>
    public override OpenXmlElement CloneNode(bool deep) => CloneImp<EventDocSyncXsdString>(deep);

}
/// <summary>
/// <para>Defines the EventDocXmlAfterInsertXsdString Class.</para>
/// <para>This class is available in Office 2007 or above.</para>
/// <para> When the object is serialized out as xml, its qualified name is wne:eventDocXmlAfterInsert.</para>
/// </summary>
[System.Diagnostics.CodeAnalysis.SuppressMessage("Microsoft.Naming", "CA1710:IdentifiersShouldHaveCorrectSuffix")]
[System.CodeDom.Compiler.GeneratedCode("DomGen", "2.0")]
[OfficeAvailability(FileFormatVersions.Office2007)]
public partial class EventDocXmlAfterInsertXsdString : OpenXmlLeafTextElement
{
    internal const int ElementTypeIdConst = 12624;
    /// <inheritdoc/>
    public override string LocalName => "eventDocXmlAfterInsert";
    
    internal override byte NamespaceId => 33;
    
    internal override int ElementTypeId => ElementTypeIdConst;
   
<<<<<<< HEAD
    /// <summary>
    /// Whether this element is available in a specific version of Office Application.
    /// </summary>
    /// <param name="version">The Office file format version.</param>
    /// <returns>Returns true if the element is defined in the specified version.</returns>
    internal override bool IsInVersion(FileFormatVersions version)
    {
		if((15 & (int)version) > 0)
		{
			return true;
		}
		return false;
    }
=======
    internal override bool IsInVersion(FileFormatVersions version) => version.AtLeast(FileFormatVersions.Office2007);
>>>>>>> 97dfc39d
    

    /// <summary>
    /// Initializes a new instance of the EventDocXmlAfterInsertXsdString class.
    /// </summary>
    public EventDocXmlAfterInsertXsdString():base(){}
    
        /// <summary>
    /// Initializes a new instance of the EventDocXmlAfterInsertXsdString class with the specified text content.
    /// </summary>
    /// <param name="text">Specifies the text content of the element.</param>
    public EventDocXmlAfterInsertXsdString(string text):base(text)
    {
    }
    
    internal override OpenXmlSimpleType InnerTextToValue(string text)
    {
		return new StringValue(){ InnerText = text };
    }
    

    /// <inheritdoc/>
    public override OpenXmlElement CloneNode(bool deep) => CloneImp<EventDocXmlAfterInsertXsdString>(deep);

}
/// <summary>
/// <para>Defines the EventDocXmlBeforeDeleteXsdString Class.</para>
/// <para>This class is available in Office 2007 or above.</para>
/// <para> When the object is serialized out as xml, its qualified name is wne:eventDocXmlBeforeDelete.</para>
/// </summary>
[System.Diagnostics.CodeAnalysis.SuppressMessage("Microsoft.Naming", "CA1710:IdentifiersShouldHaveCorrectSuffix")]
[System.CodeDom.Compiler.GeneratedCode("DomGen", "2.0")]
[OfficeAvailability(FileFormatVersions.Office2007)]
public partial class EventDocXmlBeforeDeleteXsdString : OpenXmlLeafTextElement
{
    internal const int ElementTypeIdConst = 12625;
    /// <inheritdoc/>
    public override string LocalName => "eventDocXmlBeforeDelete";
    
    internal override byte NamespaceId => 33;
    
    internal override int ElementTypeId => ElementTypeIdConst;
   
<<<<<<< HEAD
    /// <summary>
    /// Whether this element is available in a specific version of Office Application.
    /// </summary>
    /// <param name="version">The Office file format version.</param>
    /// <returns>Returns true if the element is defined in the specified version.</returns>
    internal override bool IsInVersion(FileFormatVersions version)
    {
		if((15 & (int)version) > 0)
		{
			return true;
		}
		return false;
    }
=======
    internal override bool IsInVersion(FileFormatVersions version) => version.AtLeast(FileFormatVersions.Office2007);
>>>>>>> 97dfc39d
    

    /// <summary>
    /// Initializes a new instance of the EventDocXmlBeforeDeleteXsdString class.
    /// </summary>
    public EventDocXmlBeforeDeleteXsdString():base(){}
    
        /// <summary>
    /// Initializes a new instance of the EventDocXmlBeforeDeleteXsdString class with the specified text content.
    /// </summary>
    /// <param name="text">Specifies the text content of the element.</param>
    public EventDocXmlBeforeDeleteXsdString(string text):base(text)
    {
    }
    
    internal override OpenXmlSimpleType InnerTextToValue(string text)
    {
		return new StringValue(){ InnerText = text };
    }
    

    /// <inheritdoc/>
    public override OpenXmlElement CloneNode(bool deep) => CloneImp<EventDocXmlBeforeDeleteXsdString>(deep);

}
/// <summary>
/// <para>Defines the EventDocContentControlAfterInsertXsdString Class.</para>
/// <para>This class is available in Office 2007 or above.</para>
/// <para> When the object is serialized out as xml, its qualified name is wne:eventDocContentControlAfterInsert.</para>
/// </summary>
[System.Diagnostics.CodeAnalysis.SuppressMessage("Microsoft.Naming", "CA1710:IdentifiersShouldHaveCorrectSuffix")]
[System.CodeDom.Compiler.GeneratedCode("DomGen", "2.0")]
[OfficeAvailability(FileFormatVersions.Office2007)]
public partial class EventDocContentControlAfterInsertXsdString : OpenXmlLeafTextElement
{
    internal const int ElementTypeIdConst = 12626;
    /// <inheritdoc/>
    public override string LocalName => "eventDocContentControlAfterInsert";
    
    internal override byte NamespaceId => 33;
    
    internal override int ElementTypeId => ElementTypeIdConst;
   
<<<<<<< HEAD
    /// <summary>
    /// Whether this element is available in a specific version of Office Application.
    /// </summary>
    /// <param name="version">The Office file format version.</param>
    /// <returns>Returns true if the element is defined in the specified version.</returns>
    internal override bool IsInVersion(FileFormatVersions version)
    {
		if((15 & (int)version) > 0)
		{
			return true;
		}
		return false;
    }
=======
    internal override bool IsInVersion(FileFormatVersions version) => version.AtLeast(FileFormatVersions.Office2007);
>>>>>>> 97dfc39d
    

    /// <summary>
    /// Initializes a new instance of the EventDocContentControlAfterInsertXsdString class.
    /// </summary>
    public EventDocContentControlAfterInsertXsdString():base(){}
    
        /// <summary>
    /// Initializes a new instance of the EventDocContentControlAfterInsertXsdString class with the specified text content.
    /// </summary>
    /// <param name="text">Specifies the text content of the element.</param>
    public EventDocContentControlAfterInsertXsdString(string text):base(text)
    {
    }
    
    internal override OpenXmlSimpleType InnerTextToValue(string text)
    {
		return new StringValue(){ InnerText = text };
    }
    

    /// <inheritdoc/>
    public override OpenXmlElement CloneNode(bool deep) => CloneImp<EventDocContentControlAfterInsertXsdString>(deep);

}
/// <summary>
/// <para>Defines the EventDocContentControlBeforeDeleteXsdString Class.</para>
/// <para>This class is available in Office 2007 or above.</para>
/// <para> When the object is serialized out as xml, its qualified name is wne:eventDocContentControlBeforeDelete.</para>
/// </summary>
[System.Diagnostics.CodeAnalysis.SuppressMessage("Microsoft.Naming", "CA1710:IdentifiersShouldHaveCorrectSuffix")]
[System.CodeDom.Compiler.GeneratedCode("DomGen", "2.0")]
[OfficeAvailability(FileFormatVersions.Office2007)]
public partial class EventDocContentControlBeforeDeleteXsdString : OpenXmlLeafTextElement
{
    internal const int ElementTypeIdConst = 12627;
    /// <inheritdoc/>
    public override string LocalName => "eventDocContentControlBeforeDelete";
    
    internal override byte NamespaceId => 33;
    
    internal override int ElementTypeId => ElementTypeIdConst;
   
<<<<<<< HEAD
    /// <summary>
    /// Whether this element is available in a specific version of Office Application.
    /// </summary>
    /// <param name="version">The Office file format version.</param>
    /// <returns>Returns true if the element is defined in the specified version.</returns>
    internal override bool IsInVersion(FileFormatVersions version)
    {
		if((15 & (int)version) > 0)
		{
			return true;
		}
		return false;
    }
=======
    internal override bool IsInVersion(FileFormatVersions version) => version.AtLeast(FileFormatVersions.Office2007);
>>>>>>> 97dfc39d
    

    /// <summary>
    /// Initializes a new instance of the EventDocContentControlBeforeDeleteXsdString class.
    /// </summary>
    public EventDocContentControlBeforeDeleteXsdString():base(){}
    
        /// <summary>
    /// Initializes a new instance of the EventDocContentControlBeforeDeleteXsdString class with the specified text content.
    /// </summary>
    /// <param name="text">Specifies the text content of the element.</param>
    public EventDocContentControlBeforeDeleteXsdString(string text):base(text)
    {
    }
    
    internal override OpenXmlSimpleType InnerTextToValue(string text)
    {
		return new StringValue(){ InnerText = text };
    }
    

    /// <inheritdoc/>
    public override OpenXmlElement CloneNode(bool deep) => CloneImp<EventDocContentControlBeforeDeleteXsdString>(deep);

}
/// <summary>
/// <para>Defines the EventDocContentControlOnExistXsdString Class.</para>
/// <para>This class is available in Office 2007 or above.</para>
/// <para> When the object is serialized out as xml, its qualified name is wne:eventDocContentControlOnExit.</para>
/// </summary>
[System.Diagnostics.CodeAnalysis.SuppressMessage("Microsoft.Naming", "CA1710:IdentifiersShouldHaveCorrectSuffix")]
[System.CodeDom.Compiler.GeneratedCode("DomGen", "2.0")]
[OfficeAvailability(FileFormatVersions.Office2007)]
public partial class EventDocContentControlOnExistXsdString : OpenXmlLeafTextElement
{
    internal const int ElementTypeIdConst = 12628;
    /// <inheritdoc/>
    public override string LocalName => "eventDocContentControlOnExit";
    
    internal override byte NamespaceId => 33;
    
    internal override int ElementTypeId => ElementTypeIdConst;
   
<<<<<<< HEAD
    /// <summary>
    /// Whether this element is available in a specific version of Office Application.
    /// </summary>
    /// <param name="version">The Office file format version.</param>
    /// <returns>Returns true if the element is defined in the specified version.</returns>
    internal override bool IsInVersion(FileFormatVersions version)
    {
		if((15 & (int)version) > 0)
		{
			return true;
		}
		return false;
    }
=======
    internal override bool IsInVersion(FileFormatVersions version) => version.AtLeast(FileFormatVersions.Office2007);
>>>>>>> 97dfc39d
    

    /// <summary>
    /// Initializes a new instance of the EventDocContentControlOnExistXsdString class.
    /// </summary>
    public EventDocContentControlOnExistXsdString():base(){}
    
        /// <summary>
    /// Initializes a new instance of the EventDocContentControlOnExistXsdString class with the specified text content.
    /// </summary>
    /// <param name="text">Specifies the text content of the element.</param>
    public EventDocContentControlOnExistXsdString(string text):base(text)
    {
    }
    
    internal override OpenXmlSimpleType InnerTextToValue(string text)
    {
		return new StringValue(){ InnerText = text };
    }
    

    /// <inheritdoc/>
    public override OpenXmlElement CloneNode(bool deep) => CloneImp<EventDocContentControlOnExistXsdString>(deep);

}
/// <summary>
/// <para>Defines the EventDocContentControlOnEnterXsdString Class.</para>
/// <para>This class is available in Office 2007 or above.</para>
/// <para> When the object is serialized out as xml, its qualified name is wne:eventDocContentControlOnEnter.</para>
/// </summary>
[System.Diagnostics.CodeAnalysis.SuppressMessage("Microsoft.Naming", "CA1710:IdentifiersShouldHaveCorrectSuffix")]
[System.CodeDom.Compiler.GeneratedCode("DomGen", "2.0")]
[OfficeAvailability(FileFormatVersions.Office2007)]
public partial class EventDocContentControlOnEnterXsdString : OpenXmlLeafTextElement
{
    internal const int ElementTypeIdConst = 12629;
    /// <inheritdoc/>
    public override string LocalName => "eventDocContentControlOnEnter";
    
    internal override byte NamespaceId => 33;
    
    internal override int ElementTypeId => ElementTypeIdConst;
   
<<<<<<< HEAD
    /// <summary>
    /// Whether this element is available in a specific version of Office Application.
    /// </summary>
    /// <param name="version">The Office file format version.</param>
    /// <returns>Returns true if the element is defined in the specified version.</returns>
    internal override bool IsInVersion(FileFormatVersions version)
    {
		if((15 & (int)version) > 0)
		{
			return true;
		}
		return false;
    }
=======
    internal override bool IsInVersion(FileFormatVersions version) => version.AtLeast(FileFormatVersions.Office2007);
>>>>>>> 97dfc39d
    

    /// <summary>
    /// Initializes a new instance of the EventDocContentControlOnEnterXsdString class.
    /// </summary>
    public EventDocContentControlOnEnterXsdString():base(){}
    
        /// <summary>
    /// Initializes a new instance of the EventDocContentControlOnEnterXsdString class with the specified text content.
    /// </summary>
    /// <param name="text">Specifies the text content of the element.</param>
    public EventDocContentControlOnEnterXsdString(string text):base(text)
    {
    }
    
    internal override OpenXmlSimpleType InnerTextToValue(string text)
    {
		return new StringValue(){ InnerText = text };
    }
    

    /// <inheritdoc/>
    public override OpenXmlElement CloneNode(bool deep) => CloneImp<EventDocContentControlOnEnterXsdString>(deep);

}
/// <summary>
/// <para>Defines the EventDocStoreUpdateXsdString Class.</para>
/// <para>This class is available in Office 2007 or above.</para>
/// <para> When the object is serialized out as xml, its qualified name is wne:eventDocStoreUpdate.</para>
/// </summary>
[System.Diagnostics.CodeAnalysis.SuppressMessage("Microsoft.Naming", "CA1710:IdentifiersShouldHaveCorrectSuffix")]
[System.CodeDom.Compiler.GeneratedCode("DomGen", "2.0")]
[OfficeAvailability(FileFormatVersions.Office2007)]
public partial class EventDocStoreUpdateXsdString : OpenXmlLeafTextElement
{
    internal const int ElementTypeIdConst = 12630;
    /// <inheritdoc/>
    public override string LocalName => "eventDocStoreUpdate";
    
    internal override byte NamespaceId => 33;
    
    internal override int ElementTypeId => ElementTypeIdConst;
   
<<<<<<< HEAD
    /// <summary>
    /// Whether this element is available in a specific version of Office Application.
    /// </summary>
    /// <param name="version">The Office file format version.</param>
    /// <returns>Returns true if the element is defined in the specified version.</returns>
    internal override bool IsInVersion(FileFormatVersions version)
    {
		if((15 & (int)version) > 0)
		{
			return true;
		}
		return false;
    }
=======
    internal override bool IsInVersion(FileFormatVersions version) => version.AtLeast(FileFormatVersions.Office2007);
>>>>>>> 97dfc39d
    

    /// <summary>
    /// Initializes a new instance of the EventDocStoreUpdateXsdString class.
    /// </summary>
    public EventDocStoreUpdateXsdString():base(){}
    
        /// <summary>
    /// Initializes a new instance of the EventDocStoreUpdateXsdString class with the specified text content.
    /// </summary>
    /// <param name="text">Specifies the text content of the element.</param>
    public EventDocStoreUpdateXsdString(string text):base(text)
    {
    }
    
    internal override OpenXmlSimpleType InnerTextToValue(string text)
    {
		return new StringValue(){ InnerText = text };
    }
    

    /// <inheritdoc/>
    public override OpenXmlElement CloneNode(bool deep) => CloneImp<EventDocStoreUpdateXsdString>(deep);

}
/// <summary>
/// <para>Defines the EventDocContentControlUpdateXsdString Class.</para>
/// <para>This class is available in Office 2007 or above.</para>
/// <para> When the object is serialized out as xml, its qualified name is wne:eventDocContentControlContentUpdate.</para>
/// </summary>
[System.Diagnostics.CodeAnalysis.SuppressMessage("Microsoft.Naming", "CA1710:IdentifiersShouldHaveCorrectSuffix")]
[System.CodeDom.Compiler.GeneratedCode("DomGen", "2.0")]
[OfficeAvailability(FileFormatVersions.Office2007)]
public partial class EventDocContentControlUpdateXsdString : OpenXmlLeafTextElement
{
    internal const int ElementTypeIdConst = 12631;
    /// <inheritdoc/>
    public override string LocalName => "eventDocContentControlContentUpdate";
    
    internal override byte NamespaceId => 33;
    
    internal override int ElementTypeId => ElementTypeIdConst;
   
<<<<<<< HEAD
    /// <summary>
    /// Whether this element is available in a specific version of Office Application.
    /// </summary>
    /// <param name="version">The Office file format version.</param>
    /// <returns>Returns true if the element is defined in the specified version.</returns>
    internal override bool IsInVersion(FileFormatVersions version)
    {
		if((15 & (int)version) > 0)
		{
			return true;
		}
		return false;
    }
=======
    internal override bool IsInVersion(FileFormatVersions version) => version.AtLeast(FileFormatVersions.Office2007);
>>>>>>> 97dfc39d
    

    /// <summary>
    /// Initializes a new instance of the EventDocContentControlUpdateXsdString class.
    /// </summary>
    public EventDocContentControlUpdateXsdString():base(){}
    
        /// <summary>
    /// Initializes a new instance of the EventDocContentControlUpdateXsdString class with the specified text content.
    /// </summary>
    /// <param name="text">Specifies the text content of the element.</param>
    public EventDocContentControlUpdateXsdString(string text):base(text)
    {
    }
    
    internal override OpenXmlSimpleType InnerTextToValue(string text)
    {
		return new StringValue(){ InnerText = text };
    }
    

    /// <inheritdoc/>
    public override OpenXmlElement CloneNode(bool deep) => CloneImp<EventDocContentControlUpdateXsdString>(deep);

}
/// <summary>
/// <para>Defines the EventDocBuildingBlockAfterInsertXsdString Class.</para>
/// <para>This class is available in Office 2007 or above.</para>
/// <para> When the object is serialized out as xml, its qualified name is wne:eventDocBuildingBlockAfterInsert.</para>
/// </summary>
[System.Diagnostics.CodeAnalysis.SuppressMessage("Microsoft.Naming", "CA1710:IdentifiersShouldHaveCorrectSuffix")]
[System.CodeDom.Compiler.GeneratedCode("DomGen", "2.0")]
[OfficeAvailability(FileFormatVersions.Office2007)]
public partial class EventDocBuildingBlockAfterInsertXsdString : OpenXmlLeafTextElement
{
    internal const int ElementTypeIdConst = 12632;
    /// <inheritdoc/>
    public override string LocalName => "eventDocBuildingBlockAfterInsert";
    
    internal override byte NamespaceId => 33;
    
    internal override int ElementTypeId => ElementTypeIdConst;
   
<<<<<<< HEAD
    /// <summary>
    /// Whether this element is available in a specific version of Office Application.
    /// </summary>
    /// <param name="version">The Office file format version.</param>
    /// <returns>Returns true if the element is defined in the specified version.</returns>
    internal override bool IsInVersion(FileFormatVersions version)
    {
		if((15 & (int)version) > 0)
		{
			return true;
		}
		return false;
    }
=======
    internal override bool IsInVersion(FileFormatVersions version) => version.AtLeast(FileFormatVersions.Office2007);
>>>>>>> 97dfc39d
    

    /// <summary>
    /// Initializes a new instance of the EventDocBuildingBlockAfterInsertXsdString class.
    /// </summary>
    public EventDocBuildingBlockAfterInsertXsdString():base(){}
    
        /// <summary>
    /// Initializes a new instance of the EventDocBuildingBlockAfterInsertXsdString class with the specified text content.
    /// </summary>
    /// <param name="text">Specifies the text content of the element.</param>
    public EventDocBuildingBlockAfterInsertXsdString(string text):base(text)
    {
    }
    
    internal override OpenXmlSimpleType InnerTextToValue(string text)
    {
		return new StringValue(){ InnerText = text };
    }
    

    /// <inheritdoc/>
    public override OpenXmlElement CloneNode(bool deep) => CloneImp<EventDocBuildingBlockAfterInsertXsdString>(deep);

}
/// <summary>
/// <para>Defines the DocEvents Class.</para>
/// <para>This class is available in Office 2007 or above.</para>
/// <para> When the object is serialized out as xml, its qualified name is wne:docEvents.</para>
/// </summary>
/// <remarks>
/// The following table lists the possible child types:
/// <list type="bullet">
///<item><description>EventDocNewXsdString &lt;wne:eventDocNew></description></item>
///<item><description>EventDocOpenXsdString &lt;wne:eventDocOpen></description></item>
///<item><description>EventDocCloseXsdString &lt;wne:eventDocClose></description></item>
///<item><description>EventDocSyncXsdString &lt;wne:eventDocSync></description></item>
///<item><description>EventDocXmlAfterInsertXsdString &lt;wne:eventDocXmlAfterInsert></description></item>
///<item><description>EventDocXmlBeforeDeleteXsdString &lt;wne:eventDocXmlBeforeDelete></description></item>
///<item><description>EventDocContentControlAfterInsertXsdString &lt;wne:eventDocContentControlAfterInsert></description></item>
///<item><description>EventDocContentControlBeforeDeleteXsdString &lt;wne:eventDocContentControlBeforeDelete></description></item>
///<item><description>EventDocContentControlOnExistXsdString &lt;wne:eventDocContentControlOnExit></description></item>
///<item><description>EventDocContentControlOnEnterXsdString &lt;wne:eventDocContentControlOnEnter></description></item>
///<item><description>EventDocStoreUpdateXsdString &lt;wne:eventDocStoreUpdate></description></item>
///<item><description>EventDocContentControlUpdateXsdString &lt;wne:eventDocContentControlContentUpdate></description></item>
///<item><description>EventDocBuildingBlockAfterInsertXsdString &lt;wne:eventDocBuildingBlockAfterInsert></description></item>
/// </list>
/// </remarks>

    [ChildElementInfo(typeof(EventDocNewXsdString))]
    [ChildElementInfo(typeof(EventDocOpenXsdString))]
    [ChildElementInfo(typeof(EventDocCloseXsdString))]
    [ChildElementInfo(typeof(EventDocSyncXsdString))]
    [ChildElementInfo(typeof(EventDocXmlAfterInsertXsdString))]
    [ChildElementInfo(typeof(EventDocXmlBeforeDeleteXsdString))]
    [ChildElementInfo(typeof(EventDocContentControlAfterInsertXsdString))]
    [ChildElementInfo(typeof(EventDocContentControlBeforeDeleteXsdString))]
    [ChildElementInfo(typeof(EventDocContentControlOnExistXsdString))]
    [ChildElementInfo(typeof(EventDocContentControlOnEnterXsdString))]
    [ChildElementInfo(typeof(EventDocStoreUpdateXsdString))]
    [ChildElementInfo(typeof(EventDocContentControlUpdateXsdString))]
    [ChildElementInfo(typeof(EventDocBuildingBlockAfterInsertXsdString))]
[System.CodeDom.Compiler.GeneratedCode("DomGen", "3.0")]
[OfficeAvailability(FileFormatVersions.Office2007)]
public partial class DocEvents : OpenXmlCompositeElement
{
    internal const int ElementTypeIdConst = 12633;
    /// <inheritdoc/>
    public override string LocalName => "docEvents";
    
    internal override byte NamespaceId => 33;
    
    internal override int ElementTypeId => ElementTypeIdConst;
   
<<<<<<< HEAD
    /// <summary>
    /// Whether this element is available in a specific version of Office Application.
    /// </summary>
    /// <param name="version">The Office file format version.</param>
    /// <returns>Returns true if the element is defined in the specified version.</returns>
    internal override bool IsInVersion(FileFormatVersions version)
    {
		if((15 & (int)version) > 0)
		{
			return true;
		}
		return false;
    }
=======
    internal override bool IsInVersion(FileFormatVersions version) => version.AtLeast(FileFormatVersions.Office2007);
>>>>>>> 97dfc39d
    

    
    
    
    /// <summary>
    /// Initializes a new instance of the DocEvents class.
    /// </summary>
    public DocEvents():base(){}
    
        /// <summary>
    ///Initializes a new instance of the DocEvents class with the specified child elements.
    /// </summary>
    /// <param name="childElements">Specifies the child elements.</param>
    public DocEvents(System.Collections.Generic.IEnumerable<OpenXmlElement> childElements)
        : base(childElements)
    { 
    }
    
    /// <summary>
    /// Initializes a new instance of the DocEvents class with the specified child elements.
    /// </summary>
    /// <param name="childElements">Specifies the child elements.</param>
    public DocEvents(params OpenXmlElement[] childElements) : base(childElements)
    {
    }
    
    /// <summary>
    /// Initializes a new instance of the DocEvents class from outer XML.
    /// </summary>
    /// <param name="outerXml">Specifies the outer XML of the element.</param>
    public DocEvents(string outerXml)
        : base(outerXml)
    {
    }
  
     
    
    [System.Diagnostics.CodeAnalysis.SuppressMessage("Microsoft.Maintainability", "CA1502:AvoidExcessiveComplexity")]
internal override OpenXmlElement ElementFactory(byte namespaceId, string name)
{
    if( 33 == namespaceId && "eventDocNew" == name)
    return new EventDocNewXsdString();
    
if( 33 == namespaceId && "eventDocOpen" == name)
    return new EventDocOpenXsdString();
    
if( 33 == namespaceId && "eventDocClose" == name)
    return new EventDocCloseXsdString();
    
if( 33 == namespaceId && "eventDocSync" == name)
    return new EventDocSyncXsdString();
    
if( 33 == namespaceId && "eventDocXmlAfterInsert" == name)
    return new EventDocXmlAfterInsertXsdString();
    
if( 33 == namespaceId && "eventDocXmlBeforeDelete" == name)
    return new EventDocXmlBeforeDeleteXsdString();
    
if( 33 == namespaceId && "eventDocContentControlAfterInsert" == name)
    return new EventDocContentControlAfterInsertXsdString();
    
if( 33 == namespaceId && "eventDocContentControlBeforeDelete" == name)
    return new EventDocContentControlBeforeDeleteXsdString();
    
if( 33 == namespaceId && "eventDocContentControlOnExit" == name)
    return new EventDocContentControlOnExistXsdString();
    
if( 33 == namespaceId && "eventDocContentControlOnEnter" == name)
    return new EventDocContentControlOnEnterXsdString();
    
if( 33 == namespaceId && "eventDocStoreUpdate" == name)
    return new EventDocStoreUpdateXsdString();
    
if( 33 == namespaceId && "eventDocContentControlContentUpdate" == name)
    return new EventDocContentControlUpdateXsdString();
    
if( 33 == namespaceId && "eventDocBuildingBlockAfterInsert" == name)
    return new EventDocBuildingBlockAfterInsertXsdString();
    

    return null;
}

        private static readonly string[] eleTagNames = { "eventDocNew","eventDocOpen","eventDocClose","eventDocSync","eventDocXmlAfterInsert","eventDocXmlBeforeDelete","eventDocContentControlAfterInsert","eventDocContentControlBeforeDelete","eventDocContentControlOnExit","eventDocContentControlOnEnter","eventDocStoreUpdate","eventDocContentControlContentUpdate","eventDocBuildingBlockAfterInsert" };
    private static readonly byte[] eleNamespaceIds = { 33,33,33,33,33,33,33,33,33,33,33,33,33 };
    
    internal override string[] ElementTagNames => eleTagNames;
    
    internal override byte[] ElementNamespaceIds => eleNamespaceIds;
    internal override OpenXmlCompositeType OpenXmlCompositeType => OpenXmlCompositeType.OneSequence;
    
        /// <summary>
    /// <para> EventDocNewXsdString.</para>
    /// <para> Represents the following element tag in the schema: wne:eventDocNew </para>
    /// </summary>
    /// <remark>
    /// xmlns:wne = http://schemas.microsoft.com/office/word/2006/wordml
    /// </remark>
    public EventDocNewXsdString EventDocNewXsdString
    {
        get => GetElement<EventDocNewXsdString>(0);
        set => SetElement(0, value);
    }
    /// <summary>
    /// <para> EventDocOpenXsdString.</para>
    /// <para> Represents the following element tag in the schema: wne:eventDocOpen </para>
    /// </summary>
    /// <remark>
    /// xmlns:wne = http://schemas.microsoft.com/office/word/2006/wordml
    /// </remark>
    public EventDocOpenXsdString EventDocOpenXsdString
    {
        get => GetElement<EventDocOpenXsdString>(1);
        set => SetElement(1, value);
    }
    /// <summary>
    /// <para> EventDocCloseXsdString.</para>
    /// <para> Represents the following element tag in the schema: wne:eventDocClose </para>
    /// </summary>
    /// <remark>
    /// xmlns:wne = http://schemas.microsoft.com/office/word/2006/wordml
    /// </remark>
    public EventDocCloseXsdString EventDocCloseXsdString
    {
        get => GetElement<EventDocCloseXsdString>(2);
        set => SetElement(2, value);
    }
    /// <summary>
    /// <para> EventDocSyncXsdString.</para>
    /// <para> Represents the following element tag in the schema: wne:eventDocSync </para>
    /// </summary>
    /// <remark>
    /// xmlns:wne = http://schemas.microsoft.com/office/word/2006/wordml
    /// </remark>
    public EventDocSyncXsdString EventDocSyncXsdString
    {
        get => GetElement<EventDocSyncXsdString>(3);
        set => SetElement(3, value);
    }
    /// <summary>
    /// <para> EventDocXmlAfterInsertXsdString.</para>
    /// <para> Represents the following element tag in the schema: wne:eventDocXmlAfterInsert </para>
    /// </summary>
    /// <remark>
    /// xmlns:wne = http://schemas.microsoft.com/office/word/2006/wordml
    /// </remark>
    public EventDocXmlAfterInsertXsdString EventDocXmlAfterInsertXsdString
    {
        get => GetElement<EventDocXmlAfterInsertXsdString>(4);
        set => SetElement(4, value);
    }
    /// <summary>
    /// <para> EventDocXmlBeforeDeleteXsdString.</para>
    /// <para> Represents the following element tag in the schema: wne:eventDocXmlBeforeDelete </para>
    /// </summary>
    /// <remark>
    /// xmlns:wne = http://schemas.microsoft.com/office/word/2006/wordml
    /// </remark>
    public EventDocXmlBeforeDeleteXsdString EventDocXmlBeforeDeleteXsdString
    {
        get => GetElement<EventDocXmlBeforeDeleteXsdString>(5);
        set => SetElement(5, value);
    }
    /// <summary>
    /// <para> EventDocContentControlAfterInsertXsdString.</para>
    /// <para> Represents the following element tag in the schema: wne:eventDocContentControlAfterInsert </para>
    /// </summary>
    /// <remark>
    /// xmlns:wne = http://schemas.microsoft.com/office/word/2006/wordml
    /// </remark>
    public EventDocContentControlAfterInsertXsdString EventDocContentControlAfterInsertXsdString
    {
        get => GetElement<EventDocContentControlAfterInsertXsdString>(6);
        set => SetElement(6, value);
    }
    /// <summary>
    /// <para> EventDocContentControlBeforeDeleteXsdString.</para>
    /// <para> Represents the following element tag in the schema: wne:eventDocContentControlBeforeDelete </para>
    /// </summary>
    /// <remark>
    /// xmlns:wne = http://schemas.microsoft.com/office/word/2006/wordml
    /// </remark>
    public EventDocContentControlBeforeDeleteXsdString EventDocContentControlBeforeDeleteXsdString
    {
        get => GetElement<EventDocContentControlBeforeDeleteXsdString>(7);
        set => SetElement(7, value);
    }
    /// <summary>
    /// <para> EventDocContentControlOnExistXsdString.</para>
    /// <para> Represents the following element tag in the schema: wne:eventDocContentControlOnExit </para>
    /// </summary>
    /// <remark>
    /// xmlns:wne = http://schemas.microsoft.com/office/word/2006/wordml
    /// </remark>
    public EventDocContentControlOnExistXsdString EventDocContentControlOnExistXsdString
    {
        get => GetElement<EventDocContentControlOnExistXsdString>(8);
        set => SetElement(8, value);
    }
    /// <summary>
    /// <para> EventDocContentControlOnEnterXsdString.</para>
    /// <para> Represents the following element tag in the schema: wne:eventDocContentControlOnEnter </para>
    /// </summary>
    /// <remark>
    /// xmlns:wne = http://schemas.microsoft.com/office/word/2006/wordml
    /// </remark>
    public EventDocContentControlOnEnterXsdString EventDocContentControlOnEnterXsdString
    {
        get => GetElement<EventDocContentControlOnEnterXsdString>(9);
        set => SetElement(9, value);
    }
    /// <summary>
    /// <para> EventDocStoreUpdateXsdString.</para>
    /// <para> Represents the following element tag in the schema: wne:eventDocStoreUpdate </para>
    /// </summary>
    /// <remark>
    /// xmlns:wne = http://schemas.microsoft.com/office/word/2006/wordml
    /// </remark>
    public EventDocStoreUpdateXsdString EventDocStoreUpdateXsdString
    {
        get => GetElement<EventDocStoreUpdateXsdString>(10);
        set => SetElement(10, value);
    }
    /// <summary>
    /// <para> EventDocContentControlUpdateXsdString.</para>
    /// <para> Represents the following element tag in the schema: wne:eventDocContentControlContentUpdate </para>
    /// </summary>
    /// <remark>
    /// xmlns:wne = http://schemas.microsoft.com/office/word/2006/wordml
    /// </remark>
    public EventDocContentControlUpdateXsdString EventDocContentControlUpdateXsdString
    {
        get => GetElement<EventDocContentControlUpdateXsdString>(11);
        set => SetElement(11, value);
    }
    /// <summary>
    /// <para> EventDocBuildingBlockAfterInsertXsdString.</para>
    /// <para> Represents the following element tag in the schema: wne:eventDocBuildingBlockAfterInsert </para>
    /// </summary>
    /// <remark>
    /// xmlns:wne = http://schemas.microsoft.com/office/word/2006/wordml
    /// </remark>
    public EventDocBuildingBlockAfterInsertXsdString EventDocBuildingBlockAfterInsertXsdString
    {
        get => GetElement<EventDocBuildingBlockAfterInsertXsdString>(12);
        set => SetElement(12, value);
    }


    
    /// <inheritdoc/>
    public override OpenXmlElement CloneNode(bool deep) => CloneImp<DocEvents>(deep);

}
/// <summary>
/// <para>Defines the AllocatedCommandManifest Class.</para>
/// <para>This class is available in Office 2007 or above.</para>
/// <para> When the object is serialized out as xml, its qualified name is wne:acdManifest.</para>
/// </summary>
/// <remarks>
/// The following table lists the possible child types:
/// <list type="bullet">
///<item><description>AllocatedCommandManifestEntry &lt;wne:acdEntry></description></item>
/// </list>
/// </remarks>

    [ChildElementInfo(typeof(AllocatedCommandManifestEntry))]
[System.CodeDom.Compiler.GeneratedCode("DomGen", "3.0")]
[OfficeAvailability(FileFormatVersions.Office2007)]
public partial class AllocatedCommandManifest : OpenXmlCompositeElement
{
    internal const int ElementTypeIdConst = 12635;
    /// <inheritdoc/>
    public override string LocalName => "acdManifest";
    
    internal override byte NamespaceId => 33;
    
    internal override int ElementTypeId => ElementTypeIdConst;
   
<<<<<<< HEAD
    /// <summary>
    /// Whether this element is available in a specific version of Office Application.
    /// </summary>
    /// <param name="version">The Office file format version.</param>
    /// <returns>Returns true if the element is defined in the specified version.</returns>
    internal override bool IsInVersion(FileFormatVersions version)
    {
		if((15 & (int)version) > 0)
		{
			return true;
		}
		return false;
    }
=======
    internal override bool IsInVersion(FileFormatVersions version) => version.AtLeast(FileFormatVersions.Office2007);
>>>>>>> 97dfc39d
    

    
    
    
    /// <summary>
    /// Initializes a new instance of the AllocatedCommandManifest class.
    /// </summary>
    public AllocatedCommandManifest():base(){}
    
        /// <summary>
    ///Initializes a new instance of the AllocatedCommandManifest class with the specified child elements.
    /// </summary>
    /// <param name="childElements">Specifies the child elements.</param>
    public AllocatedCommandManifest(System.Collections.Generic.IEnumerable<OpenXmlElement> childElements)
        : base(childElements)
    { 
    }
    
    /// <summary>
    /// Initializes a new instance of the AllocatedCommandManifest class with the specified child elements.
    /// </summary>
    /// <param name="childElements">Specifies the child elements.</param>
    public AllocatedCommandManifest(params OpenXmlElement[] childElements) : base(childElements)
    {
    }
    
    /// <summary>
    /// Initializes a new instance of the AllocatedCommandManifest class from outer XML.
    /// </summary>
    /// <param name="outerXml">Specifies the outer XML of the element.</param>
    public AllocatedCommandManifest(string outerXml)
        : base(outerXml)
    {
    }
  
     
    
    [System.Diagnostics.CodeAnalysis.SuppressMessage("Microsoft.Maintainability", "CA1502:AvoidExcessiveComplexity")]
internal override OpenXmlElement ElementFactory(byte namespaceId, string name)
{
    if( 33 == namespaceId && "acdEntry" == name)
    return new AllocatedCommandManifestEntry();
    

    return null;
}

    
    
    /// <inheritdoc/>
    public override OpenXmlElement CloneNode(bool deep) => CloneImp<AllocatedCommandManifest>(deep);

}
/// <summary>
/// <para>Defines the ToolbarData Class.</para>
/// <para>This class is available in Office 2007 or above.</para>
/// <para> When the object is serialized out as xml, its qualified name is wne:toolbarData.</para>
/// </summary>

[System.CodeDom.Compiler.GeneratedCode("DomGen", "3.0")]
[OfficeAvailability(FileFormatVersions.Office2007)]
public partial class ToolbarData : OpenXmlLeafElement
{
    internal const int ElementTypeIdConst = 12636;
    /// <inheritdoc/>
    public override string LocalName => "toolbarData";
    
    internal override byte NamespaceId => 33;
    
    internal override int ElementTypeId => ElementTypeIdConst;
   
<<<<<<< HEAD
    /// <summary>
    /// Whether this element is available in a specific version of Office Application.
    /// </summary>
    /// <param name="version">The Office file format version.</param>
    /// <returns>Returns true if the element is defined in the specified version.</returns>
    internal override bool IsInVersion(FileFormatVersions version)
    {
		if((15 & (int)version) > 0)
		{
			return true;
		}
		return false;
    }
=======
    internal override bool IsInVersion(FileFormatVersions version) => version.AtLeast(FileFormatVersions.Office2007);
>>>>>>> 97dfc39d
    

    	private static readonly string[] attributeTagNames = { "id" };
    private static readonly byte[] attributeNamespaceIds = { 19 };
    
    internal override string[] AttributeTagNames => attributeTagNames;
    
    internal override byte[] AttributeNamespaceIds => attributeNamespaceIds;
    

    
        /// <summary>
    /// <para> id.</para>
    /// <para>Represents the following attribute in the schema: r:id </para>
    /// </summary>
///<remark> xmlns:r=http://schemas.openxmlformats.org/officeDocument/2006/relationships
///</remark>
    [SchemaAttr(19, "id")]
    public StringValue Id
    {
        get { return (StringValue)Attributes[0]; }
        set { Attributes[0] = value; }
    }
    

    /// <summary>
    /// Initializes a new instance of the ToolbarData class.
    /// </summary>
    public ToolbarData():base(){}
    
      
     
    
    
    
    internal override OpenXmlSimpleType AttributeFactory(byte namespaceId, string name)
{
    if( 19 == namespaceId && "id" == name)
    return new StringValue();
    

    
    return base.AttributeFactory(namespaceId, name);
}

    /// <inheritdoc/>
    public override OpenXmlElement CloneNode(bool deep) => CloneImp<ToolbarData>(deep);

}
/// <summary>
/// <para>Defines the KeyMapCustomizations Class.</para>
/// <para>This class is available in Office 2007 or above.</para>
/// <para> When the object is serialized out as xml, its qualified name is wne:keymaps.</para>
/// </summary>
/// <remarks>
/// The following table lists the possible child types:
/// <list type="bullet">
///<item><description>KeyMapEntry &lt;wne:keymap></description></item>
/// </list>
/// </remarks>
[System.Diagnostics.CodeAnalysis.SuppressMessage("Microsoft.Naming", "CA1710:IdentifiersShouldHaveCorrectSuffix")]
[System.CodeDom.Compiler.GeneratedCode("DomGen", "2.0")]
[OfficeAvailability(FileFormatVersions.Office2007)]
public partial class KeyMapCustomizations : KeymapsType
{
    internal const int ElementTypeIdConst = 12637;
    /// <inheritdoc/>
    public override string LocalName => "keymaps";
    
    internal override byte NamespaceId => 33;
    
    internal override int ElementTypeId => ElementTypeIdConst;
   
<<<<<<< HEAD
    /// <summary>
    /// Whether this element is available in a specific version of Office Application.
    /// </summary>
    /// <param name="version">The Office file format version.</param>
    /// <returns>Returns true if the element is defined in the specified version.</returns>
    internal override bool IsInVersion(FileFormatVersions version)
    {
		if((15 & (int)version) > 0)
		{
			return true;
		}
		return false;
    }
=======
    internal override bool IsInVersion(FileFormatVersions version) => version.AtLeast(FileFormatVersions.Office2007);
>>>>>>> 97dfc39d
    

    /// <summary>
    /// Initializes a new instance of the KeyMapCustomizations class.
    /// </summary>
    public KeyMapCustomizations():base(){}
        /// <summary>
    ///Initializes a new instance of the KeyMapCustomizations class with the specified child elements.
    /// </summary>
    /// <param name="childElements">Specifies the child elements.</param>
    public KeyMapCustomizations(System.Collections.Generic.IEnumerable<OpenXmlElement> childElements)
        : base(childElements)
    { 
    }
    
    /// <summary>
    /// Initializes a new instance of the KeyMapCustomizations class with the specified child elements.
    /// </summary>
    /// <param name="childElements">Specifies the child elements.</param>
    public KeyMapCustomizations(params OpenXmlElement[] childElements) : base(childElements)
    {
    }
    
    /// <summary>
    /// Initializes a new instance of the KeyMapCustomizations class from outer XML.
    /// </summary>
    /// <param name="outerXml">Specifies the outer XML of the element.</param>
    public KeyMapCustomizations(string outerXml)
        : base(outerXml)
    {
    }

    
    /// <inheritdoc/>
    public override OpenXmlElement CloneNode(bool deep) => CloneImp<KeyMapCustomizations>(deep);

}
/// <summary>
/// <para>Defines the MismatchedKeyMapCustomization Class.</para>
/// <para>This class is available in Office 2007 or above.</para>
/// <para> When the object is serialized out as xml, its qualified name is wne:keymapsBad.</para>
/// </summary>
/// <remarks>
/// The following table lists the possible child types:
/// <list type="bullet">
///<item><description>KeyMapEntry &lt;wne:keymap></description></item>
/// </list>
/// </remarks>
[System.Diagnostics.CodeAnalysis.SuppressMessage("Microsoft.Naming", "CA1710:IdentifiersShouldHaveCorrectSuffix")]
[System.CodeDom.Compiler.GeneratedCode("DomGen", "2.0")]
[OfficeAvailability(FileFormatVersions.Office2007)]
public partial class MismatchedKeyMapCustomization : KeymapsType
{
    internal const int ElementTypeIdConst = 12638;
    /// <inheritdoc/>
    public override string LocalName => "keymapsBad";
    
    internal override byte NamespaceId => 33;
    
    internal override int ElementTypeId => ElementTypeIdConst;
   
<<<<<<< HEAD
    /// <summary>
    /// Whether this element is available in a specific version of Office Application.
    /// </summary>
    /// <param name="version">The Office file format version.</param>
    /// <returns>Returns true if the element is defined in the specified version.</returns>
    internal override bool IsInVersion(FileFormatVersions version)
    {
		if((15 & (int)version) > 0)
		{
			return true;
		}
		return false;
    }
=======
    internal override bool IsInVersion(FileFormatVersions version) => version.AtLeast(FileFormatVersions.Office2007);
>>>>>>> 97dfc39d
    

    /// <summary>
    /// Initializes a new instance of the MismatchedKeyMapCustomization class.
    /// </summary>
    public MismatchedKeyMapCustomization():base(){}
        /// <summary>
    ///Initializes a new instance of the MismatchedKeyMapCustomization class with the specified child elements.
    /// </summary>
    /// <param name="childElements">Specifies the child elements.</param>
    public MismatchedKeyMapCustomization(System.Collections.Generic.IEnumerable<OpenXmlElement> childElements)
        : base(childElements)
    { 
    }
    
    /// <summary>
    /// Initializes a new instance of the MismatchedKeyMapCustomization class with the specified child elements.
    /// </summary>
    /// <param name="childElements">Specifies the child elements.</param>
    public MismatchedKeyMapCustomization(params OpenXmlElement[] childElements) : base(childElements)
    {
    }
    
    /// <summary>
    /// Initializes a new instance of the MismatchedKeyMapCustomization class from outer XML.
    /// </summary>
    /// <param name="outerXml">Specifies the outer XML of the element.</param>
    public MismatchedKeyMapCustomization(string outerXml)
        : base(outerXml)
    {
    }

    
    /// <inheritdoc/>
    public override OpenXmlElement CloneNode(bool deep) => CloneImp<MismatchedKeyMapCustomization>(deep);

}
/// <summary>
/// Defines the KeymapsType class.
/// </summary>
/// <remarks>
/// The following table lists the possible child types:
/// <list type="bullet">
///<item><description>KeyMapEntry &lt;wne:keymap></description></item>
/// </list>
/// </remarks>
[System.Diagnostics.CodeAnalysis.SuppressMessage("Microsoft.Naming", "CA1710:IdentifiersShouldHaveCorrectSuffix")]
    [ChildElementInfo(typeof(KeyMapEntry))]
[System.CodeDom.Compiler.GeneratedCode("DomGen", "2.0")]
public abstract partial class KeymapsType : OpenXmlCompositeElement
{
        
    
    [System.Diagnostics.CodeAnalysis.SuppressMessage("Microsoft.Maintainability", "CA1502:AvoidExcessiveComplexity")]
internal override OpenXmlElement ElementFactory(byte namespaceId, string name)
{
    if( 33 == namespaceId && "keymap" == name)
    return new KeyMapEntry();
    

    return null;
}

    
    
    
    /// <summary>
    /// Initializes a new instance of the KeymapsType class.
    /// </summary>
    protected KeymapsType(){}
    
        /// <summary>
    ///Initializes a new instance of the KeymapsType class with the specified child elements.
    /// </summary>
    /// <param name="childElements">Specifies the child elements.</param>
    protected KeymapsType(System.Collections.Generic.IEnumerable<OpenXmlElement> childElements)
        : base(childElements)
    { 
    }
    
    /// <summary>
    /// Initializes a new instance of the KeymapsType class with the specified child elements.
    /// </summary>
    /// <param name="childElements">Specifies the child elements.</param>
    protected KeymapsType(params OpenXmlElement[] childElements) : base(childElements)
    {
    }
    
    /// <summary>
    /// Initializes a new instance of the KeymapsType class from outer XML.
    /// </summary>
    /// <param name="outerXml">Specifies the outer XML of the element.</param>
    protected KeymapsType(string outerXml)
        : base(outerXml)
    {
    }

    
}
/// <summary>
/// <para>Defines the Toolbars Class.</para>
/// <para>This class is available in Office 2007 or above.</para>
/// <para> When the object is serialized out as xml, its qualified name is wne:toolbars.</para>
/// </summary>
/// <remarks>
/// The following table lists the possible child types:
/// <list type="bullet">
///<item><description>AllocatedCommandManifest &lt;wne:acdManifest></description></item>
///<item><description>ToolbarData &lt;wne:toolbarData></description></item>
/// </list>
/// </remarks>

    [ChildElementInfo(typeof(AllocatedCommandManifest))]
    [ChildElementInfo(typeof(ToolbarData))]
[System.CodeDom.Compiler.GeneratedCode("DomGen", "3.0")]
[OfficeAvailability(FileFormatVersions.Office2007)]
public partial class Toolbars : OpenXmlCompositeElement
{
    internal const int ElementTypeIdConst = 12639;
    /// <inheritdoc/>
    public override string LocalName => "toolbars";
    
    internal override byte NamespaceId => 33;
    
    internal override int ElementTypeId => ElementTypeIdConst;
   
<<<<<<< HEAD
    /// <summary>
    /// Whether this element is available in a specific version of Office Application.
    /// </summary>
    /// <param name="version">The Office file format version.</param>
    /// <returns>Returns true if the element is defined in the specified version.</returns>
    internal override bool IsInVersion(FileFormatVersions version)
    {
		if((15 & (int)version) > 0)
		{
			return true;
		}
		return false;
    }
=======
    internal override bool IsInVersion(FileFormatVersions version) => version.AtLeast(FileFormatVersions.Office2007);
>>>>>>> 97dfc39d
    

    
    
    
    /// <summary>
    /// Initializes a new instance of the Toolbars class.
    /// </summary>
    public Toolbars():base(){}
    
        /// <summary>
    ///Initializes a new instance of the Toolbars class with the specified child elements.
    /// </summary>
    /// <param name="childElements">Specifies the child elements.</param>
    public Toolbars(System.Collections.Generic.IEnumerable<OpenXmlElement> childElements)
        : base(childElements)
    { 
    }
    
    /// <summary>
    /// Initializes a new instance of the Toolbars class with the specified child elements.
    /// </summary>
    /// <param name="childElements">Specifies the child elements.</param>
    public Toolbars(params OpenXmlElement[] childElements) : base(childElements)
    {
    }
    
    /// <summary>
    /// Initializes a new instance of the Toolbars class from outer XML.
    /// </summary>
    /// <param name="outerXml">Specifies the outer XML of the element.</param>
    public Toolbars(string outerXml)
        : base(outerXml)
    {
    }
  
     
    
    [System.Diagnostics.CodeAnalysis.SuppressMessage("Microsoft.Maintainability", "CA1502:AvoidExcessiveComplexity")]
internal override OpenXmlElement ElementFactory(byte namespaceId, string name)
{
    if( 33 == namespaceId && "acdManifest" == name)
    return new AllocatedCommandManifest();
    
if( 33 == namespaceId && "toolbarData" == name)
    return new ToolbarData();
    

    return null;
}

    
    
    /// <inheritdoc/>
    public override OpenXmlElement CloneNode(bool deep) => CloneImp<Toolbars>(deep);

}
/// <summary>
/// <para>Defines the AllocatedCommands Class.</para>
/// <para>This class is available in Office 2007 or above.</para>
/// <para> When the object is serialized out as xml, its qualified name is wne:acds.</para>
/// </summary>
/// <remarks>
/// The following table lists the possible child types:
/// <list type="bullet">
///<item><description>AllocatedCommand &lt;wne:acd></description></item>
/// </list>
/// </remarks>

    [ChildElementInfo(typeof(AllocatedCommand))]
[System.CodeDom.Compiler.GeneratedCode("DomGen", "3.0")]
[OfficeAvailability(FileFormatVersions.Office2007)]
public partial class AllocatedCommands : OpenXmlCompositeElement
{
    internal const int ElementTypeIdConst = 12640;
    /// <inheritdoc/>
    public override string LocalName => "acds";
    
    internal override byte NamespaceId => 33;
    
    internal override int ElementTypeId => ElementTypeIdConst;
   
<<<<<<< HEAD
    /// <summary>
    /// Whether this element is available in a specific version of Office Application.
    /// </summary>
    /// <param name="version">The Office file format version.</param>
    /// <returns>Returns true if the element is defined in the specified version.</returns>
    internal override bool IsInVersion(FileFormatVersions version)
    {
		if((15 & (int)version) > 0)
		{
			return true;
		}
		return false;
    }
=======
    internal override bool IsInVersion(FileFormatVersions version) => version.AtLeast(FileFormatVersions.Office2007);
>>>>>>> 97dfc39d
    

    
    
    
    /// <summary>
    /// Initializes a new instance of the AllocatedCommands class.
    /// </summary>
    public AllocatedCommands():base(){}
    
        /// <summary>
    ///Initializes a new instance of the AllocatedCommands class with the specified child elements.
    /// </summary>
    /// <param name="childElements">Specifies the child elements.</param>
    public AllocatedCommands(System.Collections.Generic.IEnumerable<OpenXmlElement> childElements)
        : base(childElements)
    { 
    }
    
    /// <summary>
    /// Initializes a new instance of the AllocatedCommands class with the specified child elements.
    /// </summary>
    /// <param name="childElements">Specifies the child elements.</param>
    public AllocatedCommands(params OpenXmlElement[] childElements) : base(childElements)
    {
    }
    
    /// <summary>
    /// Initializes a new instance of the AllocatedCommands class from outer XML.
    /// </summary>
    /// <param name="outerXml">Specifies the outer XML of the element.</param>
    public AllocatedCommands(string outerXml)
        : base(outerXml)
    {
    }
  
     
    
    [System.Diagnostics.CodeAnalysis.SuppressMessage("Microsoft.Maintainability", "CA1502:AvoidExcessiveComplexity")]
internal override OpenXmlElement ElementFactory(byte namespaceId, string name)
{
    if( 33 == namespaceId && "acd" == name)
    return new AllocatedCommand();
    

    return null;
}

    
    
    /// <inheritdoc/>
    public override OpenXmlElement CloneNode(bool deep) => CloneImp<AllocatedCommands>(deep);

}
/// <summary>
/// <para>Defines the RecordIncluded Class.</para>
/// <para>This class is available in Office 2007 or above.</para>
/// <para> When the object is serialized out as xml, its qualified name is wne:active.</para>
/// </summary>

[System.CodeDom.Compiler.GeneratedCode("DomGen", "3.0")]
[OfficeAvailability(FileFormatVersions.Office2007)]
public partial class RecordIncluded : OpenXmlLeafElement
{
    internal const int ElementTypeIdConst = 12641;
    /// <inheritdoc/>
    public override string LocalName => "active";
    
    internal override byte NamespaceId => 33;
    
    internal override int ElementTypeId => ElementTypeIdConst;
   
<<<<<<< HEAD
    /// <summary>
    /// Whether this element is available in a specific version of Office Application.
    /// </summary>
    /// <param name="version">The Office file format version.</param>
    /// <returns>Returns true if the element is defined in the specified version.</returns>
    internal override bool IsInVersion(FileFormatVersions version)
    {
		if((15 & (int)version) > 0)
		{
			return true;
		}
		return false;
    }
=======
    internal override bool IsInVersion(FileFormatVersions version) => version.AtLeast(FileFormatVersions.Office2007);
>>>>>>> 97dfc39d
    

    	private static readonly string[] attributeTagNames = { "val" };
    private static readonly byte[] attributeNamespaceIds = { 33 };
    
    internal override string[] AttributeTagNames => attributeTagNames;
    
    internal override byte[] AttributeNamespaceIds => attributeNamespaceIds;
    

    
        /// <summary>
    /// <para> val.</para>
    /// <para>Represents the following attribute in the schema: wne:val </para>
    /// </summary>
///<remark> xmlns:wne=http://schemas.microsoft.com/office/word/2006/wordml
///</remark>
    [SchemaAttr(33, "val")]
    public OnOffValue Val
    {
        get { return (OnOffValue)Attributes[0]; }
        set { Attributes[0] = value; }
    }
    

    /// <summary>
    /// Initializes a new instance of the RecordIncluded class.
    /// </summary>
    public RecordIncluded():base(){}
    
      
     
    
    
    
    internal override OpenXmlSimpleType AttributeFactory(byte namespaceId, string name)
{
    if( 33 == namespaceId && "val" == name)
    return new OnOffValue();
    

    
    return base.AttributeFactory(namespaceId, name);
}

    /// <inheritdoc/>
    public override OpenXmlElement CloneNode(bool deep) => CloneImp<RecordIncluded>(deep);

}
/// <summary>
/// <para>Defines the RecordHashCode Class.</para>
/// <para>This class is available in Office 2007 or above.</para>
/// <para> When the object is serialized out as xml, its qualified name is wne:hash.</para>
/// </summary>

[System.CodeDom.Compiler.GeneratedCode("DomGen", "3.0")]
[OfficeAvailability(FileFormatVersions.Office2007)]
public partial class RecordHashCode : OpenXmlLeafElement
{
    internal const int ElementTypeIdConst = 12642;
    /// <inheritdoc/>
    public override string LocalName => "hash";
    
    internal override byte NamespaceId => 33;
    
    internal override int ElementTypeId => ElementTypeIdConst;
   
<<<<<<< HEAD
    /// <summary>
    /// Whether this element is available in a specific version of Office Application.
    /// </summary>
    /// <param name="version">The Office file format version.</param>
    /// <returns>Returns true if the element is defined in the specified version.</returns>
    internal override bool IsInVersion(FileFormatVersions version)
    {
		if((15 & (int)version) > 0)
		{
			return true;
		}
		return false;
    }
=======
    internal override bool IsInVersion(FileFormatVersions version) => version.AtLeast(FileFormatVersions.Office2007);
>>>>>>> 97dfc39d
    

    	private static readonly string[] attributeTagNames = { "val" };
    private static readonly byte[] attributeNamespaceIds = { 33 };
    
    internal override string[] AttributeTagNames => attributeTagNames;
    
    internal override byte[] AttributeNamespaceIds => attributeNamespaceIds;
    

    
        /// <summary>
    /// <para> val.</para>
    /// <para>Represents the following attribute in the schema: wne:val </para>
    /// </summary>
///<remark> xmlns:wne=http://schemas.microsoft.com/office/word/2006/wordml
///</remark>
    [SchemaAttr(33, "val")]
    public IntegerValue Val
    {
        get { return (IntegerValue)Attributes[0]; }
        set { Attributes[0] = value; }
    }
    

    /// <summary>
    /// Initializes a new instance of the RecordHashCode class.
    /// </summary>
    public RecordHashCode():base(){}
    
      
     
    
    
    
    internal override OpenXmlSimpleType AttributeFactory(byte namespaceId, string name)
{
    if( 33 == namespaceId && "val" == name)
    return new IntegerValue();
    

    
    return base.AttributeFactory(namespaceId, name);
}

    /// <inheritdoc/>
    public override OpenXmlElement CloneNode(bool deep) => CloneImp<RecordHashCode>(deep);

}
/// <summary>
/// <para>Defines the SingleDataSourceRecord Class.</para>
/// <para>This class is available in Office 2007 or above.</para>
/// <para> When the object is serialized out as xml, its qualified name is wne:recipientData.</para>
/// </summary>
/// <remarks>
/// The following table lists the possible child types:
/// <list type="bullet">
///<item><description>RecordIncluded &lt;wne:active></description></item>
///<item><description>RecordHashCode &lt;wne:hash></description></item>
/// </list>
/// </remarks>

    [ChildElementInfo(typeof(RecordIncluded))]
    [ChildElementInfo(typeof(RecordHashCode))]
[System.CodeDom.Compiler.GeneratedCode("DomGen", "3.0")]
[OfficeAvailability(FileFormatVersions.Office2007)]
public partial class SingleDataSourceRecord : OpenXmlCompositeElement
{
    internal const int ElementTypeIdConst = 12643;
    /// <inheritdoc/>
    public override string LocalName => "recipientData";
    
    internal override byte NamespaceId => 33;
    
    internal override int ElementTypeId => ElementTypeIdConst;
   
<<<<<<< HEAD
    /// <summary>
    /// Whether this element is available in a specific version of Office Application.
    /// </summary>
    /// <param name="version">The Office file format version.</param>
    /// <returns>Returns true if the element is defined in the specified version.</returns>
    internal override bool IsInVersion(FileFormatVersions version)
    {
		if((15 & (int)version) > 0)
		{
			return true;
		}
		return false;
    }
=======
    internal override bool IsInVersion(FileFormatVersions version) => version.AtLeast(FileFormatVersions.Office2007);
>>>>>>> 97dfc39d
    

    
    
    
    /// <summary>
    /// Initializes a new instance of the SingleDataSourceRecord class.
    /// </summary>
    public SingleDataSourceRecord():base(){}
    
        /// <summary>
    ///Initializes a new instance of the SingleDataSourceRecord class with the specified child elements.
    /// </summary>
    /// <param name="childElements">Specifies the child elements.</param>
    public SingleDataSourceRecord(System.Collections.Generic.IEnumerable<OpenXmlElement> childElements)
        : base(childElements)
    { 
    }
    
    /// <summary>
    /// Initializes a new instance of the SingleDataSourceRecord class with the specified child elements.
    /// </summary>
    /// <param name="childElements">Specifies the child elements.</param>
    public SingleDataSourceRecord(params OpenXmlElement[] childElements) : base(childElements)
    {
    }
    
    /// <summary>
    /// Initializes a new instance of the SingleDataSourceRecord class from outer XML.
    /// </summary>
    /// <param name="outerXml">Specifies the outer XML of the element.</param>
    public SingleDataSourceRecord(string outerXml)
        : base(outerXml)
    {
    }
  
     
    
    [System.Diagnostics.CodeAnalysis.SuppressMessage("Microsoft.Maintainability", "CA1502:AvoidExcessiveComplexity")]
internal override OpenXmlElement ElementFactory(byte namespaceId, string name)
{
    if( 33 == namespaceId && "active" == name)
    return new RecordIncluded();
    
if( 33 == namespaceId && "hash" == name)
    return new RecordHashCode();
    

    return null;
}

        private static readonly string[] eleTagNames = { "active","hash" };
    private static readonly byte[] eleNamespaceIds = { 33,33 };
    
    internal override string[] ElementTagNames => eleTagNames;
    
    internal override byte[] ElementNamespaceIds => eleNamespaceIds;
    internal override OpenXmlCompositeType OpenXmlCompositeType => OpenXmlCompositeType.OneSequence;
    
        /// <summary>
    /// <para> RecordIncluded.</para>
    /// <para> Represents the following element tag in the schema: wne:active </para>
    /// </summary>
    /// <remark>
    /// xmlns:wne = http://schemas.microsoft.com/office/word/2006/wordml
    /// </remark>
    public RecordIncluded RecordIncluded
    {
        get => GetElement<RecordIncluded>(0);
        set => SetElement(0, value);
    }
    /// <summary>
    /// <para> RecordHashCode.</para>
    /// <para> Represents the following element tag in the schema: wne:hash </para>
    /// </summary>
    /// <remark>
    /// xmlns:wne = http://schemas.microsoft.com/office/word/2006/wordml
    /// </remark>
    public RecordHashCode RecordHashCode
    {
        get => GetElement<RecordHashCode>(1);
        set => SetElement(1, value);
    }


    
    /// <inheritdoc/>
    public override OpenXmlElement CloneNode(bool deep) => CloneImp<SingleDataSourceRecord>(deep);

}
}
 
 <|MERGE_RESOLUTION|>--- conflicted
+++ resolved
@@ -38,23 +38,7 @@
     
     internal override int ElementTypeId => ElementTypeIdConst;
    
-<<<<<<< HEAD
-    /// <summary>
-    /// Whether this element is available in a specific version of Office Application.
-    /// </summary>
-    /// <param name="version">The Office file format version.</param>
-    /// <returns>Returns true if the element is defined in the specified version.</returns>
-    internal override bool IsInVersion(FileFormatVersions version)
-    {
-		if((15 & (int)version) > 0)
-		{
-			return true;
-		}
-		return false;
-    }
-=======
-    internal override bool IsInVersion(FileFormatVersions version) => version.AtLeast(FileFormatVersions.Office2007);
->>>>>>> 97dfc39d
+    internal override bool IsInVersion(FileFormatVersions version) => version.AtLeast(FileFormatVersions.Office2007);
     
 
     
@@ -172,23 +156,7 @@
     
     internal override int ElementTypeId => ElementTypeIdConst;
    
-<<<<<<< HEAD
-    /// <summary>
-    /// Whether this element is available in a specific version of Office Application.
-    /// </summary>
-    /// <param name="version">The Office file format version.</param>
-    /// <returns>Returns true if the element is defined in the specified version.</returns>
-    internal override bool IsInVersion(FileFormatVersions version)
-    {
-		if((15 & (int)version) > 0)
-		{
-			return true;
-		}
-		return false;
-    }
-=======
-    internal override bool IsInVersion(FileFormatVersions version) => version.AtLeast(FileFormatVersions.Office2007);
->>>>>>> 97dfc39d
+    internal override bool IsInVersion(FileFormatVersions version) => version.AtLeast(FileFormatVersions.Office2007);
     
 
     
@@ -269,23 +237,7 @@
     
     internal override int ElementTypeId => ElementTypeIdConst;
    
-<<<<<<< HEAD
-    /// <summary>
-    /// Whether this element is available in a specific version of Office Application.
-    /// </summary>
-    /// <param name="version">The Office file format version.</param>
-    /// <returns>Returns true if the element is defined in the specified version.</returns>
-    internal override bool IsInVersion(FileFormatVersions version)
-    {
-		if((15 & (int)version) > 0)
-		{
-			return true;
-		}
-		return false;
-    }
-=======
-    internal override bool IsInVersion(FileFormatVersions version) => version.AtLeast(FileFormatVersions.Office2007);
->>>>>>> 97dfc39d
+    internal override bool IsInVersion(FileFormatVersions version) => version.AtLeast(FileFormatVersions.Office2007);
     
 
     
@@ -430,23 +382,7 @@
     
     internal override int ElementTypeId => ElementTypeIdConst;
    
-<<<<<<< HEAD
-    /// <summary>
-    /// Whether this element is available in a specific version of Office Application.
-    /// </summary>
-    /// <param name="version">The Office file format version.</param>
-    /// <returns>Returns true if the element is defined in the specified version.</returns>
-    internal override bool IsInVersion(FileFormatVersions version)
-    {
-		if((15 & (int)version) > 0)
-		{
-			return true;
-		}
-		return false;
-    }
-=======
-    internal override bool IsInVersion(FileFormatVersions version) => version.AtLeast(FileFormatVersions.Office2007);
->>>>>>> 97dfc39d
+    internal override bool IsInVersion(FileFormatVersions version) => version.AtLeast(FileFormatVersions.Office2007);
     
 
     
@@ -519,23 +455,7 @@
     
     internal override int ElementTypeId => ElementTypeIdConst;
    
-<<<<<<< HEAD
-    /// <summary>
-    /// Whether this element is available in a specific version of Office Application.
-    /// </summary>
-    /// <param name="version">The Office file format version.</param>
-    /// <returns>Returns true if the element is defined in the specified version.</returns>
-    internal override bool IsInVersion(FileFormatVersions version)
-    {
-		if((15 & (int)version) > 0)
-		{
-			return true;
-		}
-		return false;
-    }
-=======
-    internal override bool IsInVersion(FileFormatVersions version) => version.AtLeast(FileFormatVersions.Office2007);
->>>>>>> 97dfc39d
+    internal override bool IsInVersion(FileFormatVersions version) => version.AtLeast(FileFormatVersions.Office2007);
     
 
     	private static readonly string[] attributeTagNames = { "fciName","fciIndex","swArg" };
@@ -635,23 +555,7 @@
     
     internal override int ElementTypeId => ElementTypeIdConst;
    
-<<<<<<< HEAD
-    /// <summary>
-    /// Whether this element is available in a specific version of Office Application.
-    /// </summary>
-    /// <param name="version">The Office file format version.</param>
-    /// <returns>Returns true if the element is defined in the specified version.</returns>
-    internal override bool IsInVersion(FileFormatVersions version)
-    {
-		if((15 & (int)version) > 0)
-		{
-			return true;
-		}
-		return false;
-    }
-=======
-    internal override bool IsInVersion(FileFormatVersions version) => version.AtLeast(FileFormatVersions.Office2007);
->>>>>>> 97dfc39d
+    internal override bool IsInVersion(FileFormatVersions version) => version.AtLeast(FileFormatVersions.Office2007);
     
 
     /// <summary>
@@ -682,23 +586,7 @@
     
     internal override int ElementTypeId => ElementTypeIdConst;
    
-<<<<<<< HEAD
-    /// <summary>
-    /// Whether this element is available in a specific version of Office Application.
-    /// </summary>
-    /// <param name="version">The Office file format version.</param>
-    /// <returns>Returns true if the element is defined in the specified version.</returns>
-    internal override bool IsInVersion(FileFormatVersions version)
-    {
-		if((15 & (int)version) > 0)
-		{
-			return true;
-		}
-		return false;
-    }
-=======
-    internal override bool IsInVersion(FileFormatVersions version) => version.AtLeast(FileFormatVersions.Office2007);
->>>>>>> 97dfc39d
+    internal override bool IsInVersion(FileFormatVersions version) => version.AtLeast(FileFormatVersions.Office2007);
     
 
     /// <summary>
@@ -779,23 +667,7 @@
     
     internal override int ElementTypeId => ElementTypeIdConst;
    
-<<<<<<< HEAD
-    /// <summary>
-    /// Whether this element is available in a specific version of Office Application.
-    /// </summary>
-    /// <param name="version">The Office file format version.</param>
-    /// <returns>Returns true if the element is defined in the specified version.</returns>
-    internal override bool IsInVersion(FileFormatVersions version)
-    {
-		if((15 & (int)version) > 0)
-		{
-			return true;
-		}
-		return false;
-    }
-=======
-    internal override bool IsInVersion(FileFormatVersions version) => version.AtLeast(FileFormatVersions.Office2007);
->>>>>>> 97dfc39d
+    internal override bool IsInVersion(FileFormatVersions version) => version.AtLeast(FileFormatVersions.Office2007);
     
 
     /// <summary>
@@ -826,23 +698,7 @@
     
     internal override int ElementTypeId => ElementTypeIdConst;
    
-<<<<<<< HEAD
-    /// <summary>
-    /// Whether this element is available in a specific version of Office Application.
-    /// </summary>
-    /// <param name="version">The Office file format version.</param>
-    /// <returns>Returns true if the element is defined in the specified version.</returns>
-    internal override bool IsInVersion(FileFormatVersions version)
-    {
-		if((15 & (int)version) > 0)
-		{
-			return true;
-		}
-		return false;
-    }
-=======
-    internal override bool IsInVersion(FileFormatVersions version) => version.AtLeast(FileFormatVersions.Office2007);
->>>>>>> 97dfc39d
+    internal override bool IsInVersion(FileFormatVersions version) => version.AtLeast(FileFormatVersions.Office2007);
     
 
     /// <summary>
@@ -923,23 +779,7 @@
     
     internal override int ElementTypeId => ElementTypeIdConst;
    
-<<<<<<< HEAD
-    /// <summary>
-    /// Whether this element is available in a specific version of Office Application.
-    /// </summary>
-    /// <param name="version">The Office file format version.</param>
-    /// <returns>Returns true if the element is defined in the specified version.</returns>
-    internal override bool IsInVersion(FileFormatVersions version)
-    {
-		if((15 & (int)version) > 0)
-		{
-			return true;
-		}
-		return false;
-    }
-=======
-    internal override bool IsInVersion(FileFormatVersions version) => version.AtLeast(FileFormatVersions.Office2007);
->>>>>>> 97dfc39d
+    internal override bool IsInVersion(FileFormatVersions version) => version.AtLeast(FileFormatVersions.Office2007);
     
 
     	private static readonly string[] attributeTagNames = { "val" };
@@ -1020,36 +860,9 @@
     
     internal override byte NamespaceId => 33;
     
-<<<<<<< HEAD
-    internal const int ElementTypeIdConst = 12617;
-    
-    /// <summary>
-    /// Gets the type ID of the element.
-    /// </summary>
-    internal override int ElementTypeId
-    {
-		get { return ElementTypeIdConst; }
-    }
-    
-   
-    /// <summary>
-    /// Whether this element is available in a specific version of Office Application.
-    /// </summary>
-    /// <param name="version">The Office file format version.</param>
-    /// <returns>Returns true if the element is defined in the specified version.</returns>
-    internal override bool IsInVersion(FileFormatVersions version)
-    {
-		if((15 & (int)version) > 0)
-		{
-			return true;
-		}
-		return false;
-    }
-=======
-    internal override int ElementTypeId => ElementTypeIdConst;
-   
-    internal override bool IsInVersion(FileFormatVersions version) => version.AtLeast(FileFormatVersions.Office2007);
->>>>>>> 97dfc39d
+    internal override int ElementTypeId => ElementTypeIdConst;
+   
+    internal override bool IsInVersion(FileFormatVersions version) => version.AtLeast(FileFormatVersions.Office2007);
     
 
     	private static readonly string[] attributeTagNames = { "chmPrimary","chmSecondary","kcmPrimary","kcmSecondary","mask" };
@@ -1296,23 +1109,7 @@
     
     internal override int ElementTypeId => ElementTypeIdConst;
    
-<<<<<<< HEAD
-    /// <summary>
-    /// Whether this element is available in a specific version of Office Application.
-    /// </summary>
-    /// <param name="version">The Office file format version.</param>
-    /// <returns>Returns true if the element is defined in the specified version.</returns>
-    internal override bool IsInVersion(FileFormatVersions version)
-    {
-		if((15 & (int)version) > 0)
-		{
-			return true;
-		}
-		return false;
-    }
-=======
-    internal override bool IsInVersion(FileFormatVersions version) => version.AtLeast(FileFormatVersions.Office2007);
->>>>>>> 97dfc39d
+    internal override bool IsInVersion(FileFormatVersions version) => version.AtLeast(FileFormatVersions.Office2007);
     
 
     	private static readonly string[] attributeTagNames = { "argValue","fciBasedOn","fciIndexBasedOn","acdName" };
@@ -1428,23 +1225,7 @@
     
     internal override int ElementTypeId => ElementTypeIdConst;
    
-<<<<<<< HEAD
-    /// <summary>
-    /// Whether this element is available in a specific version of Office Application.
-    /// </summary>
-    /// <param name="version">The Office file format version.</param>
-    /// <returns>Returns true if the element is defined in the specified version.</returns>
-    internal override bool IsInVersion(FileFormatVersions version)
-    {
-		if((15 & (int)version) > 0)
-		{
-			return true;
-		}
-		return false;
-    }
-=======
-    internal override bool IsInVersion(FileFormatVersions version) => version.AtLeast(FileFormatVersions.Office2007);
->>>>>>> 97dfc39d
+    internal override bool IsInVersion(FileFormatVersions version) => version.AtLeast(FileFormatVersions.Office2007);
     
 
     	private static readonly string[] attributeTagNames = { "macroName","name","menuHelp","bEncrypt","cmg" };
@@ -1576,23 +1357,7 @@
     
     internal override int ElementTypeId => ElementTypeIdConst;
    
-<<<<<<< HEAD
-    /// <summary>
-    /// Whether this element is available in a specific version of Office Application.
-    /// </summary>
-    /// <param name="version">The Office file format version.</param>
-    /// <returns>Returns true if the element is defined in the specified version.</returns>
-    internal override bool IsInVersion(FileFormatVersions version)
-    {
-		if((15 & (int)version) > 0)
-		{
-			return true;
-		}
-		return false;
-    }
-=======
-    internal override bool IsInVersion(FileFormatVersions version) => version.AtLeast(FileFormatVersions.Office2007);
->>>>>>> 97dfc39d
+    internal override bool IsInVersion(FileFormatVersions version) => version.AtLeast(FileFormatVersions.Office2007);
     
 
     /// <summary>
@@ -1636,23 +1401,7 @@
     
     internal override int ElementTypeId => ElementTypeIdConst;
    
-<<<<<<< HEAD
-    /// <summary>
-    /// Whether this element is available in a specific version of Office Application.
-    /// </summary>
-    /// <param name="version">The Office file format version.</param>
-    /// <returns>Returns true if the element is defined in the specified version.</returns>
-    internal override bool IsInVersion(FileFormatVersions version)
-    {
-		if((15 & (int)version) > 0)
-		{
-			return true;
-		}
-		return false;
-    }
-=======
-    internal override bool IsInVersion(FileFormatVersions version) => version.AtLeast(FileFormatVersions.Office2007);
->>>>>>> 97dfc39d
+    internal override bool IsInVersion(FileFormatVersions version) => version.AtLeast(FileFormatVersions.Office2007);
     
 
     /// <summary>
@@ -1696,23 +1445,7 @@
     
     internal override int ElementTypeId => ElementTypeIdConst;
    
-<<<<<<< HEAD
-    /// <summary>
-    /// Whether this element is available in a specific version of Office Application.
-    /// </summary>
-    /// <param name="version">The Office file format version.</param>
-    /// <returns>Returns true if the element is defined in the specified version.</returns>
-    internal override bool IsInVersion(FileFormatVersions version)
-    {
-		if((15 & (int)version) > 0)
-		{
-			return true;
-		}
-		return false;
-    }
-=======
-    internal override bool IsInVersion(FileFormatVersions version) => version.AtLeast(FileFormatVersions.Office2007);
->>>>>>> 97dfc39d
+    internal override bool IsInVersion(FileFormatVersions version) => version.AtLeast(FileFormatVersions.Office2007);
     
 
     /// <summary>
@@ -1756,23 +1489,7 @@
     
     internal override int ElementTypeId => ElementTypeIdConst;
    
-<<<<<<< HEAD
-    /// <summary>
-    /// Whether this element is available in a specific version of Office Application.
-    /// </summary>
-    /// <param name="version">The Office file format version.</param>
-    /// <returns>Returns true if the element is defined in the specified version.</returns>
-    internal override bool IsInVersion(FileFormatVersions version)
-    {
-		if((15 & (int)version) > 0)
-		{
-			return true;
-		}
-		return false;
-    }
-=======
-    internal override bool IsInVersion(FileFormatVersions version) => version.AtLeast(FileFormatVersions.Office2007);
->>>>>>> 97dfc39d
+    internal override bool IsInVersion(FileFormatVersions version) => version.AtLeast(FileFormatVersions.Office2007);
     
 
     /// <summary>
@@ -1816,23 +1533,7 @@
     
     internal override int ElementTypeId => ElementTypeIdConst;
    
-<<<<<<< HEAD
-    /// <summary>
-    /// Whether this element is available in a specific version of Office Application.
-    /// </summary>
-    /// <param name="version">The Office file format version.</param>
-    /// <returns>Returns true if the element is defined in the specified version.</returns>
-    internal override bool IsInVersion(FileFormatVersions version)
-    {
-		if((15 & (int)version) > 0)
-		{
-			return true;
-		}
-		return false;
-    }
-=======
-    internal override bool IsInVersion(FileFormatVersions version) => version.AtLeast(FileFormatVersions.Office2007);
->>>>>>> 97dfc39d
+    internal override bool IsInVersion(FileFormatVersions version) => version.AtLeast(FileFormatVersions.Office2007);
     
 
     /// <summary>
@@ -1876,23 +1577,7 @@
     
     internal override int ElementTypeId => ElementTypeIdConst;
    
-<<<<<<< HEAD
-    /// <summary>
-    /// Whether this element is available in a specific version of Office Application.
-    /// </summary>
-    /// <param name="version">The Office file format version.</param>
-    /// <returns>Returns true if the element is defined in the specified version.</returns>
-    internal override bool IsInVersion(FileFormatVersions version)
-    {
-		if((15 & (int)version) > 0)
-		{
-			return true;
-		}
-		return false;
-    }
-=======
-    internal override bool IsInVersion(FileFormatVersions version) => version.AtLeast(FileFormatVersions.Office2007);
->>>>>>> 97dfc39d
+    internal override bool IsInVersion(FileFormatVersions version) => version.AtLeast(FileFormatVersions.Office2007);
     
 
     /// <summary>
@@ -1936,23 +1621,7 @@
     
     internal override int ElementTypeId => ElementTypeIdConst;
    
-<<<<<<< HEAD
-    /// <summary>
-    /// Whether this element is available in a specific version of Office Application.
-    /// </summary>
-    /// <param name="version">The Office file format version.</param>
-    /// <returns>Returns true if the element is defined in the specified version.</returns>
-    internal override bool IsInVersion(FileFormatVersions version)
-    {
-		if((15 & (int)version) > 0)
-		{
-			return true;
-		}
-		return false;
-    }
-=======
-    internal override bool IsInVersion(FileFormatVersions version) => version.AtLeast(FileFormatVersions.Office2007);
->>>>>>> 97dfc39d
+    internal override bool IsInVersion(FileFormatVersions version) => version.AtLeast(FileFormatVersions.Office2007);
     
 
     /// <summary>
@@ -1996,23 +1665,7 @@
     
     internal override int ElementTypeId => ElementTypeIdConst;
    
-<<<<<<< HEAD
-    /// <summary>
-    /// Whether this element is available in a specific version of Office Application.
-    /// </summary>
-    /// <param name="version">The Office file format version.</param>
-    /// <returns>Returns true if the element is defined in the specified version.</returns>
-    internal override bool IsInVersion(FileFormatVersions version)
-    {
-		if((15 & (int)version) > 0)
-		{
-			return true;
-		}
-		return false;
-    }
-=======
-    internal override bool IsInVersion(FileFormatVersions version) => version.AtLeast(FileFormatVersions.Office2007);
->>>>>>> 97dfc39d
+    internal override bool IsInVersion(FileFormatVersions version) => version.AtLeast(FileFormatVersions.Office2007);
     
 
     /// <summary>
@@ -2056,23 +1709,7 @@
     
     internal override int ElementTypeId => ElementTypeIdConst;
    
-<<<<<<< HEAD
-    /// <summary>
-    /// Whether this element is available in a specific version of Office Application.
-    /// </summary>
-    /// <param name="version">The Office file format version.</param>
-    /// <returns>Returns true if the element is defined in the specified version.</returns>
-    internal override bool IsInVersion(FileFormatVersions version)
-    {
-		if((15 & (int)version) > 0)
-		{
-			return true;
-		}
-		return false;
-    }
-=======
-    internal override bool IsInVersion(FileFormatVersions version) => version.AtLeast(FileFormatVersions.Office2007);
->>>>>>> 97dfc39d
+    internal override bool IsInVersion(FileFormatVersions version) => version.AtLeast(FileFormatVersions.Office2007);
     
 
     /// <summary>
@@ -2116,23 +1753,7 @@
     
     internal override int ElementTypeId => ElementTypeIdConst;
    
-<<<<<<< HEAD
-    /// <summary>
-    /// Whether this element is available in a specific version of Office Application.
-    /// </summary>
-    /// <param name="version">The Office file format version.</param>
-    /// <returns>Returns true if the element is defined in the specified version.</returns>
-    internal override bool IsInVersion(FileFormatVersions version)
-    {
-		if((15 & (int)version) > 0)
-		{
-			return true;
-		}
-		return false;
-    }
-=======
-    internal override bool IsInVersion(FileFormatVersions version) => version.AtLeast(FileFormatVersions.Office2007);
->>>>>>> 97dfc39d
+    internal override bool IsInVersion(FileFormatVersions version) => version.AtLeast(FileFormatVersions.Office2007);
     
 
     /// <summary>
@@ -2176,23 +1797,7 @@
     
     internal override int ElementTypeId => ElementTypeIdConst;
    
-<<<<<<< HEAD
-    /// <summary>
-    /// Whether this element is available in a specific version of Office Application.
-    /// </summary>
-    /// <param name="version">The Office file format version.</param>
-    /// <returns>Returns true if the element is defined in the specified version.</returns>
-    internal override bool IsInVersion(FileFormatVersions version)
-    {
-		if((15 & (int)version) > 0)
-		{
-			return true;
-		}
-		return false;
-    }
-=======
-    internal override bool IsInVersion(FileFormatVersions version) => version.AtLeast(FileFormatVersions.Office2007);
->>>>>>> 97dfc39d
+    internal override bool IsInVersion(FileFormatVersions version) => version.AtLeast(FileFormatVersions.Office2007);
     
 
     /// <summary>
@@ -2236,23 +1841,7 @@
     
     internal override int ElementTypeId => ElementTypeIdConst;
    
-<<<<<<< HEAD
-    /// <summary>
-    /// Whether this element is available in a specific version of Office Application.
-    /// </summary>
-    /// <param name="version">The Office file format version.</param>
-    /// <returns>Returns true if the element is defined in the specified version.</returns>
-    internal override bool IsInVersion(FileFormatVersions version)
-    {
-		if((15 & (int)version) > 0)
-		{
-			return true;
-		}
-		return false;
-    }
-=======
-    internal override bool IsInVersion(FileFormatVersions version) => version.AtLeast(FileFormatVersions.Office2007);
->>>>>>> 97dfc39d
+    internal override bool IsInVersion(FileFormatVersions version) => version.AtLeast(FileFormatVersions.Office2007);
     
 
     /// <summary>
@@ -2296,23 +1885,7 @@
     
     internal override int ElementTypeId => ElementTypeIdConst;
    
-<<<<<<< HEAD
-    /// <summary>
-    /// Whether this element is available in a specific version of Office Application.
-    /// </summary>
-    /// <param name="version">The Office file format version.</param>
-    /// <returns>Returns true if the element is defined in the specified version.</returns>
-    internal override bool IsInVersion(FileFormatVersions version)
-    {
-		if((15 & (int)version) > 0)
-		{
-			return true;
-		}
-		return false;
-    }
-=======
-    internal override bool IsInVersion(FileFormatVersions version) => version.AtLeast(FileFormatVersions.Office2007);
->>>>>>> 97dfc39d
+    internal override bool IsInVersion(FileFormatVersions version) => version.AtLeast(FileFormatVersions.Office2007);
     
 
     /// <summary>
@@ -2387,23 +1960,7 @@
     
     internal override int ElementTypeId => ElementTypeIdConst;
    
-<<<<<<< HEAD
-    /// <summary>
-    /// Whether this element is available in a specific version of Office Application.
-    /// </summary>
-    /// <param name="version">The Office file format version.</param>
-    /// <returns>Returns true if the element is defined in the specified version.</returns>
-    internal override bool IsInVersion(FileFormatVersions version)
-    {
-		if((15 & (int)version) > 0)
-		{
-			return true;
-		}
-		return false;
-    }
-=======
-    internal override bool IsInVersion(FileFormatVersions version) => version.AtLeast(FileFormatVersions.Office2007);
->>>>>>> 97dfc39d
+    internal override bool IsInVersion(FileFormatVersions version) => version.AtLeast(FileFormatVersions.Office2007);
     
 
     
@@ -2684,23 +2241,7 @@
     
     internal override int ElementTypeId => ElementTypeIdConst;
    
-<<<<<<< HEAD
-    /// <summary>
-    /// Whether this element is available in a specific version of Office Application.
-    /// </summary>
-    /// <param name="version">The Office file format version.</param>
-    /// <returns>Returns true if the element is defined in the specified version.</returns>
-    internal override bool IsInVersion(FileFormatVersions version)
-    {
-		if((15 & (int)version) > 0)
-		{
-			return true;
-		}
-		return false;
-    }
-=======
-    internal override bool IsInVersion(FileFormatVersions version) => version.AtLeast(FileFormatVersions.Office2007);
->>>>>>> 97dfc39d
+    internal override bool IsInVersion(FileFormatVersions version) => version.AtLeast(FileFormatVersions.Office2007);
     
 
     
@@ -2773,23 +2314,7 @@
     
     internal override int ElementTypeId => ElementTypeIdConst;
    
-<<<<<<< HEAD
-    /// <summary>
-    /// Whether this element is available in a specific version of Office Application.
-    /// </summary>
-    /// <param name="version">The Office file format version.</param>
-    /// <returns>Returns true if the element is defined in the specified version.</returns>
-    internal override bool IsInVersion(FileFormatVersions version)
-    {
-		if((15 & (int)version) > 0)
-		{
-			return true;
-		}
-		return false;
-    }
-=======
-    internal override bool IsInVersion(FileFormatVersions version) => version.AtLeast(FileFormatVersions.Office2007);
->>>>>>> 97dfc39d
+    internal override bool IsInVersion(FileFormatVersions version) => version.AtLeast(FileFormatVersions.Office2007);
     
 
     	private static readonly string[] attributeTagNames = { "id" };
@@ -2863,23 +2388,7 @@
     
     internal override int ElementTypeId => ElementTypeIdConst;
    
-<<<<<<< HEAD
-    /// <summary>
-    /// Whether this element is available in a specific version of Office Application.
-    /// </summary>
-    /// <param name="version">The Office file format version.</param>
-    /// <returns>Returns true if the element is defined in the specified version.</returns>
-    internal override bool IsInVersion(FileFormatVersions version)
-    {
-		if((15 & (int)version) > 0)
-		{
-			return true;
-		}
-		return false;
-    }
-=======
-    internal override bool IsInVersion(FileFormatVersions version) => version.AtLeast(FileFormatVersions.Office2007);
->>>>>>> 97dfc39d
+    internal override bool IsInVersion(FileFormatVersions version) => version.AtLeast(FileFormatVersions.Office2007);
     
 
     /// <summary>
@@ -2941,23 +2450,7 @@
     
     internal override int ElementTypeId => ElementTypeIdConst;
    
-<<<<<<< HEAD
-    /// <summary>
-    /// Whether this element is available in a specific version of Office Application.
-    /// </summary>
-    /// <param name="version">The Office file format version.</param>
-    /// <returns>Returns true if the element is defined in the specified version.</returns>
-    internal override bool IsInVersion(FileFormatVersions version)
-    {
-		if((15 & (int)version) > 0)
-		{
-			return true;
-		}
-		return false;
-    }
-=======
-    internal override bool IsInVersion(FileFormatVersions version) => version.AtLeast(FileFormatVersions.Office2007);
->>>>>>> 97dfc39d
+    internal override bool IsInVersion(FileFormatVersions version) => version.AtLeast(FileFormatVersions.Office2007);
     
 
     /// <summary>
@@ -3084,23 +2577,7 @@
     
     internal override int ElementTypeId => ElementTypeIdConst;
    
-<<<<<<< HEAD
-    /// <summary>
-    /// Whether this element is available in a specific version of Office Application.
-    /// </summary>
-    /// <param name="version">The Office file format version.</param>
-    /// <returns>Returns true if the element is defined in the specified version.</returns>
-    internal override bool IsInVersion(FileFormatVersions version)
-    {
-		if((15 & (int)version) > 0)
-		{
-			return true;
-		}
-		return false;
-    }
-=======
-    internal override bool IsInVersion(FileFormatVersions version) => version.AtLeast(FileFormatVersions.Office2007);
->>>>>>> 97dfc39d
+    internal override bool IsInVersion(FileFormatVersions version) => version.AtLeast(FileFormatVersions.Office2007);
     
 
     
@@ -3183,23 +2660,7 @@
     
     internal override int ElementTypeId => ElementTypeIdConst;
    
-<<<<<<< HEAD
-    /// <summary>
-    /// Whether this element is available in a specific version of Office Application.
-    /// </summary>
-    /// <param name="version">The Office file format version.</param>
-    /// <returns>Returns true if the element is defined in the specified version.</returns>
-    internal override bool IsInVersion(FileFormatVersions version)
-    {
-		if((15 & (int)version) > 0)
-		{
-			return true;
-		}
-		return false;
-    }
-=======
-    internal override bool IsInVersion(FileFormatVersions version) => version.AtLeast(FileFormatVersions.Office2007);
->>>>>>> 97dfc39d
+    internal override bool IsInVersion(FileFormatVersions version) => version.AtLeast(FileFormatVersions.Office2007);
     
 
     
@@ -3272,23 +2733,7 @@
     
     internal override int ElementTypeId => ElementTypeIdConst;
    
-<<<<<<< HEAD
-    /// <summary>
-    /// Whether this element is available in a specific version of Office Application.
-    /// </summary>
-    /// <param name="version">The Office file format version.</param>
-    /// <returns>Returns true if the element is defined in the specified version.</returns>
-    internal override bool IsInVersion(FileFormatVersions version)
-    {
-		if((15 & (int)version) > 0)
-		{
-			return true;
-		}
-		return false;
-    }
-=======
-    internal override bool IsInVersion(FileFormatVersions version) => version.AtLeast(FileFormatVersions.Office2007);
->>>>>>> 97dfc39d
+    internal override bool IsInVersion(FileFormatVersions version) => version.AtLeast(FileFormatVersions.Office2007);
     
 
     	private static readonly string[] attributeTagNames = { "val" };
@@ -3356,23 +2801,7 @@
     
     internal override int ElementTypeId => ElementTypeIdConst;
    
-<<<<<<< HEAD
-    /// <summary>
-    /// Whether this element is available in a specific version of Office Application.
-    /// </summary>
-    /// <param name="version">The Office file format version.</param>
-    /// <returns>Returns true if the element is defined in the specified version.</returns>
-    internal override bool IsInVersion(FileFormatVersions version)
-    {
-		if((15 & (int)version) > 0)
-		{
-			return true;
-		}
-		return false;
-    }
-=======
-    internal override bool IsInVersion(FileFormatVersions version) => version.AtLeast(FileFormatVersions.Office2007);
->>>>>>> 97dfc39d
+    internal override bool IsInVersion(FileFormatVersions version) => version.AtLeast(FileFormatVersions.Office2007);
     
 
     	private static readonly string[] attributeTagNames = { "val" };
@@ -3449,23 +2878,7 @@
     
     internal override int ElementTypeId => ElementTypeIdConst;
    
-<<<<<<< HEAD
-    /// <summary>
-    /// Whether this element is available in a specific version of Office Application.
-    /// </summary>
-    /// <param name="version">The Office file format version.</param>
-    /// <returns>Returns true if the element is defined in the specified version.</returns>
-    internal override bool IsInVersion(FileFormatVersions version)
-    {
-		if((15 & (int)version) > 0)
-		{
-			return true;
-		}
-		return false;
-    }
-=======
-    internal override bool IsInVersion(FileFormatVersions version) => version.AtLeast(FileFormatVersions.Office2007);
->>>>>>> 97dfc39d
+    internal override bool IsInVersion(FileFormatVersions version) => version.AtLeast(FileFormatVersions.Office2007);
     
 
     
