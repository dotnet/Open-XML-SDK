﻿// Copyright (c) Microsoft. All rights reserved.
// Licensed under the MIT license. See LICENSE file in the project root for full license information.

using System;
using System.Collections.Generic;

namespace DocumentFormat.OpenXml.Packaging
{
    /// <summary>
    /// Defines the HeaderPart
    /// </summary>
    [OfficeAvailability(FileFormatVersions.Office2007)]
    [ContentType(ContentTypeConstant)]
    public partial class HeaderPart : OpenXmlPart, IFixedContentTypePart
    {
        internal const string ContentTypeConstant = "application/vnd.openxmlformats-officedocument.wordprocessingml.header+xml";
        internal const string RelationshipTypeConstant = "http://schemas.openxmlformats.org/officeDocument/2006/relationships/header";
        private static PartConstraintCollection _dataPartConstraints;
        private static PartConstraintCollection _partConstraints;
        private DocumentFormat.OpenXml.Wordprocessing.Header _rootElement;

        /// <summary>
        /// Creates an instance of the HeaderPart OpenXmlType
        /// </summary>
        internal protected HeaderPart()
        {
        }

        /// <summary>
        /// Gets the AlternativeFormatImportParts of the HeaderPart
        /// </summary>
        public IEnumerable<AlternativeFormatImportPart> AlternativeFormatImportParts => GetPartsOfType<AlternativeFormatImportPart>();

        /// <summary>
        /// Gets the ChartParts of the HeaderPart
        /// </summary>
        public IEnumerable<ChartPart> ChartParts => GetPartsOfType<ChartPart>();

        /// <inheritdoc/>
        public sealed override string ContentType => ContentTypeConstant;

        /// <inheritdoc/>
        internal sealed override PartConstraintCollection DataPartReferenceConstraints
        {
            get
            {
                if (_dataPartConstraints is null)
                {
                    _dataPartConstraints = new PartConstraintCollection
                    {
                        {
                            "http://schemas.openxmlformats.org/officeDocument/2006/relationships/video",
                            PartConstraintRule.Create<VideoReferenceRelationship>(false, true)
                        }
                    };
                }

                return _dataPartConstraints;
            }
        }

        /// <summary>
        /// Gets the DiagramColorsParts of the HeaderPart
        /// </summary>
        public IEnumerable<DiagramColorsPart> DiagramColorsParts => GetPartsOfType<DiagramColorsPart>();

        /// <summary>
        /// Gets the DiagramDataParts of the HeaderPart
        /// </summary>
        public IEnumerable<DiagramDataPart> DiagramDataParts => GetPartsOfType<DiagramDataPart>();

        /// <summary>
        /// Gets the DiagramLayoutDefinitionParts of the HeaderPart
        /// </summary>
        public IEnumerable<DiagramLayoutDefinitionPart> DiagramLayoutDefinitionParts => GetPartsOfType<DiagramLayoutDefinitionPart>();

        /// <summary>
        /// Gets the DiagramPersistLayoutParts of the HeaderPart
        /// </summary>
        public IEnumerable<DiagramPersistLayoutPart> DiagramPersistLayoutParts => GetPartsOfType<DiagramPersistLayoutPart>();

        /// <summary>
        /// Gets the DiagramStyleParts of the HeaderPart
        /// </summary>
        public IEnumerable<DiagramStylePart> DiagramStyleParts => GetPartsOfType<DiagramStylePart>();

        /// <summary>
        /// Gets the EmbeddedControlPersistenceParts of the HeaderPart
        /// </summary>
        public IEnumerable<EmbeddedControlPersistencePart> EmbeddedControlPersistenceParts => GetPartsOfType<EmbeddedControlPersistencePart>();

        /// <summary>
        /// Gets the EmbeddedObjectParts of the HeaderPart
        /// </summary>
        public IEnumerable<EmbeddedObjectPart> EmbeddedObjectParts => GetPartsOfType<EmbeddedObjectPart>();

        /// <summary>
        /// Gets the EmbeddedPackageParts of the HeaderPart
        /// </summary>
        public IEnumerable<EmbeddedPackagePart> EmbeddedPackageParts => GetPartsOfType<EmbeddedPackagePart>();

        /// <summary>
<<<<<<< HEAD
        /// Gets the ExtendedChartParts of the HeaderPart
        /// </summary>
        public IEnumerable<ExtendedChartPart> ExtendedChartParts => GetPartsOfType<ExtendedChartPart>();
=======
        /// Gets or sets the root element of this part.
        /// </summary>
        public DocumentFormat.OpenXml.Wordprocessing.Header Header
        {
            get
            {
                if (_rootElement is null)
                {
                    LoadDomTree<DocumentFormat.OpenXml.Wordprocessing.Header>();
                }

                return _rootElement;
            }

            set
            {
                if (value is null)
                {
                    throw new ArgumentNullException(nameof(value));
                }

                SetDomTree(value);
            }
        }
>>>>>>> 808ce59f

        /// <summary>
        /// Gets the ImageParts of the HeaderPart
        /// </summary>
        public IEnumerable<ImagePart> ImageParts => GetPartsOfType<ImagePart>();

        private protected override OpenXmlPartRootElement InternalRootElement
        {
            get
            {
                return _rootElement;
            }

            set
            {
                _rootElement = value as DocumentFormat.OpenXml.Wordprocessing.Header;
            }
        }

        /// <inheritdoc/>
        internal sealed override bool IsContentTypeFixed => true;

        /// <inheritdoc/>
        internal sealed override PartConstraintCollection PartConstraints
        {
            get
            {
                if (_partConstraints is null)
                {
                    _partConstraints = new PartConstraintCollection
                    {
                        {
                            "http://schemas.openxmlformats.org/officeDocument/2006/relationships/aFChunk",
                            PartConstraintRule.Create<AlternativeFormatImportPart>(false, true)
                        },
                        {
                            "http://schemas.openxmlformats.org/officeDocument/2006/relationships/chart",
                            PartConstraintRule.Create<ChartPart>(false, true)
                        },
                        {
                            "http://schemas.microsoft.com/office/2014/relationships/chartEx",
                            PartConstraintRule.Create<ExtendedChartPart>(false, true)
                        },
                        {
                            "http://schemas.openxmlformats.org/officeDocument/2006/relationships/diagramColors",
                            PartConstraintRule.Create<DiagramColorsPart>(false, true)
                        },
                        {
                            "http://schemas.openxmlformats.org/officeDocument/2006/relationships/diagramData",
                            PartConstraintRule.Create<DiagramDataPart>(false, true)
                        },
                        {
                            "http://schemas.microsoft.com/office/2007/relationships/diagramDrawing",
                            PartConstraintRule.Create<DiagramPersistLayoutPart>(false, true)
                        },
                        {
                            "http://schemas.openxmlformats.org/officeDocument/2006/relationships/diagramLayout",
                            PartConstraintRule.Create<DiagramLayoutDefinitionPart>(false, true)
                        },
                        {
                            "http://schemas.openxmlformats.org/officeDocument/2006/relationships/diagramQuickStyle",
                            PartConstraintRule.Create<DiagramStylePart>(false, true)
                        },
                        {
                            "http://schemas.openxmlformats.org/officeDocument/2006/relationships/control",
                            PartConstraintRule.Create<EmbeddedControlPersistencePart>(false, true)
                        },
                        {
                            "http://schemas.openxmlformats.org/officeDocument/2006/relationships/oleObject",
                            PartConstraintRule.Create<EmbeddedObjectPart>(false, true)
                        },
                        {
                            "http://schemas.openxmlformats.org/officeDocument/2006/relationships/package",
                            PartConstraintRule.Create<EmbeddedPackagePart>(false, true)
                        },
                        {
                            "http://schemas.openxmlformats.org/officeDocument/2006/relationships/image",
                            PartConstraintRule.Create<ImagePart>(false, true)
                        }
                    };
                }

                return _partConstraints;
            }
        }

        internal override OpenXmlPartRootElement PartRootElement => Header;

        /// <inheritdoc/>
        public sealed override string RelationshipType => RelationshipTypeConstant;

        /// <inheritdoc/>
        internal sealed override string TargetName => "header";

        /// <inheritdoc/>
        internal sealed override string TargetPath => ".";

        /// <summary>
        /// Adds a AlternativeFormatImportPart to the HeaderPart
        /// </summary>
        /// <param name="contentType">The content type of the AlternativeFormatImportPart</param>
        /// <return>The newly added part</return>
        public AlternativeFormatImportPart AddAlternativeFormatImportPart(string contentType)
        {
            var childPart = new AlternativeFormatImportPart();
            InitPart(childPart, contentType);
            return childPart;
        }

        /// <summary>
        /// Adds a AlternativeFormatImportPart to the HeaderPart
        /// </summary>
        /// <param name="contentType">The content type of the AlternativeFormatImportPart</param>
        /// <param name="id">The relationship id</param>
        /// <return>The newly added part</return>
        public AlternativeFormatImportPart AddAlternativeFormatImportPart(string contentType, string id)
        {
            var childPart = new AlternativeFormatImportPart();
            InitPart(childPart, contentType, id);
            return childPart;
        }

        /// <summary>
        /// Adds a AlternativeFormatImportPart to the HeaderPart
        /// </summary>
        /// <param name="partType">The part type of the AlternativeFormatImportPart</param>
        /// <param name="id">The relationship id</param>
        /// <return>The newly added part</return>
        public AlternativeFormatImportPart AddAlternativeFormatImportPart(AlternativeFormatImportPartType partType, string id)
        {
            var contentType = AlternativeFormatImportPartTypeInfo.GetContentType(partType);
            var partExtension = AlternativeFormatImportPartTypeInfo.GetTargetExtension(partType);
            OpenXmlPackage.PartExtensionProvider.MakeSurePartExtensionExist(contentType, partExtension);
            return AddAlternativeFormatImportPart(contentType, id);
        }

        /// <summary>
        /// Adds a AlternativeFormatImportPart to the HeaderPart
        /// </summary>
        /// <param name="partType">The part type of the AlternativeFormatImportPart</param>
        /// <return>The newly added part</return>
        public AlternativeFormatImportPart AddAlternativeFormatImportPart(AlternativeFormatImportPartType partType)
        {
            var contentType = AlternativeFormatImportPartTypeInfo.GetContentType(partType);
            var partExtension = AlternativeFormatImportPartTypeInfo.GetTargetExtension(partType);
            OpenXmlPackage.PartExtensionProvider.MakeSurePartExtensionExist(contentType, partExtension);
            return AddAlternativeFormatImportPart(contentType);
        }

        /// <summary>
        /// Adds a EmbeddedControlPersistencePart to the HeaderPart
        /// </summary>
        /// <param name="contentType">The content type of the EmbeddedControlPersistencePart</param>
        /// <return>The newly added part</return>
        public EmbeddedControlPersistencePart AddEmbeddedControlPersistencePart(string contentType)
        {
            var childPart = new EmbeddedControlPersistencePart();
            InitPart(childPart, contentType);
            return childPart;
        }

        /// <summary>
        /// Adds a EmbeddedControlPersistencePart to the HeaderPart
        /// </summary>
        /// <param name="contentType">The content type of the EmbeddedControlPersistencePart</param>
        /// <param name="id">The relationship id</param>
        /// <return>The newly added part</return>
        public EmbeddedControlPersistencePart AddEmbeddedControlPersistencePart(string contentType, string id)
        {
            var childPart = new EmbeddedControlPersistencePart();
            InitPart(childPart, contentType, id);
            return childPart;
        }

        /// <summary>
        /// Adds a EmbeddedControlPersistencePart to the HeaderPart
        /// </summary>
        /// <param name="partType">The part type of the EmbeddedControlPersistencePart</param>
        /// <param name="id">The relationship id</param>
        /// <return>The newly added part</return>
        public EmbeddedControlPersistencePart AddEmbeddedControlPersistencePart(EmbeddedControlPersistencePartType partType, string id)
        {
            var contentType = EmbeddedControlPersistencePartTypeInfo.GetContentType(partType);
            var partExtension = EmbeddedControlPersistencePartTypeInfo.GetTargetExtension(partType);
            OpenXmlPackage.PartExtensionProvider.MakeSurePartExtensionExist(contentType, partExtension);
            return AddEmbeddedControlPersistencePart(contentType, id);
        }

        /// <summary>
        /// Adds a EmbeddedControlPersistencePart to the HeaderPart
        /// </summary>
        /// <param name="partType">The part type of the EmbeddedControlPersistencePart</param>
        /// <return>The newly added part</return>
        public EmbeddedControlPersistencePart AddEmbeddedControlPersistencePart(EmbeddedControlPersistencePartType partType)
        {
            var contentType = EmbeddedControlPersistencePartTypeInfo.GetContentType(partType);
            var partExtension = EmbeddedControlPersistencePartTypeInfo.GetTargetExtension(partType);
            OpenXmlPackage.PartExtensionProvider.MakeSurePartExtensionExist(contentType, partExtension);
            return AddEmbeddedControlPersistencePart(contentType);
        }

        /// <summary>
        /// Adds a EmbeddedObjectPart to the HeaderPart
        /// </summary>
        /// <param name="contentType">The content type of the EmbeddedObjectPart</param>
        /// <return>The newly added part</return>
        public EmbeddedObjectPart AddEmbeddedObjectPart(string contentType)
        {
            var childPart = new EmbeddedObjectPart();
            InitPart(childPart, contentType);
            return childPart;
        }

        /// <summary>
        /// Adds a EmbeddedPackagePart to the HeaderPart
        /// </summary>
        /// <param name="contentType">The content type of the EmbeddedPackagePart</param>
        /// <return>The newly added part</return>
        public EmbeddedPackagePart AddEmbeddedPackagePart(string contentType)
        {
            var childPart = new EmbeddedPackagePart();
            InitPart(childPart, contentType);
            return childPart;
        }

        /// <summary>
        /// Adds a ImagePart to the HeaderPart
        /// </summary>
        /// <param name="contentType">The content type of the ImagePart</param>
        /// <return>The newly added part</return>
        public ImagePart AddImagePart(string contentType)
        {
            var childPart = new ImagePart();
            InitPart(childPart, contentType);
            return childPart;
        }

        /// <summary>
        /// Adds a ImagePart to the HeaderPart
        /// </summary>
        /// <param name="contentType">The content type of the ImagePart</param>
        /// <param name="id">The relationship id</param>
        /// <return>The newly added part</return>
        public ImagePart AddImagePart(string contentType, string id)
        {
            var childPart = new ImagePart();
            InitPart(childPart, contentType, id);
            return childPart;
        }

        /// <summary>
        /// Adds a ImagePart to the HeaderPart
        /// </summary>
        /// <param name="partType">The part type of the ImagePart</param>
        /// <param name="id">The relationship id</param>
        /// <return>The newly added part</return>
        public ImagePart AddImagePart(ImagePartType partType, string id)
        {
            var contentType = ImagePartTypeInfo.GetContentType(partType);
            var partExtension = ImagePartTypeInfo.GetTargetExtension(partType);
            OpenXmlPackage.PartExtensionProvider.MakeSurePartExtensionExist(contentType, partExtension);
            return AddImagePart(contentType, id);
        }

        /// <summary>
        /// Adds a ImagePart to the HeaderPart
        /// </summary>
        /// <param name="partType">The part type of the ImagePart</param>
        /// <return>The newly added part</return>
        public ImagePart AddImagePart(ImagePartType partType)
        {
            var contentType = ImagePartTypeInfo.GetContentType(partType);
            var partExtension = ImagePartTypeInfo.GetTargetExtension(partType);
            OpenXmlPackage.PartExtensionProvider.MakeSurePartExtensionExist(contentType, partExtension);
            return AddImagePart(contentType);
        }

        /// <summary>
        /// Adds a VideoReferenceRelationship to the HeaderPart
        /// </summary>
        /// <param name="mediaDataPart">The part type of the VideoReferenceRelationship</param>
        /// <return>The newly added part</return>
        public VideoReferenceRelationship AddVideoReferenceRelationship(MediaDataPart mediaDataPart)
        {return AddDataPartReferenceRelationship<VideoReferenceRelationship>(mediaDataPart);
        }

        /// <summary>
        /// Adds a VideoReferenceRelationship to the HeaderPart
        /// </summary>
        /// <param name="mediaDataPart">The part type of the VideoReferenceRelationship</param>
        /// <param name="id">The relationship id</param>
        /// <return>The newly added part</return>
        public VideoReferenceRelationship AddVideoReferenceRelationship(MediaDataPart mediaDataPart, string id)
        {return AddDataPartReferenceRelationship<VideoReferenceRelationship>(mediaDataPart, id);
        }

        /// <inheritdoc/>
        internal sealed override OpenXmlPart CreatePartCore(string relationshipType)
        {
            ThrowIfObjectDisposed();
            if (relationshipType is null)
            {
                throw new ArgumentNullException(nameof(relationshipType));
            }

            switch (relationshipType)
            {
                case AlternativeFormatImportPart.RelationshipTypeConstant:
                    return new AlternativeFormatImportPart();
                case ChartPart.RelationshipTypeConstant:
                    return new ChartPart();
                case ExtendedChartPart.RelationshipTypeConstant:
                    return new ExtendedChartPart();
                case DiagramColorsPart.RelationshipTypeConstant:
                    return new DiagramColorsPart();
                case DiagramDataPart.RelationshipTypeConstant:
                    return new DiagramDataPart();
                case DiagramPersistLayoutPart.RelationshipTypeConstant:
                    return new DiagramPersistLayoutPart();
                case DiagramLayoutDefinitionPart.RelationshipTypeConstant:
                    return new DiagramLayoutDefinitionPart();
                case DiagramStylePart.RelationshipTypeConstant:
                    return new DiagramStylePart();
                case EmbeddedControlPersistencePart.RelationshipTypeConstant:
                    return new EmbeddedControlPersistencePart();
                case EmbeddedObjectPart.RelationshipTypeConstant:
                    return new EmbeddedObjectPart();
                case EmbeddedPackagePart.RelationshipTypeConstant:
                    return new EmbeddedPackagePart();
                case ImagePart.RelationshipTypeConstant:
                    return new ImagePart();
            }

            throw new ArgumentOutOfRangeException(nameof(relationshipType));
        }
    }
}<|MERGE_RESOLUTION|>--- conflicted
+++ resolved
@@ -100,11 +100,11 @@
         public IEnumerable<EmbeddedPackagePart> EmbeddedPackageParts => GetPartsOfType<EmbeddedPackagePart>();
 
         /// <summary>
-<<<<<<< HEAD
         /// Gets the ExtendedChartParts of the HeaderPart
         /// </summary>
         public IEnumerable<ExtendedChartPart> ExtendedChartParts => GetPartsOfType<ExtendedChartPart>();
-=======
+
+        /// <summary>
         /// Gets or sets the root element of this part.
         /// </summary>
         public DocumentFormat.OpenXml.Wordprocessing.Header Header
@@ -129,7 +129,6 @@
                 SetDomTree(value);
             }
         }
->>>>>>> 808ce59f
 
         /// <summary>
         /// Gets the ImageParts of the HeaderPart
