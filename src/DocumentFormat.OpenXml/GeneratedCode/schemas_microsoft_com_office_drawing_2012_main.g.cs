--- conflicted
+++ resolved
@@ -11,11 +11,7 @@
 {
 /// <summary>
 /// <para>Defines the BackgroundProperties Class.</para>
-<<<<<<< HEAD
-///<para>This class is available in Office 2013 or above.</para>
-=======
 /// <para>This class is available in Office 2013 or above.</para>
->>>>>>> 97dfc39d
 /// <para> When the object is serialized out as xml, its qualified name is a15:backgroundPr.</para>
 /// </summary>
 
@@ -31,23 +27,7 @@
     
     internal override int ElementTypeId => ElementTypeIdConst;
    
-<<<<<<< HEAD
-    /// <summary>
-    /// Whether this element is available in a specific version of Office Application.
-    /// </summary>
-    /// <param name="version">The Office file format version.</param>
-    /// <returns>Returns true if the element is defined in the specified version.</returns>
-    internal override bool IsInVersion(FileFormatVersions version)
-    {
-		if((12 & (int)version) > 0)
-		{
-			return true;
-		}
-		return false;
-    }
-=======
     internal override bool IsInVersion(FileFormatVersions version) => version.AtLeast(FileFormatVersions.Office2013);
->>>>>>> 97dfc39d
     
 
     	private static readonly string[] attributeTagNames = { "bwMode","bwPure","bwNormal","targetScreenSize" };
@@ -139,11 +119,7 @@
 }
 /// <summary>
 /// <para>Defines the NonVisualGroupProperties Class.</para>
-<<<<<<< HEAD
-///<para>This class is available in Office 2013 or above.</para>
-=======
 /// <para>This class is available in Office 2013 or above.</para>
->>>>>>> 97dfc39d
 /// <para> When the object is serialized out as xml, its qualified name is a15:nonVisualGroupProps.</para>
 /// </summary>
 
@@ -159,23 +135,7 @@
     
     internal override int ElementTypeId => ElementTypeIdConst;
    
-<<<<<<< HEAD
-    /// <summary>
-    /// Whether this element is available in a specific version of Office Application.
-    /// </summary>
-    /// <param name="version">The Office file format version.</param>
-    /// <returns>Returns true if the element is defined in the specified version.</returns>
-    internal override bool IsInVersion(FileFormatVersions version)
-    {
-		if((12 & (int)version) > 0)
-		{
-			return true;
-		}
-		return false;
-    }
-=======
     internal override bool IsInVersion(FileFormatVersions version) => version.AtLeast(FileFormatVersions.Office2013);
->>>>>>> 97dfc39d
     
 
     	private static readonly string[] attributeTagNames = { "isLegacyGroup" };
@@ -225,11 +185,7 @@
 }
 /// <summary>
 /// <para>Defines the ObjectProperties Class.</para>
-<<<<<<< HEAD
-///<para>This class is available in Office 2013 or above.</para>
-=======
 /// <para>This class is available in Office 2013 or above.</para>
->>>>>>> 97dfc39d
 /// <para> When the object is serialized out as xml, its qualified name is a15:objectPr.</para>
 /// </summary>
 
@@ -245,23 +201,7 @@
     
     internal override int ElementTypeId => ElementTypeIdConst;
    
-<<<<<<< HEAD
-    /// <summary>
-    /// Whether this element is available in a specific version of Office Application.
-    /// </summary>
-    /// <param name="version">The Office file format version.</param>
-    /// <returns>Returns true if the element is defined in the specified version.</returns>
-    internal override bool IsInVersion(FileFormatVersions version)
-    {
-		if((12 & (int)version) > 0)
-		{
-			return true;
-		}
-		return false;
-    }
-=======
     internal override bool IsInVersion(FileFormatVersions version) => version.AtLeast(FileFormatVersions.Office2013);
->>>>>>> 97dfc39d
     
 
     	private static readonly string[] attributeTagNames = { "objectId","isActiveX","linkType" };
@@ -339,11 +279,7 @@
 }
 /// <summary>
 /// <para>Defines the SignatureLine Class.</para>
-<<<<<<< HEAD
-///<para>This class is available in Office 2013 or above.</para>
-=======
 /// <para>This class is available in Office 2013 or above.</para>
->>>>>>> 97dfc39d
 /// <para> When the object is serialized out as xml, its qualified name is a15:signatureLine.</para>
 /// </summary>
 
@@ -359,23 +295,7 @@
     
     internal override int ElementTypeId => ElementTypeIdConst;
    
-<<<<<<< HEAD
-    /// <summary>
-    /// Whether this element is available in a specific version of Office Application.
-    /// </summary>
-    /// <param name="version">The Office file format version.</param>
-    /// <returns>Returns true if the element is defined in the specified version.</returns>
-    internal override bool IsInVersion(FileFormatVersions version)
-    {
-		if((12 & (int)version) > 0)
-		{
-			return true;
-		}
-		return false;
-    }
-=======
     internal override bool IsInVersion(FileFormatVersions version) => version.AtLeast(FileFormatVersions.Office2013);
->>>>>>> 97dfc39d
     
 
     	private static readonly string[] attributeTagNames = { "isSignatureLine","id","provId","signingInstructionsSet","allowComments","showSignDate","suggestedSigner","suggestedSigner2","suggestedSignerEmail","signingInstructions","addlXml","sigProvUrl" };
