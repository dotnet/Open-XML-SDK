--- conflicted
+++ resolved
@@ -35,42 +35,4 @@
     <ProjectReference Include="../DocumentFormat.OpenXml.Framework/DocumentFormat.OpenXml.Framework.csproj" />
   </ItemGroup>
 
-<<<<<<< HEAD
-  <Choose>
-    <When Condition=" '$(TargetFramework)' == 'net35'">
-      <PropertyGroup>
-        <CompileWithPeVerify>true</CompileWithPeVerify>
-      </PropertyGroup>
-
-      <ItemGroup>
-        <Reference Include="System" />
-        <Reference Include="System.Xml" />
-      </ItemGroup>
-    </When>
-
-    <When Condition=" '$(TargetFramework)' == 'net40' ">
-      <PropertyGroup>
-        <CompileWithPeVerify>true</CompileWithPeVerify>
-      </PropertyGroup>
-
-      <ItemGroup>
-        <Reference Include="System" />
-        <Reference Include="System.Xml" />
-      </ItemGroup>
-    </When>
-
-    <When Condition=" '$(TargetFramework)' == 'net46' ">
-      <PropertyGroup>
-        <CompileWithPeVerify>true</CompileWithPeVerify>
-      </PropertyGroup>
-
-      <ItemGroup>
-        <Reference Include="System" />
-        <Reference Include="System.Xml" />
-      </ItemGroup>
-    </When>
-  </Choose>
-
-=======
->>>>>>> c027cdbc
 </Project>