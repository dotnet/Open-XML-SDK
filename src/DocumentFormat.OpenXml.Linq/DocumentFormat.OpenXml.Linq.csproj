﻿<Project Sdk="Microsoft.NET.Sdk">

  <PropertyGroup>
    <IsShipped>true</IsShipped>
    <Summary>Provides additional LINQ functionality to the Open XML SDK.</Summary>
    <Description>Provides additional LINQ functionality to the Open XML SDK to allow operations using XLINQ.</Description>
  </PropertyGroup>

<<<<<<< HEAD
=======
  <ItemGroup>
    <PackageReference Include="Microsoft.SourceLink.GitHub" Version="1.0.0" PrivateAssets="All" />
  </ItemGroup>

  <ItemGroup>
    <ProjectReference Include="..\DocumentFormat.OpenXml.Features\DocumentFormat.OpenXml.Features.csproj" />
    <ProjectReference Include="..\DocumentFormat.OpenXml\DocumentFormat.OpenXml.csproj" />
  </ItemGroup>

>>>>>>> 4ee223c3
  <Choose>
    <When Condition=" '$(TargetFramework)' == 'net35'">
      <ItemGroup>
        <Reference Include="System" />
        <Reference Include="System.Xml" />
        <Reference Include="System.Xml.Linq" />
      </ItemGroup>

      <ItemGroup>
        <Compile Include="..\DocumentFormat.OpenXml\System\Diagnostics\CodeAnalysis\NullableAttributes.cs" Link="System\Diagnostics\CodeAnalysis\NullableAttributes.cs" />
      </ItemGroup>
    </When>

    <When Condition=" '$(TargetFramework)' == 'net40'">
      <ItemGroup>
        <Reference Include="System" />
        <Reference Include="System.Xml" />
        <Reference Include="System.Xml.Linq" />
      </ItemGroup>

      <ItemGroup>
        <Compile Include="..\DocumentFormat.OpenXml\System\Diagnostics\CodeAnalysis\NullableAttributes.cs" Link="System\Diagnostics\CodeAnalysis\NullableAttributes.cs" />
      </ItemGroup>
    </When>

    <When Condition=" '$(TargetFramework)' == 'net46'">
      <ItemGroup>
        <Reference Include="System" />
        <Reference Include="System.Xml" />
        <Reference Include="System.Xml.Linq" />
      </ItemGroup>

      <ItemGroup>
        <Compile Include="..\DocumentFormat.OpenXml\System\Diagnostics\CodeAnalysis\NullableAttributes.cs" Link="System\Diagnostics\CodeAnalysis\NullableAttributes.cs" />
      </ItemGroup>
    </When>

    <When Condition=" '$(TargetFramework)' == 'netstandard1.3' ">
      <ItemGroup>
        <PackageReference Include="System.Xml.ReaderWriter" Version="4.3.1" />
      </ItemGroup>

      <ItemGroup>
        <Compile Include="..\DocumentFormat.OpenXml\System\Diagnostics\CodeAnalysis\NullableAttributes.cs" Link="System\Diagnostics\CodeAnalysis\NullableAttributes.cs" />
      </ItemGroup>
    </When>

    <When Condition=" '$(TargetFramework)' == 'netstandard2.0' ">
      <ItemGroup>
        <Compile Include="..\DocumentFormat.OpenXml\System\Diagnostics\CodeAnalysis\NullableAttributes.cs" Link="System\Diagnostics\CodeAnalysis\NullableAttributes.cs" />
      </ItemGroup>
    </When>

  </Choose>

<<<<<<< HEAD
=======
  <!-- C# Source Generator -->
  <!--<ItemGroup>
    <ProjectReference Include="..\DocumentFormat.OpenXml.CodeGeneration.Linq\DocumentFormat.OpenXml.CodeGeneration.Linq.csproj" OutputItemType="Analyzer" ReferenceOutputAssembly="false" />
  </ItemGroup>

  <PropertyGroup>
    <EmitCompilerGeneratedFiles>true</EmitCompilerGeneratedFiles>
    <CompilerGeneratedFilesOutputPath>Generated</CompilerGeneratedFilesOutputPath>
  </PropertyGroup>

  <ItemGroup>
    -->
  <!-- Don't include the output from a previous source generator execution into future runs;
         the */** trick here ensures that there's at least one subdirectory, which is our key
         that it's coming from a source generator as opposed to something that is coming from
         some other tool. -->
  <!--
    <Compile Remove="$(CompilerGeneratedFilesOutputPath)/*/**/*.cs" />
  </ItemGroup>-->

>>>>>>> 4ee223c3
</Project><|MERGE_RESOLUTION|>--- conflicted
+++ resolved
@@ -6,18 +6,6 @@
     <Description>Provides additional LINQ functionality to the Open XML SDK to allow operations using XLINQ.</Description>
   </PropertyGroup>
 
-<<<<<<< HEAD
-=======
-  <ItemGroup>
-    <PackageReference Include="Microsoft.SourceLink.GitHub" Version="1.0.0" PrivateAssets="All" />
-  </ItemGroup>
-
-  <ItemGroup>
-    <ProjectReference Include="..\DocumentFormat.OpenXml.Features\DocumentFormat.OpenXml.Features.csproj" />
-    <ProjectReference Include="..\DocumentFormat.OpenXml\DocumentFormat.OpenXml.csproj" />
-  </ItemGroup>
-
->>>>>>> 4ee223c3
   <Choose>
     <When Condition=" '$(TargetFramework)' == 'net35'">
       <ItemGroup>
@@ -73,27 +61,4 @@
 
   </Choose>
 
-<<<<<<< HEAD
-=======
-  <!-- C# Source Generator -->
-  <!--<ItemGroup>
-    <ProjectReference Include="..\DocumentFormat.OpenXml.CodeGeneration.Linq\DocumentFormat.OpenXml.CodeGeneration.Linq.csproj" OutputItemType="Analyzer" ReferenceOutputAssembly="false" />
-  </ItemGroup>
-
-  <PropertyGroup>
-    <EmitCompilerGeneratedFiles>true</EmitCompilerGeneratedFiles>
-    <CompilerGeneratedFilesOutputPath>Generated</CompilerGeneratedFilesOutputPath>
-  </PropertyGroup>
-
-  <ItemGroup>
-    -->
-  <!-- Don't include the output from a previous source generator execution into future runs;
-         the */** trick here ensures that there's at least one subdirectory, which is our key
-         that it's coming from a source generator as opposed to something that is coming from
-         some other tool. -->
-  <!--
-    <Compile Remove="$(CompilerGeneratedFilesOutputPath)/*/**/*.cs" />
-  </ItemGroup>-->
-
->>>>>>> 4ee223c3
 </Project>