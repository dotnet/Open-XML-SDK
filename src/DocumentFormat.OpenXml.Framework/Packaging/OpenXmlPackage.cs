﻿// Copyright (c) Microsoft. All rights reserved.
// Licensed under the MIT license. See LICENSE file in the project root for full license information.

using DocumentFormat.OpenXml;
using DocumentFormat.OpenXml.Features;
using System;
using System.Collections.Generic;
using System.ComponentModel;
using System.Diagnostics;
using System.IO;
using System.IO.Packaging;
using System.Linq;

namespace DocumentFormat.OpenXml.Packaging
{
    /// <summary>
    /// Represents a base class for strong typed Open XML document classes.
    /// </summary>
    public abstract partial class OpenXmlPackage : OpenXmlPartContainer, IDisposable
    {
        private protected const string DoNotUseParameterlessConstructor = "The parameterless constructor never initialized anything. This will be removed in future updates.";

        private readonly LinkedList<DataPart> _dataPartList = new LinkedList<DataPart>();

        private bool _isDisposed;

        /// <summary>
        /// Initializes a new instance of the OpenXmlPackage class.
        /// </summary>
        [Obsolete(DoNotUseParameterlessConstructor, error: true)]
        protected OpenXmlPackage()
            : base()
        {
            OpenSettings = null!;
        }

        /// <summary>
        /// Create an <see cref="OpenXmlPackage"/>.
        /// </summary>
        /// <param name="package">Underlying package.</param>
        /// <param name="settings">Settings to use</param>
        private protected OpenXmlPackage(Package package, OpenSettings? settings = null)
            : base()
        {
            if (package is null)
            {
                throw new ArgumentNullException(nameof(package));
            }

            if (package.FileOpenAccess == FileAccess.Write)
            {
                throw new OpenXmlPackageException(ExceptionMessages.PackageMustCanBeRead);
            }

            if (settings is not null &&
                settings.MarkupCompatibilityProcessSettings.ProcessMode != MarkupCompatibilityProcessMode.NoProcess &&
                !settings.MarkupCompatibilityProcessSettings.TargetFileFormatVersions.Any())
            {
                throw new ArgumentException(ExceptionMessages.InvalidMCMode);
            }

            OpenSettings = new OpenSettings(settings);

            var feature = new PackageImpl(package);

            Features.Set<IPackageFeature>(feature);

            RegisterOnClose(package.Close);

            Load(feature);
        }

        private List<Action>? _onClose;

        internal void RegisterOnClose(Action action) => (_onClose ??= new()).Add(action);

        /// <summary>
        /// Gets the root part for the package.
        /// </summary>
        public virtual OpenXmlPart? RootPart => Features.GetRequired<IMainPartFeature>().Part;

        /// <summary>
        /// Loads the package. This method must be called in the constructor of a derived class.
        /// </summary>
        private void Load(IPackage package)
        {
            try
            {
                var relationshipCollection = new PackageRelationshipPropertyCollection(package, Features.GetNamespaceResolver());

                if (relationshipCollection.Count == 0)
                {
                    return;
                }

                var loadedParts = new Dictionary<Uri, OpenXmlPart>();
                var hasMainPart = false;

                // relationCollection.StrictRelationshipFound is true when this collection contains Transitional relationships converted from Strict.
                StrictRelationshipFound = relationshipCollection.StrictRelationshipFound;

                var handler = OpenSettings.RelationshipErrorHandlerFactory?.Invoke(this);

                handler?.Handle(package);

                // AutoSave must be false when opening ISO Strict doc as editable.
                // (Attention: #2545529. Now we disable this code until we finally decide to go with this. Instead, we take an alternative approach that is added in the SavePartContents() method
                // which we ignore AutoSave when this.StrictRelationshipFound is true to keep consistency in the document.)
                // if (this.StrictRelationshipFound && (this._accessMode == FileAccess.ReadWrite || this._accessMode == FileAccess.Write) && !this.AutoSave)
                // {
                //    OpenXmlPackageException exception = new OpenXmlPackageException(ExceptionMessages.StrictEditNeedsAutoSave);
                //    throw exception;
                // }
                var mainPartFeature = Features.GetRequired<IMainPartFeature>();

                // auto detect document type (main part type for Transitional)
                foreach (var relationship in relationshipCollection)
                {
                    if (relationship.RelationshipType == mainPartFeature.RelationshipType)
                    {
                        hasMainPart = true;

                        var uriTarget = PackUriHelper.ResolvePartUri(new Uri("/", UriKind.Relative), relationship.TargetUri);
                        var metroPart = package.GetPart(uriTarget);

                        mainPartFeature.ContentType = metroPart.ContentType;
                        break;
                    }
                }

                if (!hasMainPart)
                {
                    throw new OpenXmlPackageException(ExceptionMessages.NoMainPart);
                }

                LoadReferencedPartsAndRelationships(this, null, relationshipCollection, loadedParts);

                handler?.OnPackageLoaded();
            }
            catch (UriFormatException exception)
            {
                // UriFormatException is wrapped here in an OpenXmlPackageException
                Close();
                throw new OpenXmlPackageException(ExceptionMessages.InvalidUriFormat, exception);
            }
            catch (Exception)
            {
                Close();
                throw;
            }
        }

        internal OpenSettings OpenSettings { get; set; }

        /// <summary>
        /// Gets a value indicating whether this package contains Transitional relationships converted from Strict.
        /// </summary>
        public bool StrictRelationshipFound { get; private set; }

        internal IPackage Package => Features.GetRequired<IPackageFeature>().Package;

        /// <summary>
        /// Gets the FileAccess setting for the document.
        /// The current I/O access settings are: Read, Write, or ReadWrite.
        /// </summary>
        public FileAccess FileOpenAccess => Package.FileOpenAccess;

        /// <summary>
        /// Gets the core package properties of the Open XML document.
        /// </summary>
        public PackageProperties PackageProperties => Package.PackageProperties;

        /// <summary>
        /// Gets or sets the compression level for the content of the new part
        /// </summary>
        public CompressionOption CompressionOption { get; set; } = CompressionOption.Normal;

        /// <summary>
        /// Gets a <see cref="IPartExtensionFeature"/> part which provides a mapping from content type to part extension.
        /// </summary>
        internal IPartExtensionFeature PartExtensions => Features.GetRequired<IPartExtensionFeature>();

        /// <summary>
        /// Gets a value that indicates the maximum allowable number of characters in an Open XML part. A zero (0) value indicates that there are no limits on the size
        /// of the part. A non-zero value specifies the maximum size, in characters.
        /// </summary>
        /// <remarks>
        /// This property allows you to mitigate denial of service attacks where the attacker submits a package with an extremely large Open XML part. By limiting the size of a
        /// part, you can detect the attack and recover reliably.
        /// </remarks>
        public long MaxCharactersInPart => OpenSettings.MaxCharactersInPart;

        /// <summary>
        /// Gets a value indicating whether saving the package is supported by calling <see cref="Save"/>. Some platforms (such as .NET Core), have limited support for saving.
        /// If <c>false</c>, in order to save, the document and/or package needs to be fully closed and disposed and then reopened.
        /// </summary>
#if FEATURE_PACKAGE_FLUSH
        public static bool CanSave { get; } = true;
#else
        public static bool CanSave { get; }
#endif

        /// <summary>
        /// Gets all the <see cref="DataPart"/> parts in the document package.
        /// </summary>
        public IEnumerable<DataPart> DataParts => _dataPartList;

        #region public methods

        /// <summary>
        /// Adds the specified part to the document.
        /// Use the returned part to operate on the part added to the document.
        /// </summary>
        /// <typeparam name="T">A class that is derived from the OpenXmlPart class.</typeparam>
        /// <param name="part">The part to add to the document.</param>
        /// <returns>The added part in the document. Differs from the part that was passed as an argument.</returns>
        /// <exception cref="ArgumentOutOfRangeException">Thrown when the part is not allowed to be added.</exception>
        /// <exception cref="OpenXmlPackageException">Thrown when the part type already exists and multiple instances of the part type is not allowed.</exception>
        public override T AddPart<T>(T part)
        {
            ThrowIfObjectDisposed();

            if (part is null)
            {
                throw new ArgumentNullException(nameof(part));
            }

            var mainPart = Features.GetRequired<IMainPartFeature>();

            if (part.RelationshipType == mainPart.RelationshipType && part.ContentType != mainPart.ContentType)
            {
                throw new ArgumentOutOfRangeException(ExceptionMessages.MainPartIsDifferent);
            }

            return (T)AddPartFrom(part, null);
        }

        /// <summary>
        /// Deletes all the parts with the specified part type from the package recursively.
        /// </summary>
        public void DeletePartsRecursivelyOfType<T>()
            where T : OpenXmlPart
        {
            ThrowIfObjectDisposed();
            DeletePartsRecursivelyOfTypeBase<T>();
        }

        /// <summary>
        /// Saves and closes the OpenXml package and all underlying part streams.
        /// </summary>
        public void Close()
        {
            ThrowIfObjectDisposed();
            Dispose();
        }

        #region methods to operate DataPart

        /// <summary>
        /// Creates a new <see cref="MediaDataPart"/> part in the document package.
        /// </summary>
        /// <param name="contentType">The content type of the new <see cref="MediaDataPart"/> part.</param>
        /// <returns>The added <see cref="MediaDataPart"/> part.</returns>
        /// <exception cref="ArgumentNullException">Thrown when <paramref name="contentType"/> is a null reference.</exception>
        public MediaDataPart CreateMediaDataPart(string contentType)
        {
            ThrowIfObjectDisposed();

            if (contentType is null)
            {
                throw new ArgumentNullException(nameof(contentType));
            }

            var mediaDataPart = new MediaDataPart(InternalOpenXmlPackage, contentType, extension: null);

            _dataPartList.AddLast(mediaDataPart);

            return mediaDataPart;
        }

        /// <summary>
        /// Creates a new <see cref="MediaDataPart"/> part in the document package.
        /// </summary>
        /// <param name="contentType">The content type of the new <see cref="MediaDataPart"/> part.</param>
        /// <param name="extension">The part name extension (.dat, etc.) of the new <see cref="MediaDataPart"/> part.</param>
        /// <returns>The added <see cref="MediaDataPart"/> part.</returns>
        /// <exception cref="ArgumentNullException">Thrown when <paramref name="contentType"/> is a null reference.</exception>
        /// <exception cref="ArgumentNullException">Thrown when <paramref name="extension"/> is a null reference.</exception>
        public MediaDataPart CreateMediaDataPart(string contentType, string extension)
        {
            ThrowIfObjectDisposed();

            if (contentType is null)
            {
                throw new ArgumentNullException(nameof(contentType));
            }

            if (extension is null)
            {
                throw new ArgumentNullException(nameof(extension));
            }

            var mediaDataPart = new MediaDataPart(InternalOpenXmlPackage, contentType, extension);

            _dataPartList.AddLast(mediaDataPart);

            return mediaDataPart;
        }

        /// <summary>
        /// Creates a new <see cref="MediaDataPart"/> part in the document package.
        /// </summary>
        /// <param name="mediaDataPartType">The content type of the new <see cref="MediaDataPart"/> part.</param>
        /// <returns>The added <see cref="MediaDataPart"/> part.</returns>
        public MediaDataPart CreateMediaDataPart(MediaDataPartType mediaDataPartType)
        {
            ThrowIfObjectDisposed();

            var mediaDataPart = new MediaDataPart(InternalOpenXmlPackage, mediaDataPartType);

            _dataPartList.AddLast(mediaDataPart);

            return mediaDataPart;
        }

        /// <summary>
        /// Deletes the specified <see cref="DataPart"/> from the document package.
        /// </summary>
        /// <param name="dataPart">The <see cref="DataPart"/> to be deleted.</param>
        /// <returns>Returns true if the part is successfully removed; otherwise returns false. This method also returns false if the part was not found or the parameter is null.</returns>
        /// <exception cref="InvalidOperationException">Thrown when <paramref name="dataPart"/> is referenced by another part in the document package.</exception>
        public bool DeletePart(DataPart dataPart)
        {
            ThrowIfObjectDisposed();

            if (dataPart is null)
            {
                throw new ArgumentNullException(nameof(dataPart));
            }

            if (dataPart.OpenXmlPackage != this)
            {
                throw new InvalidOperationException(ExceptionMessages.ForeignDataPart);
            }

            if (IsOrphanDataPart(dataPart))
            {
                // delete the part from the package
                dataPart.Destroy();
                return _dataPartList.Remove(dataPart);
            }
            else
            {
                throw new InvalidOperationException(ExceptionMessages.DataPartIsInUse);
            }
        }

        #endregion

        #endregion

        #region dispose related methods

        /// <summary>
        /// Thrown if an object is disposed.
        /// </summary>
        protected override void ThrowIfObjectDisposed()
        {
            if (_isDisposed)
            {
                throw new ObjectDisposedException(GetType().Name);
            }
        }

        /// <summary>
        /// Flushes and saves the content, closes the document, and releases all resources.
        /// </summary>
        /// <param name="disposing">Specify true to release both managed and unmanaged resources; false to release only unmanaged resources.</param>
        protected virtual void Dispose(bool disposing)
        {
            if (_isDisposed)
            {
                return;
            }

            if (disposing)
            {
                var closing = Features.Get<IPackageEventsFeature>();

                closing?.OnChange(this, EventType.Closing);

                // Try to save contents of every part in the package
                SavePartContents(AutoSave);
                DeleteUnusedDataPartOnClose();

                ChildrenRelationshipParts.Clear();
                ReferenceRelationshipList.Clear();

                if (_onClose is { } onClose)
                {
                    foreach (var item in onClose)
                    {
                        item();
                    }
                }

                closing?.OnChange(this, EventType.Closed);
                _isDisposed = true;
            }
        }

        /// <summary>
        /// Flushes and saves the content, closes the document, and releases all resources.
        /// </summary>
        public void Dispose()
        {
            Dispose(true);
            GC.SuppressFinalize(this);
        }

        #endregion

        #region MC Staffs

        /// <summary>
        /// Gets the markup compatibility settings applied at loading time.
        /// </summary>
        public MarkupCompatibilityProcessSettings MarkupCompatibilityProcessSettings
        {
            get
            {
                if (OpenSettings.MarkupCompatibilityProcessSettings is null)
                {
                    return new MarkupCompatibilityProcessSettings(MarkupCompatibilityProcessMode.NoProcess, FileFormatVersions.Office2007);
                }
                else
                {
                    return OpenSettings.MarkupCompatibilityProcessSettings;
                }
            }
        }

        // internal FileFormatVersions MCTargetFormat
        // {
        //    get
        //    {
        //        if (MarkupCompatibilityProcessSettings.ProcessMode == MarkupCompatibilityProcessMode.NoProcess)
        //            return (FileFormatVersions.Office2007 | FileFormatVersions.Office2010);
        //        else
        //        {
        //            return MarkupCompatibilityProcessSettings.TargetFileFormatVersions;
        //        }
        //    }
        // }

        // internal bool ProcessMCInWholePackage
        // {
        //    get
        //    {
        //        return MarkupCompatibilityProcessSettings.ProcessMode == MarkupCompatibilityProcessMode.ProcessAllParts;
        //    }
        // }
        #endregion

        #region Auto-Save functions

        /// <summary>
        /// Gets a value indicating whether the parts should be saved when disposed.
        /// </summary>
        public bool AutoSave => OpenSettings.AutoSave;

        private IPackage SavePartContents(bool save)
        {
            var package = Features.GetRequired<IPackageFeature>().Package;

            bool isAnyPartChanged;

            if (package.FileOpenAccess == FileAccess.Read)
            {
                return package; // do nothing if the package is open in read-only mode.
            }

            // When this.StrictRelationshipFound is true, we ignore the save argument to do the translation if isAnyPartChanged is true. That's the way to keep consistency.
            if (!save && !StrictRelationshipFound)
            {
                return package; // do nothing if saving is false.
            }

            // Traversal the whole package and save changed contents.
            isAnyPartChanged = false;

            // If a part is in the state of 'loaded', something in the part should've been changed.
            // When all the part is not loaded yet, we can skip saving all parts' contents and updating Package relationship types.
            foreach (var part in this.GetAllParts())
            {
                if (part.IsRootElementLoaded)
                {
                    isAnyPartChanged = true;
                    break;
                }
            }

            // We update parts and relationship types only when any one of the parts was changed (i.e. loaded).
            if (isAnyPartChanged)
            {
                foreach (var part in this.GetAllParts())
                {
                    TrySavePartContent(part);
                }

                if (StrictRelationshipFound)
                {
                    RelationshipCollection relationshipCollection;

                    // For Package: Invoking UpdateRelationshipTypesInPackage() changes the relationship types in the package.
                    // We need to new PackageRelationshipPropertyCollection to read through the package contents right here
                    // because some operation may have updated the package before we get here.
                    relationshipCollection = new PackageRelationshipPropertyCollection(package, Features.GetNamespaceResolver());
                    relationshipCollection.UpdateRelationshipTypesInPackage();
                }
            }

            return package;
        }

        // Check if the part content changed and save it if yes.
        private static void TrySavePartContent(OpenXmlPart part)
        {
            // If StrictRelationshipFound is true, we need to update the part anyway.
            if (part.OpenXmlPackage.StrictRelationshipFound)
            {
                RelationshipCollection relationshipCollection;

                // For PackagePart: Invoking UpdateRelationshipTypesInPackage() changes the relationship types in the package part.
                // We need to new PackageRelationshipPropertyCollection to read through the package part contents right here
                // because some operation may have updated the package part before we get here.
                relationshipCollection = new PackagePartRelationshipPropertyCollection(part.Features.GetRequired<IPackagePartFeature>().Part, part.Features.GetNamespaceResolver());
                relationshipCollection.UpdateRelationshipTypesInPackage();

                // For ISO Strict documents, we read and save the part anyway to translate the contents. The contents are translated when PartRootElement is being loaded.
                if (part.PartRootElement is not null)
                {
                    part.PartRootElement.Save();
                }
            }
            else
            {
                // For Transitional documents, we only save the 'changed' part.
                if (IsPartContentChanged(part) && part.PartRootElement is not null)
                {
                    part.PartRootElement.Save();
                }
            }
        }

        // Check if the content of a part is changed.
        private static bool IsPartContentChanged(OpenXmlPart part)
        {
            // If the root element of the part is loaded,
            // consider the part changed and should be saved.
            if (!part.IsRootElementLoaded &&
                part.OpenXmlPackage.MarkupCompatibilityProcessSettings.ProcessMode == MarkupCompatibilityProcessMode.ProcessAllParts)
            {
                if (part.PartRootElement is not null)
                {
                    return true;
                }
            }

            return part.IsRootElementLoaded;
        }

        #endregion

        #region internal methods related main part

        /// <summary>
        /// Gets or sets the content type of the main part of the package.
        /// </summary>
        internal string MainPartContentType
        {
            get => Features.GetRequired<IMainPartFeature>().ContentType;
            set => Features.GetRequired<IMainPartFeature>().ContentType = value;
        }

        /// <summary>
        /// Changes the type of the document.
        /// </summary>
        /// <typeparam name="T">The type of the document's main part.</typeparam>
        /// <remarks>The MainDocumentPart will be changed.</remarks>
        internal void ChangeDocumentTypeInternal<T>(T newMainPart)
            where T : OpenXmlPart
        {
            ThrowIfObjectDisposed();

            var mainPart = GetSubPartOfType<T>();
            var childParts = new Dictionary<string, OpenXmlPart>(StringComparer.Ordinal);

            if (mainPart is null)
            {
                throw new OpenXmlPackageException(ExceptionMessages.CannotChangeDocumentType);
            }

            try
            {
                using (var memoryStream = mainPart.CopyToMemoryStream())
                {
                    var tempPart = AddExtendedPart(@"http://temp", MainPartContentType, @".xml");

                    // Make a copy as we will remove old parts and need the originals later
                    foreach (KeyValuePair<string, OpenXmlPart> idPartPair in mainPart.ChildrenRelationshipParts)
                    {
                        childParts.Add(idPartPair.Key, idPartPair.Value);
                    }

                    ReferenceRelationship[] referenceRelationships = mainPart.ReferenceRelationshipList.ToArray();

                    Uri uri = mainPart.Uri;
                    string id = GetIdOfPart(mainPart);

                    // remove the old part
                    ChildrenRelationshipParts.Remove(id);
                    DeleteRelationship(id);
                    mainPart.Destroy();

                    // do not call this.InitPart( ).  copy the code here
                    newMainPart.CreateInternal(this, null, MainPartContentType, uri);

                    // add it and get the id
                    string relationshipId = AttachChild(newMainPart, id);

                    ChildrenRelationshipParts.Add(relationshipId, newMainPart);

                    // copy the stream back
                    memoryStream.Position = 0;
                    newMainPart.FeedData(memoryStream);

                    // add back all relationships
                    foreach (KeyValuePair<string, OpenXmlPart> idPartPair in childParts)
                    {
                        // just call AttachChild( ) is OK. No need to call AddPart( ... )
                        newMainPart.AttachChild(idPartPair.Value, idPartPair.Key);
                        newMainPart.ChildrenRelationshipParts.Add(idPartPair.Key, idPartPair.Value);
                    }

                    foreach (ExternalRelationship externalRel in referenceRelationships.OfType<ExternalRelationship>())
                    {
                        newMainPart.AddExternalRelationship(externalRel.RelationshipType, externalRel.Uri, externalRel.Id);
                    }

                    foreach (HyperlinkRelationship hyperlinkRel in referenceRelationships.OfType<HyperlinkRelationship>())
                    {
                        newMainPart.AddHyperlinkRelationship(hyperlinkRel.Uri, hyperlinkRel.IsExternal, hyperlinkRel.Id);
                    }

                    foreach (DataPartReferenceRelationship dataPartReference in referenceRelationships.OfType<DataPartReferenceRelationship>())
                    {
                        newMainPart.AddDataPartReferenceRelationship(dataPartReference);
                    }

                    // delete the temp part
                    id = GetIdOfPart(tempPart);
                    ChildrenRelationshipParts.Remove(id);
                    DeleteRelationship(id);
                    tempPart.Destroy();
                }
            }
            catch (OpenXmlPackageException e)
            {
                throw new OpenXmlPackageException(ExceptionMessages.CannotChangeDocumentType, e);
            }
#if FEATURE_SYSTEMEXCEPTION
            catch (SystemException e)
            {
                throw new OpenXmlPackageException(ExceptionMessages.CannotChangeDocumentTypeSerious, e);
            }
#endif
        }

        #endregion

        #region internal methods

        internal sealed override OpenXmlPackage InternalOpenXmlPackage => this;

        internal sealed override OpenXmlPart? ThisOpenXmlPart => null;

        // find all reachable parts from the package root, the dictionary also used for cycle reference defense
        internal sealed override void FindAllReachableParts(IDictionary<OpenXmlPart, bool> reachableParts)
        {
            ThrowIfObjectDisposed();

            if (reachableParts is null)
            {
                throw new ArgumentNullException(nameof(reachableParts));
            }

            foreach (OpenXmlPart part in ChildrenRelationshipParts.Parts)
            {
                if (!reachableParts.ContainsKey(part))
                {
                    part.FindAllReachableParts(reachableParts);
                }
            }
        }

        internal sealed override void DeleteRelationship(string id)
        {
            ThrowIfObjectDisposed();

            Package.DeleteRelationship(id);
        }

        internal sealed override IPackageRelationship CreateRelationship(Uri targetUri, TargetMode targetMode, string relationshipType)
        {
            ThrowIfObjectDisposed();

            return Features.GetRequired<IPackageFeature>().Package.CreateRelationship(targetUri, targetMode, relationshipType);
        }

        internal sealed override IPackageRelationship CreateRelationship(Uri targetUri, TargetMode targetMode, string relationshipType, string id)
        {
            ThrowIfObjectDisposed();

            return Features.GetRequired<IPackageFeature>().Package.CreateRelationship(targetUri, targetMode, relationshipType, id);
        }

        // create the metro part in the package with the CompressionOption
        internal IPackagePart CreateMetroPart(Uri partUri, string contentType)
        {
            return Features.GetRequired<IPackageFeature>().Package.CreatePart(partUri, contentType, CompressionOption);
        }

        #endregion

        #region methods on DataPart

        private static bool IsOrphanDataPart(DataPart dataPart)
        {
            return !dataPart.GetDataPartReferenceRelationships().Any();
        }

        /// <summary>
        /// Deletes all DataParts that are not referenced by any media, audio, or video reference relationships.
        /// </summary>
        private void DeleteUnusedDataPartOnClose()
        {
            if (_dataPartList.Count > 0)
            {
                HashSet<DataPart> dataPartSet = new HashSet<DataPart>();
                foreach (var dataPart in DataParts)
                {
                    dataPartSet.Add(dataPart);
                }

                // first, see if there are any reference in package level.
                foreach (var dataPartReferenceRelationship in DataPartReferenceRelationships)
                {
                    dataPartSet.Remove(dataPartReferenceRelationship.DataPart);
                    if (dataPartSet.Count == 0)
                    {
                        // No more DataPart in the set. All DataParts are referenced somewhere.
                        return;
                    }
                }

                // for each part in the package, check the DataPartReferenceRelationships.
                foreach (var openXmlPart in this.GetAllParts())
                {
                    foreach (var dataPartReferenceRelationship in openXmlPart.DataPartReferenceRelationships)
                    {
                        dataPartSet.Remove(dataPartReferenceRelationship.DataPart);
                        if (dataPartSet.Count == 0)
                        {
                            // No more DataPart in the set. All DataParts are referenced somewhere.
                            return;
                        }
                    }
                }

                foreach (var dataPart in dataPartSet)
                {
                    // delete the part from the package
                    dataPart.Destroy();
                    _dataPartList.Remove(dataPart);
                }
            }
        }

        /// <summary>
        /// Finds the DataPart that has the specified part URI.
        /// </summary>
        /// <param name="partUri">The part URI.</param>
        /// <returns>Returns null if there is no DataPart with the specified URI.</returns>
        internal DataPart? FindDataPart(Uri partUri)
        {
            foreach (var dataPart in DataParts)
            {
                if (dataPart.Uri == partUri)
                {
                    return dataPart;
                }
            }

            return null;
        }

        internal DataPart AddDataPartToList(DataPart dataPart)
        {
            _dataPartList.AddLast(dataPart);
            return dataPart;
        }

        #endregion

        #region saving and cloning

        #region saving

        private readonly object _saveAndCloneLock = new object();

        /// <summary>
        /// Saves the contents of all parts and relationships that are contained in the OpenXml package, if <see cref="FileOpenAccess"/> is <see cref="FileAccess.ReadWrite"/>.
        /// Some platforms do not support saving due to limitations in <see cref="System.IO.Packaging.Package"/>, so please query <see cref="CanSave"/> at runtime to know if
        /// full saving will be supported without closing and disposing of the <see cref="OpenXmlPackage"/>.
        /// </summary>
        public void Save()
        {
            ThrowIfObjectDisposed();
            if (FileOpenAccess == FileAccess.ReadWrite)
            {
                lock (_saveAndCloneLock)
                {
                    SavePartContents(true);
                    Features.GetRequired<IPackageFeature>().Package.Save();
                }
            }
        }

        /// <summary>
        /// Saves the contents of all parts and relationships that are contained
        /// in the OpenXml package to the specified file. Opens the saved document
        /// using the same settings that were used to open this OpenXml package.
        /// </summary>
        /// <remarks>
        /// Calling SaveAs(string) is exactly equivalent to calling Clone(string).
        /// This method is essentially provided for convenience.
        /// </remarks>
        /// <param name="path">The path and file name of the target document.</param>
        /// <returns>The cloned OpenXml package</returns>
        public OpenXmlPackage SaveAs(string path)
        {
            return Clone(path);
        }

        #endregion saving

        #region Default clone method

        /// <summary>
        /// Creates an editable clone of this OpenXml package, opened on a
        /// <see cref="MemoryStream"/> with expandable capacity and using
        /// default OpenSettings.
        /// </summary>
        /// <returns>The cloned OpenXml package.</returns>
        public OpenXmlPackage Clone()
        {
#pragma warning disable CA2000 // Dispose objects before losing scope
            return Clone(new MemoryStream(), true, new OpenSettings());
#pragma warning restore CA2000 // Dispose objects before losing scope
        }

        #endregion Default clone method

        #region Stream-based cloning

        /// <summary>
        /// Creates a clone of this OpenXml package, opened on the given stream.
        /// The cloned OpenXml package is opened with the same settings, i.e.,
        /// FileOpenAccess and OpenSettings, as this OpenXml package.
        /// </summary>
        /// <param name="stream">The IO stream on which to open the OpenXml package.</param>
        /// <returns>The cloned OpenXml package.</returns>
        public OpenXmlPackage Clone(Stream stream)
        {
            return Clone(stream, FileOpenAccess == FileAccess.ReadWrite, OpenSettings);
        }

        /// <summary>
        /// Creates a clone of this OpenXml package, opened on the given stream.
        /// The cloned OpenXml package is opened with the same OpenSettings as
        /// this OpenXml package.
        /// </summary>
        /// <param name="stream">The IO stream on which to open the OpenXml package.</param>
        /// <param name="isEditable">In ReadWrite mode. False for Read only mode.</param>
        /// <returns>The cloned OpenXml package.</returns>
        public OpenXmlPackage Clone(Stream stream, bool isEditable)
        {
            return Clone(stream, isEditable, OpenSettings);
        }

        /// <summary>
        /// Creates a clone of this OpenXml package, opened on the given stream.
        /// </summary>
        /// <param name="stream">The IO stream on which to open the OpenXml package.</param>
        /// <param name="isEditable">In ReadWrite mode. False for Read only mode.</param>
        /// <param name="openSettings">The advanced settings for opening a document.</param>
        /// <returns>The cloned OpenXml package.</returns>
        public OpenXmlPackage Clone(Stream stream, bool isEditable, OpenSettings openSettings)
        {
            if (stream is null)
            {
                throw new ArgumentNullException(nameof(stream));
            }

            // Use this OpenXml package's OpenSettings if none are provided.
            // This is more in line with cloning than providing the default
            // OpenSettings, i.e., unless the caller explicitly specifies
            // something, we'll later open the clone with this OpenXml
            // package's OpenSettings.
            if (openSettings is null)
            {
                openSettings = OpenSettings;
            }

            lock (_saveAndCloneLock)
            {
                // Save the contents of all parts and relationships that are contained
                // in the OpenXml package to make sure we clone a consistent state.
                // This will also invoke ThrowIfObjectDisposed(), so we don't need
                // to call it here.
                Save();

                // Create new OpenXmlPackage backed by stream. Next, copy all document
                // parts (AddPart will copy the parts and their children in a recursive
                // fashion) and close/dispose the document (by leaving the scope of the
                // using statement). Finally, reopen the clone from the MemoryStream.
                // This way, writing the stream to a file, for example, directly after
                // returning from this method will not lead to issues with corrupt files
                // and a FileFormatException ("Compressed part has inconsistent data length")
                // thrown within OpenXmlPackage.OpenCore(string, bool) by the
                //     this._metroPackage = Package.Open(path, ...);
                // assignment.
                using (var clone = CreateClone(stream))
                using (clone.EnableCloningFeatures())
                {
                    foreach (var part in Parts)
                    {
                        clone.AddPart(part.OpenXmlPart, part.RelationshipId);
                    }
                }

                return OpenClone(stream, isEditable, openSettings);
            }
        }

        /// <summary>
        /// Creates a new OpenXmlPackage on the given stream.
        /// </summary>
        /// <param name="stream">The stream on which the concrete OpenXml package will be created.</param>
        /// <returns>A new instance of OpenXmlPackage.</returns>
        protected abstract OpenXmlPackage CreateClone(Stream stream);

        /// <summary>
        /// Opens the cloned OpenXml package on the given stream.
        /// </summary>
        /// <param name="stream">The stream on which the cloned OpenXml package will be opened.</param>
        /// <param name="isEditable">In ReadWrite mode. False for Read only mode.</param>
        /// <param name="openSettings">The advanced settings for opening a document.</param>
        /// <returns>A new instance of OpenXmlPackage.</returns>
        protected abstract OpenXmlPackage OpenClone(Stream stream, bool isEditable, OpenSettings openSettings);

        #endregion Stream-based cloning

        #region File-based cloning

        /// <summary>
        /// Creates a clone of this OpenXml package opened from the given file
        /// (which will be created by cloning this OpenXml package).
        /// The cloned OpenXml package is opened with the same settings, i.e.,
        /// FileOpenAccess and OpenSettings, as this OpenXml package.
        /// </summary>
        /// <param name="path">The path and file name of the target document.</param>
        /// <returns>The cloned document.</returns>
        public OpenXmlPackage Clone(string path)
        {
            return Clone(path, FileOpenAccess == FileAccess.ReadWrite, OpenSettings);
        }

        /// <summary>
        /// Creates a clone of this OpenXml package opened from the given file
        /// (which will be created by cloning this OpenXml package).
        /// The cloned OpenXml package is opened with the same OpenSettings as
        /// this OpenXml package.
        /// </summary>
        /// <param name="path">The path and file name of the target document.</param>
        /// <param name="isEditable">In ReadWrite mode. False for Read only mode.</param>
        /// <returns>The cloned document.</returns>
        public OpenXmlPackage Clone(string path, bool isEditable)
        {
            return Clone(path, isEditable, OpenSettings);
        }

        /// <summary>
        /// Creates a clone of this OpenXml package opened from the given file (which
        /// will be created by cloning this OpenXml package).
        /// </summary>
        /// <param name="path">The path and file name of the target document.</param>
        /// <param name="isEditable">In ReadWrite mode. False for Read only mode.</param>
        /// <param name="openSettings">The advanced settings for opening a document.</param>
        /// <returns>The cloned document.</returns>
        public OpenXmlPackage Clone(string path, bool isEditable, OpenSettings? openSettings)
        {
            if (path is null)
            {
                throw new ArgumentNullException(nameof(path));
            }

            // Use this OpenXml package's OpenSettings if none are provided.
            // This is more in line with cloning than providing the default
            // OpenSettings, i.e., unless the caller explicitly specifies
            // something, we'll later open the clone with this OpenXml
            // package's OpenSettings.
            if (openSettings is null)
            {
                openSettings = OpenSettings;
            }

            lock (_saveAndCloneLock)
            {
                // Save the contents of all parts and relationships that are contained
                // in the OpenXml package to make sure we clone a consistent state.
                // This will also invoke ThrowIfObjectDisposed(), so we don't need
                // to call it here.
                Save();

                // Use the same approach as for the streams-based cloning, i.e., close
                // and reopen the document.
                using (var clone = CreateClone(path))
                using (clone.EnableCloningFeatures())
                {
                    foreach (var part in Parts)
                    {
                        clone.AddPart(part.OpenXmlPart, part.RelationshipId);
                    }
                }

                return OpenClone(path, isEditable, openSettings);
            }
        }

        /// <summary>
        /// Creates a new OpenXml package on the given file.
        /// </summary>
        /// <param name="path">The path and file name of the target OpenXml package.</param>
        /// <returns>A new instance of OpenXmlPackage.</returns>
        protected abstract OpenXmlPackage CreateClone(string path);

        /// <summary>
        /// Opens the cloned OpenXml package on the given file.
        /// </summary>
        /// <param name="path">The path and file name of the target OpenXml package.</param>
        /// <param name="isEditable">In ReadWrite mode. False for Read only mode.</param>
        /// <param name="openSettings">The advanced settings for opening a document.</param>
        /// <returns>A new instance of OpenXmlPackage.</returns>
        protected abstract OpenXmlPackage OpenClone(string path, bool isEditable, OpenSettings openSettings);

        #endregion File-based cloning

        #region Package-based cloning

        /// <summary>
        /// Creates a clone of this OpenXml package, opened on the specified instance
        /// of Package. The clone will be opened with the same OpenSettings as this
        /// OpenXml package.
        /// </summary>
        /// <param name="package">The specified instance of Package.</param>
        /// <returns>The cloned OpenXml package.</returns>
        public OpenXmlPackage Clone(Package package)
        {
            return Clone(package, OpenSettings);
        }

        /// <summary>
        /// Creates a clone of this OpenXml package, opened on the specified instance
        /// of Package.
        /// </summary>
        /// <param name="package">The specified instance of Package.</param>
        /// <param name="openSettings">The advanced settings for opening a document.</param>
        /// <returns>The cloned OpenXml package.</returns>
        public OpenXmlPackage Clone(Package package, OpenSettings openSettings)
        {
            if (package is null)
            {
                throw new ArgumentNullException(nameof(package));
            }

            // Use this OpenXml package's OpenSettings if none are provided.
            // This is more in line with cloning than providing the default
            // OpenSettings, i.e., unless the caller explicitly specifies
            // something, we'll later open the clone with this OpenXml
            // package's OpenSettings.
            if (openSettings is null)
            {
                openSettings = OpenSettings;
            }

            lock (_saveAndCloneLock)
            {
                // Save the contents of all parts and relationships that are contained
                // in the OpenXml package to make sure we clone a consistent state.
                // This will also invoke ThrowIfObjectDisposed(), so we don't need
                // to call it here.
                Save();

                // Create a new OpenXml package, copy this package's parts, and flush.
                // This is different from the stream and file-based cloning, because
                // we don't close the package here (whereas it will be closed in
                // stream and file-based cloning to make sure the underlying stream
                // or file can be read without any corruption issues directly after
                // having cloned the OpenXml package).
                OpenXmlPackage clone = CreateClone(package);
                foreach (var part in Parts)
                {
                    clone.AddPart(part.OpenXmlPart, part.RelationshipId);
                }

                // TODO: Revisit.
                // package.Flush();

                // Configure OpenSettings.
                clone.OpenSettings = new OpenSettings(openSettings);

                return clone;
            }
        }

        /// <summary>
        /// Creates a new instance of OpenXmlPackage on the specified instance
        /// of Package.
        /// </summary>
        /// <param name="package">The specified instance of Package.</param>
        /// <returns>A new instance of OpenXmlPackage.</returns>
        protected abstract OpenXmlPackage CreateClone(Package package);

        #endregion Package-based cloning

        #endregion saving and cloning

        /// <inheritdoc/>
        public override IFeatureCollection Features => _features ??= new PackageFeatureCollection(this, FeatureCollection.Default);

        private protected partial class PackageFeatureCollection :
            IFeatureCollection,
            IContainerFeature<OpenXmlPackage>,
            IPartFactoryFeature,
            IApplicationTypeFeature
        {
            private readonly IFeatureCollection? _parent;

            private FeatureContainer _container;

            public PackageFeatureCollection(OpenXmlPackage package, IFeatureCollection? parent)
            {
                Package = package;
                _parent = parent;
            }

            protected OpenXmlPackage Package { get; }

            public bool IsReadOnly => false;

            public int Revision => _container.Revision + (_parent?.Revision ?? 0);

            OpenXmlPackage IContainerFeature<OpenXmlPackage>.Value => Package;

            ApplicationType IApplicationTypeFeature.Type => ApplicationType.None;

            public TFeature? Get<TFeature>()
            {
                if (_container.Get<TFeature>() is { } other)
                {
                    return other;
                }

                if (this is TFeature @this)
                {
                    return @this;
                }

                if (GetInternal<TFeature>() is { } @internal)
                {
                    return @internal;
                }

                if (_parent is { } p && p.Get<TFeature>() is { } parent)
                {
                    return parent;
                }

                return default;
            }

            [KnownFeature(typeof(IPartUriFeature), Factory = nameof(CreatePartUri))]
            [KnownFeature(typeof(AnnotationsFeature))]
            [KnownFeature(typeof(IPartExtensionFeature), typeof(PartExtensionProvider))]
            [KnownFeature(typeof(IChildPartFeatures), Factory = nameof(CreateChildParts))]
            private partial T? GetInternal<T>();

<<<<<<< HEAD
            private IPartUriFeature CreatePartUri() => new PackagePartUriHelper(this.GetRequired<IPackageFeature>().Package);
=======
            private IChildPartFeatures CreateChildParts() => new PartDictionary(this);

            private IPartUriFeature CreatePartUri() => new PackagePartUriHelper(this);
>>>>>>> 5152d56a

            public void Set<TFeature>(TFeature? instance)
                => _container.Set(instance);

            OpenXmlPart? IPartFactoryFeature.Create(string relationshipType) => null;
        }
    }
}<|MERGE_RESOLUTION|>--- conflicted
+++ resolved
@@ -1207,13 +1207,9 @@
             [KnownFeature(typeof(IChildPartFeatures), Factory = nameof(CreateChildParts))]
             private partial T? GetInternal<T>();
 
-<<<<<<< HEAD
+            private IChildPartFeatures CreateChildParts() => new PartDictionary(this);
+
             private IPartUriFeature CreatePartUri() => new PackagePartUriHelper(this.GetRequired<IPackageFeature>().Package);
-=======
-            private IChildPartFeatures CreateChildParts() => new PartDictionary(this);
-
-            private IPartUriFeature CreatePartUri() => new PackagePartUriHelper(this);
->>>>>>> 5152d56a
 
             public void Set<TFeature>(TFeature? instance)
                 => _container.Set(instance);
