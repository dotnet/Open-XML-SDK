﻿// Copyright (c) Microsoft. All rights reserved.
// Licensed under the MIT license. See LICENSE file in the project root for full license information.

using DocumentFormat.OpenXml.Features;
using DocumentFormat.OpenXml.Framework;
using System;
using System.Collections.Generic;
using System.Collections.ObjectModel;
using System.ComponentModel;
using System.Diagnostics;
using System.Diagnostics.CodeAnalysis;
using System.IO.Packaging;
using System.Linq;
using System.Xml;

namespace DocumentFormat.OpenXml.Packaging
{
    /// <summary>
    /// Defines the base class for OpenXmlPackage and OpenXmlPart.
    /// </summary>
    public abstract partial class OpenXmlPartContainer
    {
        private readonly LinkedList<ReferenceRelationship> _referenceRelationships = new LinkedList<ReferenceRelationship>();

#pragma warning disable SA1401 // Fields should be private
        private protected IFeatureCollection? _features;
#pragma warning restore SA1401 // Fields should be private

        /// <summary>
        /// Initializes OpenXmlPartContainer.
        /// </summary>
        protected OpenXmlPartContainer()
        {
        }

        /// <summary>
        /// Gets the children parts IDictionary.
        /// </summary>
        internal IChildPartFeatures ChildrenRelationshipParts
        {
            get
            {
                ThrowIfObjectDisposed();
                return Features.GetRequired<IChildPartFeatures>();
            }
        }

        /// <summary>
        /// Gets the ReferenceRelationship list.
        /// </summary>
        internal LinkedList<ReferenceRelationship> ReferenceRelationshipList
        {
            get
            {
                ThrowIfObjectDisposed();
                return _referenceRelationships;
            }
        }

        #region public methods / properties

        #region methods to operate ReferenceRelationship

        /// <summary>
        /// Deletes the specified reference relationship.
        /// </summary>
        /// <param name="referenceRelationship">The reference relationship to be deleted.</param>
        /// <exception cref="ArgumentNullException">Thrown when "referenceRelationship" is null reference.</exception>
        /// <exception cref="InvalidOperationException">Thrown when the reference relationship is not referenced by this part.</exception>
        public void DeleteReferenceRelationship(ReferenceRelationship referenceRelationship)
        {
            ThrowIfObjectDisposed();

            if (referenceRelationship is null)
            {
                throw new ArgumentNullException(nameof(referenceRelationship));
            }

            if (referenceRelationship.Id is null || referenceRelationship.Container != this)
            {
                throw new InvalidOperationException(ExceptionMessages.ReferenceRelationshipIsNotReferenced);
            }

            if (ReferenceRelationshipList.Contains(referenceRelationship))
            {
                ReferenceRelationshipList.Remove(referenceRelationship);
                DeleteRelationship(referenceRelationship.Id);
                referenceRelationship.Container = null;
            }
            else
            {
                throw new InvalidOperationException(ExceptionMessages.ReferenceRelationshipIsNotReferenced);
            }
        }

        /// <summary>
        /// Deletes the specified reference relationship.
        /// </summary>
        /// <param name="id">The relationship ID of the ReferenceRelationship.</param>
        /// <exception cref="ArgumentNullException">Thrown when the "id" parameter is null.</exception>
        /// <exception cref="KeyNotFoundException">Thrown when there is no ReferenceRelationship with the specified relationship ID.</exception>
        public void DeleteReferenceRelationship(string id)
        {
            ThrowIfObjectDisposed();

            if (id is null)
            {
                throw new ArgumentNullException(nameof(id));
            }

            foreach (var referenceRelationship in ReferenceRelationshipList)
            {
                if (referenceRelationship.Id == id)
                {
                    ReferenceRelationshipList.Remove(referenceRelationship);
                    DeleteRelationship(referenceRelationship.Id);
                    referenceRelationship.Container = null;
                    return;
                }
            }

            throw new KeyNotFoundException(ExceptionMessages.NoSpecifiedReferenceRelationship);
        }

        /// <summary>
        /// Gets the specified ReferenceRelationship.
        /// </summary>
        /// <param name="id">The relationship ID of the ReferenceRelationship.</param>
        /// <returns>Returns the ReferenceRelationship which has the relationship ID. </returns>
        /// <exception cref="ArgumentNullException">Thrown when the "id" parameter is null.</exception>
        /// <exception cref="KeyNotFoundException">Thrown when there is no ReferenceRelationship with the specified relationship ID.</exception>
        public ReferenceRelationship GetReferenceRelationship(string id)
        {
            ThrowIfObjectDisposed();

            if (id is null)
            {
                throw new ArgumentNullException(nameof(id));
            }

            foreach (var referenceRelationship in ReferenceRelationshipList)
            {
                if (referenceRelationship.Id == id)
                {
                    return referenceRelationship;
                }
            }

            throw new KeyNotFoundException(ExceptionMessages.NoSpecifiedReferenceRelationship);
        }

        #endregion

        #region methods to operate ExternalRelationship

        /// <summary>
        /// Gets all external relationships.
        /// Hyperlink relationships are not included, use HyperlinkRelationship property to enumerate hyperlink relationships.
        /// </summary>
        public IEnumerable<ExternalRelationship> ExternalRelationships
        {
            get
            {
                ThrowIfObjectDisposed();
                return ReferenceRelationshipList.OfType<ExternalRelationship>();
            }
        }

        /// <summary>
        /// Adds an external relationship.
        /// Do not add hyperlink relationships through this method. Use AddHyperlinkRelationship() instead.
        /// </summary>
        /// <param name="relationshipType">The relationship type.</param>
        /// <param name="externalUri">The external URI.</param>
        /// <returns>An ExternalRelationship with the relationship ID. </returns>
        /// <exception cref="ArgumentNullException">Thrown when "relationshipType" or the "externalUri" is null reference.</exception>
        public ExternalRelationship AddExternalRelationship(string relationshipType, Uri externalUri)
        {
            ThrowIfObjectDisposed();

            if (relationshipType is null)
            {
                throw new ArgumentNullException(nameof(relationshipType));
            }

            if (externalUri is null)
            {
                throw new ArgumentNullException(nameof(externalUri));
            }

            if (relationshipType == HyperlinkRelationship.RelationshipTypeConst)
            {
                throw new InvalidOperationException(ExceptionMessages.UseAddHyperlinkRelationship);
            }

            var relationship = CreateRelationship(externalUri, TargetMode.External, relationshipType);

            var externalRel = new ExternalRelationship(relationship.TargetUri, relationship.RelationshipType, relationship.Id);
            externalRel.Container = this;
            ReferenceRelationshipList.AddLast(externalRel);
            return externalRel;
        }

        /// <summary>
        /// Adds an external relationship.
        /// Do not add hyperlink relationships through this method. Use AddHyperlinkRelationship() instead.
        /// </summary>
        /// <param name="relationshipType">The relationship type.</param>
        /// <param name="externalUri">The external URI.</param>
        /// <param name="id">The desired relationship ID. </param>
        /// <returns>An ExternalRelationship with the relationship ID. </returns>
        /// <exception cref="ArgumentNullException">Thrown when "relationshipType" or the "externalUri" is null reference.</exception>
        /// <exception cref="InvalidOperationException">Thrown when the relationship type is hyperlink relationship type (http://schemas.openxmlformats.org/officeDocument/2006/relationships/hyperlink). </exception>
        public ExternalRelationship AddExternalRelationship(string relationshipType, Uri externalUri, string id)
        {
            ThrowIfObjectDisposed();

            if (relationshipType is null)
            {
                throw new ArgumentNullException(nameof(relationshipType));
            }

            if (externalUri is null)
            {
                throw new ArgumentNullException(nameof(externalUri));
            }

            if (id is null)
            {
                throw new ArgumentNullException(nameof(id));
            }

            if (relationshipType == HyperlinkRelationship.RelationshipTypeConst)
            {
                throw new InvalidOperationException(ExceptionMessages.UseAddHyperlinkRelationship);
            }

            var relationship = CreateRelationship(externalUri, TargetMode.External, relationshipType, id);

            var externalRel = new ExternalRelationship(relationship.TargetUri, relationship.RelationshipType, relationship.Id);
            externalRel.Container = this;
            ReferenceRelationshipList.AddLast(externalRel);
            return externalRel;
        }

        /// <summary>
        /// Deletes the specified external relationship.
        /// </summary>
        /// <param name="externalRelationship">The external relationship to be deleted.</param>
        /// <exception cref="ArgumentNullException">Thrown when "externalRelationship" is null reference.</exception>
        /// <exception cref="InvalidOperationException">Thrown when the external relationship is not referenced by this part.</exception>
        public void DeleteExternalRelationship(ExternalRelationship externalRelationship)
        {
            ThrowIfObjectDisposed();

            if (externalRelationship is null)
            {
                throw new ArgumentNullException(nameof(externalRelationship));
            }

            if (externalRelationship.Id is null || externalRelationship.Container != this)
            {
                throw new InvalidOperationException(ExceptionMessages.ExternalRelationshipIsNotReferenced);
            }

            if (ReferenceRelationshipList.Contains(externalRelationship))
            {
                ReferenceRelationshipList.Remove(externalRelationship);
                DeleteRelationship(externalRelationship.Id);
                externalRelationship.Container = null;
            }
            else
            {
                throw new InvalidOperationException(ExceptionMessages.ExternalRelationshipIsNotReferenced);
            }
        }

        /// <summary>
        /// Deletes the specified ExternalRelationship.
        /// </summary>
        /// <param name="id">The relationship ID of the ExternalRelationship.</param>
        /// <exception cref="ArgumentNullException">Thrown when the "id" parameter is null.</exception>
        /// <exception cref="KeyNotFoundException">Thrown when there is no ExternalRelationship with the specified relationship ID.</exception>
        public void DeleteExternalRelationship(string id)
        {
            if (id is null)
            {
                throw new ArgumentNullException(nameof(id));
            }

            foreach (var externalRelationship in ReferenceRelationshipList.OfType<ExternalRelationship>())
            {
                if (externalRelationship.Id == id)
                {
                    ReferenceRelationshipList.Remove(externalRelationship);
                    DeleteRelationship(externalRelationship.Id);
                    externalRelationship.Container = null;
                    return;
                }
            }

            throw new KeyNotFoundException(ExceptionMessages.NoSpecifiedExternalRelationship);
        }

        /// <summary>
        /// Gets the specified ExternalRelationship.
        /// </summary>
        /// <param name="id">The relationship ID of the ExternalRelationship.</param>
        /// <returns>Returns the ExternalRelationship which has the relationship ID. </returns>
        /// <exception cref="ArgumentNullException">Thrown when the "id" parameter is null.</exception>
        /// <exception cref="KeyNotFoundException">Thrown when there is no ExternalRelationship with the specified relationship ID.</exception>
        public ExternalRelationship GetExternalRelationship(string id)
        {
            if (id is null)
            {
                throw new ArgumentNullException(nameof(id));
            }

            foreach (var externalRelationship in ReferenceRelationshipList.OfType<ExternalRelationship>())
            {
                if (externalRelationship.Id == id)
                {
                    return externalRelationship;
                }
            }

            throw new KeyNotFoundException(ExceptionMessages.NoSpecifiedExternalRelationship);
        }

        #endregion

        #region methods to operate HyperlinkRelationship

        /// <summary>
        /// Gets all hyperlink relationships.
        /// </summary>
        public IEnumerable<HyperlinkRelationship> HyperlinkRelationships
        {
            get
            {
                ThrowIfObjectDisposed();
                return ReferenceRelationshipList.OfType<HyperlinkRelationship>();
            }
        }

        /// <summary>
        /// Adds a new hyperlink relationship.
        /// </summary>
        /// <param name="hyperlinkUri">The URI of the hyperlink.</param>
        /// <param name="isExternal">Is the hyperlink external to the <see cref="OpenXmlPackage"/>.</param>
        /// <returns>An HyperlinkRelationship with the relationship ID. </returns>
        /// <exception cref="ArgumentNullException">Thrown when "hyperlinkUri" is null reference.</exception>
        public HyperlinkRelationship AddHyperlinkRelationship(Uri hyperlinkUri, bool isExternal)
        {
            ThrowIfObjectDisposed();

            if (hyperlinkUri is null)
            {
                throw new ArgumentNullException(nameof(hyperlinkUri));
            }

            var targetMode = isExternal ? TargetMode.External : TargetMode.Internal;
            var relationship = CreateRelationship(hyperlinkUri, targetMode, HyperlinkRelationship.RelationshipTypeConst);

            var hyperlinkRel = new HyperlinkRelationship(relationship.TargetUri, isExternal, relationship.Id);
            hyperlinkRel.Container = this;
            ReferenceRelationshipList.AddLast(hyperlinkRel);
            return hyperlinkRel;
        }

        /// <summary>
        /// Adds a new hyperlink relationship.
        /// </summary>
        /// <param name="hyperlinkUri">The URI of the hyperlink.</param>
        /// <param name="isExternal">Is the hyperlink external to the <see cref="OpenXmlPackage"/>.</param>
        /// <param name="id">The desired relationship ID. </param>
        /// <returns>An HyperlinkRelationship with the relationship ID. </returns>
        /// <exception cref="ArgumentNullException">Thrown when "hyperlinkUri" or "id" is null reference.</exception>
        public HyperlinkRelationship AddHyperlinkRelationship(Uri hyperlinkUri, bool isExternal, string id)
        {
            ThrowIfObjectDisposed();

            if (hyperlinkUri is null)
            {
                throw new ArgumentNullException(nameof(hyperlinkUri));
            }

            if (id is null)
            {
                throw new ArgumentNullException(nameof(id));
            }

            var relationship = CreateRelationship(hyperlinkUri, TargetMode.External, HyperlinkRelationship.RelationshipTypeConst, id);

            var hyperlinkRel = new HyperlinkRelationship(relationship.TargetUri, isExternal, relationship.Id);
            hyperlinkRel.Container = this;
            ReferenceRelationshipList.AddLast(hyperlinkRel);
            return hyperlinkRel;
        }

        #endregion

        #region methods to operate DataPartReferenceRelationship

        /// <summary>
        /// Gets all <see cref="DataPartReferenceRelationship"/> relationships.
        /// </summary>
        public IEnumerable<DataPartReferenceRelationship> DataPartReferenceRelationships
        {
            get
            {
                ThrowIfObjectDisposed();

                return ReferenceRelationshipList.OfType<DataPartReferenceRelationship>();
            }
        }

        /// <summary>
        /// Adds a new <see cref="DataPartReferenceRelationship"/> relationship to the specified <see cref="MediaDataPart"/>.
        /// </summary>
        /// <param name="mediaDataPart">The target <see cref="MediaDataPart"/> of the reference relationship.</param>
        /// <returns>An new <see cref="DataPartReferenceRelationship"/>. </returns>
        /// <exception cref="ArgumentNullException">Thrown when <paramref name="mediaDataPart"/> is null reference.</exception>
        /// <exception cref="InvalidOperationException">Thrown when the specified <paramref name="mediaDataPart"/> is not in this document.</exception>
        internal T AddDataPartReferenceRelationship<T>(MediaDataPart mediaDataPart)
            where T : DataPartReferenceRelationship
        {
            ThrowIfObjectDisposed();

            if (mediaDataPart is null)
            {
                throw new ArgumentNullException(nameof(mediaDataPart));
            }

            if (mediaDataPart.OpenXmlPackage != InternalOpenXmlPackage)
            {
                throw new InvalidOperationException(ExceptionMessages.ForeignMediaDataPart);
            }

            return AddDataPartReferenceRelationshipInternal<T>(mediaDataPart);
        }

        /// <summary>
        /// Adds a new <see cref="DataPartReferenceRelationship"/> relationship to the specified <see cref="MediaDataPart"/>.
        /// </summary>
        /// <param name="mediaDataPart">The target <see cref="MediaDataPart"/> of the reference relationship.</param>
        /// <param name="id">The desired relationship ID. </param>
        /// <returns>An new <see cref="DataPartReferenceRelationship"/> with the relationship ID. </returns>
        /// <exception cref="ArgumentNullException">Thrown when <paramref name="mediaDataPart"/> is null reference.</exception>
        /// <exception cref="ArgumentNullException">Thrown when <paramref name="id"/> is null reference.</exception>
        /// <exception cref="InvalidOperationException">Thrown when the specified <paramref name="mediaDataPart"/> is not in this document.</exception>
        internal T AddDataPartReferenceRelationship<T>(MediaDataPart mediaDataPart, string id)
            where T : DataPartReferenceRelationship
        {
            ThrowIfObjectDisposed();

            if (mediaDataPart is null)
            {
                throw new ArgumentNullException(nameof(mediaDataPart));
            }

            if (id is null)
            {
                throw new ArgumentNullException(nameof(id));
            }

            if (mediaDataPart.OpenXmlPackage != InternalOpenXmlPackage)
            {
                throw new InvalidOperationException(ExceptionMessages.ForeignMediaDataPart);
            }

            return AddDataPartReferenceRelationshipInternal<T>(mediaDataPart, id);
        }

        private T AddDataPartReferenceRelationshipInternal<T>(MediaDataPart mediaDataPart, string? id = null)
            where T : DataPartReferenceRelationship
        {
            var relationshipType = DataPartReferenceRelationship.GetRelationshipType<T>();
            var relationship = id switch
            {
                null => CreateRelationship(mediaDataPart.Uri, TargetMode.Internal, relationshipType),
                _ => CreateRelationship(mediaDataPart.Uri, TargetMode.Internal, relationshipType, id),
            };

            var dataPartReferenceRelationship = (T)DataPartReferenceRelationship.Create(this, mediaDataPart, relationshipType, relationship.Id);

            ReferenceRelationshipList.AddLast(dataPartReferenceRelationship);

            return dataPartReferenceRelationship;
        }

        /// <summary>
        /// Adds a new <see cref="DataPartReferenceRelationship"/> relationship.
        /// </summary>
        /// <param name="dataPartReferenceRelationship">The <see cref="DataPartReferenceRelationship"/>.</param>
        /// <returns>The same <see cref="DataPartReferenceRelationship"/>. </returns>
        /// <exception cref="ArgumentNullException">Thrown when <paramref name="dataPartReferenceRelationship"/> is null reference.</exception>
        internal DataPartReferenceRelationship AddDataPartReferenceRelationship(DataPartReferenceRelationship dataPartReferenceRelationship)
        {
            if (dataPartReferenceRelationship is null)
            {
                throw new ArgumentNullException(nameof(dataPartReferenceRelationship));
            }

            var mediaDataPart = dataPartReferenceRelationship.DataPart;
            CreateRelationship(mediaDataPart.Uri, TargetMode.Internal, dataPartReferenceRelationship.RelationshipType, dataPartReferenceRelationship.Id);
            ReferenceRelationshipList.AddLast(dataPartReferenceRelationship);
            return dataPartReferenceRelationship;
        }

        #endregion

        #region methods to operate parts

        /// <summary>
        /// Gets all parts which are relationship targets of this part.
        /// </summary>
        public IEnumerable<IdPartPair> Parts
        {
            get
            {
                ThrowIfObjectDisposed();

                foreach (var item in ChildrenRelationshipParts)
                {
                    yield return new IdPartPair(item.Key, item.Value);
                }
            }
        }

        /// <summary>
        /// Gets the child part through the relationship ID.
        /// </summary>
        /// <param name="id">The relationship ID of the part.</param>
        /// <returns>The part.</returns>
        /// <exception cref="ArgumentOutOfRangeException">Thrown when the part with the specified id does not exist.</exception>
        public OpenXmlPart GetPartById(string id)
        {
            ThrowIfObjectDisposed();

            if (id is null)
            {
                throw new ArgumentNullException(nameof(id));
            }

            if (ChildrenRelationshipParts.TryGetPart(id, out var part))
            {
                return part;
            }
            else
            {
                // return null;
                throw new ArgumentOutOfRangeException(nameof(id));
            }
        }

        /// <summary>
        /// Try to get the child part by the relationship ID.
        /// </summary>
        /// <param name="id">The relationship ID of the part.</param>
        /// <param name="part">The part.</param>
        /// <returns>Return <c>true</c> when the part with the specified id exist, otherwise <c>false</c></returns>
        public bool TryGetPartById(string id, [MaybeNullWhen(false)] out OpenXmlPart part)
        {
            ThrowIfObjectDisposed();

            if (id is null)
            {
                throw new ArgumentNullException(nameof(id));
            }

            return ChildrenRelationshipParts.TryGetPart(id, out part);
        }

        /// <summary>
        /// Gets the relationship ID of the part.
        /// </summary>
        /// <param name="part">The part.</param>
        /// <returns>The relationship ID of the part.</returns>
        /// <exception cref="ArgumentNullException">Thrown when "part" is null reference.</exception>
        /// <exception cref="ArgumentOutOfRangeException">Thrown when the part does not exist.</exception>
        public string GetIdOfPart(OpenXmlPart part)
        {
            ThrowIfObjectDisposed();

            if (part is null)
            {
                throw new ArgumentNullException(nameof(part));
            }

            if (ChildrenRelationshipParts.Contains(part))
            {
                foreach (var idPartPair in ChildrenRelationshipParts)
                {
                    if (part == idPartPair.Value)
                    {
                        return idPartPair.Key;
                    }
                }
            }

            throw new ArgumentOutOfRangeException(nameof(part));
        }

        /// <summary>
        /// Changes the relationship ID of the part.
        /// </summary>
        /// <param name="part">The target part.</param>
        /// <param name="newRelationshipId">The new relationship ID of the part.</param>
        /// <returns>The old relationship ID of the part.</returns>
        /// <exception cref="ArgumentNullException">Throw when "part" is null reference or the newRelationshipId is null reference.</exception>
        /// <exception cref="ArgumentOutOfRangeException">Thrown when the part does not exist under this part.</exception>
        /// <exception cref="ArgumentException">Thrown when the specified relationship id is already used by another part.</exception>
        public string ChangeIdOfPart(OpenXmlPart part, string newRelationshipId)
        {
            ThrowIfObjectDisposed();

            if (part is null)
            {
                throw new ArgumentNullException(nameof(part));
            }

            if (newRelationshipId is null)
            {
                throw new ArgumentNullException(nameof(newRelationshipId));
            }

            var oldId = default(string);

            foreach (var idPartPair in ChildrenRelationshipParts)
            {
                if (idPartPair.Key == newRelationshipId)
                {
                    throw new ArgumentException(ExceptionMessages.RelationshipIdConflict, nameof(newRelationshipId));
                }

                if (idPartPair.Value == part)
                {
                    if (oldId is not null)
                    {
                        // There are multiple relationship to the same part,
                        // This case should not exist in current design.
                        throw new InvalidOperationException(ExceptionMessages.MultipleRelationshipsToSamePart);
                    }
                    else
                    {
                        oldId = idPartPair.Key;
                    }
                }
            }

            if (oldId is null)
            {
                // the part is not a sub part.
                throw new ArgumentOutOfRangeException(nameof(part));
            }

            // Add a new relationship, and then remove the old relationship
            CreateRelationship(part.Uri, TargetMode.Internal, part.RelationshipType, newRelationshipId);
            ChildrenRelationshipParts.Add(newRelationshipId, part);

            DeleteRelationship(oldId);
            ChildrenRelationshipParts.Remove(oldId);

            return oldId;
        }

        /// <summary>
        /// Adds the part to the document.
        /// Must use the returned part to operate on the part added to the document.
        /// </summary>
        /// <typeparam name="T">Derived class from OpenXmlPart.</typeparam>
        /// <param name="part">The part to be added to the document.</param>
        /// <returns>The part added to the document. This is different from the passed in part.</returns>
        /// <exception cref="ArgumentNullException">Thrown when "part" is null reference.</exception>
        /// <exception cref="ArgumentOutOfRangeException">Thrown when the part is not allowed to be added.</exception>
        /// <exception cref="OpenXmlPackageException">Thrown when one instance of the same type part already exists and multiple instances of that type are not allowed.</exception>
        public virtual T AddPart<T>(T part)
            where T : OpenXmlPart
        {
            return (T)AddPartFrom(part, null);
        }

        /// <summary>
        /// Adds the part to the document with a given relationship identifier (ID).
        /// Must use the returned part to operate on the part added to the document
        /// </summary>
        /// <typeparam name="T">Derived class from OpenXmlPart.</typeparam>
        /// <param name="part">The part to be added to the document.</param>
        /// <param name="id">A unique relationship identifier.</param>
        /// <returns>The part added to the document. This is different from the passed in part.</returns>
        /// <exception cref="ArgumentNullException">Thrown when "part" or the "id" is null reference.</exception>
        /// <exception cref="ArgumentOutOfRangeException">Thrown when the part is not allowed to be added.</exception>
        /// <exception cref="OpenXmlPackageException">Thrown when one instance of same type part already exists and multiple instances of that type are not allowed.</exception>
        public virtual T AddPart<T>(T part, string id)
            where T : OpenXmlPart
        {
            if (id is null)
            {
                throw new ArgumentNullException(nameof(id));
            }

            return (T)AddPartFrom(part, id);
        }

        /// <summary>
        /// Adds a relationship for the specified part to this part.
        /// </summary>
        /// <param name="targetPart">The part to add relationship for.</param>
        /// <returns>A unique relationship identifier.</returns>
        /// <exception cref="ArgumentNullException">Thrown when "part" or the "id" is null reference.</exception>
        /// <exception cref="ArgumentOutOfRangeException">Thrown when the part is no allowed to be added.</exception>
        /// <exception cref="OpenXmlPackageException">Thrown when one instance of same type part already exists and multiple instance of that type is not allowed.</exception>
        /// <exception cref="InvalidOperationException">Thrown when the <paramref name="targetPart"/> and this part are not in the same OpenXmlPackage.</exception>
        public string CreateRelationshipToPart(OpenXmlPart targetPart)
        {
            if (targetPart is null)
            {
                throw new ArgumentNullException(nameof(targetPart));
            }

            if (!IsInSamePackage(targetPart))
            {
                throw new InvalidOperationException(ExceptionMessages.PartNotInSamePackage);
            }

            var addedPart = AddPart<OpenXmlPart>(targetPart);
            var relationshipId = GetIdOfPart(addedPart);
            Debug.Assert(!string.IsNullOrEmpty(relationshipId));
            return relationshipId;
        }

        /// <summary>
        /// Adds a relationship for the specified part to this part.
        /// </summary>
        /// <param name="targetPart">The part to add a relationship for.</param>
        /// <param name="id">A unique relationship identifier.</param>
        /// <returns>A unique relationship identifier.</returns>
        /// <exception cref="ArgumentNullException">Thrown when "part" or the "id" is null reference.</exception>
        /// <exception cref="ArgumentOutOfRangeException">Thrown when the part is no allowed to be added.</exception>
        /// <exception cref="OpenXmlPackageException">Thrown when one instance of same type part already exists and multiple instance of that type is not allowed.</exception>
        /// <exception cref="InvalidOperationException">Thrown when the <paramref name="targetPart"/> and this part are not in the same OpenXmlPackage.</exception>
        public string CreateRelationshipToPart(OpenXmlPart targetPart, string id)
        {
            if (targetPart is null)
            {
                throw new ArgumentNullException(nameof(targetPart));
            }

            if (id is null)
            {
                throw new ArgumentNullException(nameof(id));
            }

            if (!IsInSamePackage(targetPart))
            {
                throw new InvalidOperationException(ExceptionMessages.PartNotInSamePackage);
            }
#if DEBUG
            var addedPart = AddPart<OpenXmlPart>(targetPart, id);
            Debug.Assert(GetIdOfPart(addedPart) == id);
#else
            AddPart<OpenXmlPart>(targetPart, id);
#endif
            return id;
        }

        /// <summary>
        /// Adds a new part of type T.
        /// </summary>
        /// <typeparam name="T">The class of the part.</typeparam>
        /// <returns>The added part.</returns>
        /// <exception cref="OpenXmlPackageException">When the part is not allowed to be referenced by this part.</exception>
        public T AddNewPart<T>()
            where T : OpenXmlPart, IFixedContentTypePart
        {
            return AddNewPartInternal<T>();
        }

        /// <summary>
        /// Adds a new part of type T.
        /// </summary>
        /// <typeparam name="T">The class of the part.</typeparam>
        /// <param name="id">The relationship id.</param>
        /// <returns>The added part.</returns>
        /// <exception cref="OpenXmlPackageException">When the part is not allowed to be referenced by this part.</exception>
        public T AddNewPart<T>(string id)
            where T : OpenXmlPart, IFixedContentTypePart
        {
            return AddNewPartInternal<T>(null, id);
        }

        /// <summary>
        /// Adds a new part of type T.
        /// </summary>
        /// <typeparam name="T">The class of the part.</typeparam>
        /// <param name="contentType">The content type of the part. Must match the defined content type if the part is fixed content type.</param>
        /// <param name="id">The relationship id. The id will be automatically generated if this param is null.</param>
        /// <returns>The added part.</returns>
        /// <exception cref="OpenXmlPackageException">When the part is not allowed to be referenced by this part.</exception>
        /// <exception cref="ArgumentOutOfRangeException">When the part is fixed content type and the passed in contentType does not match the defined content type.</exception>
        /// <exception cref="ArgumentNullException">Thrown when "contentType" is null reference.</exception>
        /// <remarks>Mainly used for adding not-fixed content type part - ImagePart, etc</remarks>
        public virtual T AddNewPart<T>(string contentType, string id)
            where T : OpenXmlPart
        {
            if (contentType is null)
            {
                throw new ArgumentNullException(nameof(contentType));
            }

            return AddNewPartInternal<T>(contentType, id);
        }

        /// <summary>
        /// Adds an extended part ( Application specific part ).
        /// </summary>
        /// <param name="relationshipType">The relationship type of the part.</param>
        /// <param name="contentType">The content type of the part.</param>
        /// <param name="targetExt">The desired part name extension in the package.</param>
        /// <returns>The new ExtendedPart.</returns>
        public ExtendedPart AddExtendedPart(string relationshipType, string contentType, string targetExt)
        {
            return AddExtendedPart(relationshipType, contentType, targetExt, null);
        }

        /// <summary>
        /// Adds an extended part ( Application specific part ).
        /// </summary>
        /// <param name="relationshipType">The relationship type of the part.</param>
        /// <param name="contentType">The content type of the part.</param>
        /// <param name="targetExt">The desired part name extension in the package.</param>
        /// <param name="rId">The desired relationship ID.</param>
        /// <returns>The new ExtendedPart.</returns>
        public ExtendedPart AddExtendedPart(string relationshipType, string contentType, string targetExt, string? rId)
        {
            ThrowIfObjectDisposed();

            if (relationshipType is null)
            {
                throw new ArgumentNullException(nameof(relationshipType));
            }

            if (contentType is null)
            {
                throw new ArgumentNullException(nameof(contentType));
            }

            if (targetExt is null)
            {
                throw new ArgumentNullException(nameof(targetExt));
            }

            var child = new ExtendedPart(relationshipType);

            child.CreateInternal(InternalOpenXmlPackage, ThisOpenXmlPart, contentType, targetExt);

            // add it
            var relationshipId = AttachChild(child, rId);

            ChildrenRelationshipParts.Add(relationshipId, child);

            return child;
        }

        /// <summary>
        /// Deletes the specified child part from this part.
        /// </summary>
        /// <param name="id">The relationship ID of the part to be deleted.</param>
        /// <returns>True if the part is successfully removed; otherwise, false. This method also returns false if the part was not found.</returns>
        /// <exception cref="ArgumentNullException">Thrown when "id" is null reference.</exception>
        public bool DeletePart(string id)
        {
            ThrowIfObjectDisposed();

            if (id is null)
            {
                throw new ArgumentNullException(nameof(id));
            }

            return DeletePartCore(id);
        }

        /// <summary>
        /// Deletes a specified part in the package root layer.
        /// </summary>
        /// <param name="part">The part to be deleted.</param>
        /// <returns>True if the part is successfully removed; otherwise, false. This method also returns false if the part was not found or the parameter is null.</returns>
        /// <exception cref="InvalidOperationException">Thrown when the part is not referenced by this part.</exception>
        public bool DeletePart(OpenXmlPart part)
        {
            ThrowIfObjectDisposed();

            // if (part is null)
            // {
            //    throw new ArgumentNullException(nameof(part));
            // }
            if (part is null)
            {
                return false;
            }

            if (part.OpenXmlPackage != InternalOpenXmlPackage ||
                !ChildrenRelationshipParts.Contains(part))
            {
                throw new InvalidOperationException(ExceptionMessages.ForeignOpenXmlPart);
            }

            var relationshipId = GetIdOfPart(part);

            return DeletePart(relationshipId);
        }

        /// <summary>
        /// Deletes all the parts which are in the passed in collection from the document.
        /// </summary>
        /// <param name="partsToBeDeleted">The parts to be deleted.</param>
        /// <exception cref="ArgumentNullException">Thrown when "partsToBeDeleted" is null reference.</exception>
        public void DeleteParts<T>(IEnumerable<T> partsToBeDeleted)
            where T : OpenXmlPart
        {
            ThrowIfObjectDisposed();

            if (partsToBeDeleted is null)
            {
                throw new ArgumentNullException(nameof(partsToBeDeleted));
            }

            var relationshipIds = new List<string>();

            foreach (OpenXmlPart part in partsToBeDeleted)
            {
                var relationshipId = GetIdOfPart(part);
                relationshipIds.Add(relationshipId);
            }

            foreach (var relationshipId in relationshipIds)
            {
                DeletePart(relationshipId);
            }
        }

        /// <summary>
        /// Gets the count of all parts of type T.
        /// </summary>
        /// <typeparam name="T">The type of the part.</typeparam>
        /// <returns>The number of parts of this type.</returns>
        [Obsolete("Use GetPartsOfType<T>().Count() instead")]
        [EditorBrowsable(EditorBrowsableState.Never)]
        public int GetPartsCountOfType<T>()
            where T : OpenXmlPart
        {
            ThrowIfObjectDisposed();

            return GetPartsOfType<T>().Count();
        }

        #endregion

        #region methods to operate annotation

        /// <summary>
        /// Adds an object to the annotation list of this PartContainer.
        /// </summary>
        /// <param name="annotation">The annotation to add to this PartContainer.</param>
        public void AddAnnotation(object annotation) => Features.GetRequired<AnnotationsFeature>().AddAnnotation(annotation);

        /// <summary>
        /// Get the first annotation object of the specified type from this PartContainer.
        /// </summary>
        /// <typeparam name="T">The type of the annotation to retrieve.</typeparam>
        /// <returns>The first annotation object of the specified type.</returns>
        public T? Annotation<T>()
            where T : class
        {
            return Features.GetRequired<AnnotationsFeature>().Annotation<T>();
        }

        /// <summary>
        /// Get the first annotation object of the specified type from this PartContainer.
        /// </summary>
        /// <param name="type">The type of the annotation to retrieve.</param>
        /// <returns>The first annotation object of the specified type.</returns>
        public object? Annotation(Type type)
        {
            return Features.GetRequired<AnnotationsFeature>().Annotation(type);
        }

        /// <summary>
        /// Gets a collection of annotations of the specified type for this PartContainer.
        /// </summary>
        /// <typeparam name="T">The type of the annotations to retrieve.</typeparam>
        /// <returns>An IEnumerable(T) of object that contains the annotations for this PartContainer.</returns>
        public IEnumerable<T> Annotations<T>()
            where T : class
        {
            return Features.GetRequired<AnnotationsFeature>().Annotations<T>();
        }

        /// <summary>
        /// Gets a collection of annotations of the specified type for this PartContainer.
        /// </summary>
        /// <param name="type">The Type of the annotations to retrieve.</param>
        /// <returns>An IEnumerable(T) of object that contains the annotations for this PartContainer.</returns>
        public IEnumerable<object> Annotations(Type type) => Features.GetRequired<AnnotationsFeature>().Annotations(type);

        /// <summary>
        /// Removes the annotations of the specified type from this PartContainer.
        /// </summary>
        /// <typeparam name="T">The Type of the annotations to remove.</typeparam>
        public void RemoveAnnotations<T>()
            where T : class
        {
            Features.GetRequired<AnnotationsFeature>().RemoveAnnotations<T>();
        }

        /// <summary>
        /// Removes the annotations of the specified type from this PartContainer.
        /// </summary>
        /// <param name="type">The Type of the annotations to remove.</param>
        public void RemoveAnnotations(Type type) => Features.GetRequired<AnnotationsFeature>().RemoveAnnotations(type);

        #endregion

        #endregion

        /// <summary>
        /// Enumerates all the children parts of the specified type <typeparamref name="T"/> of this part.
        /// </summary>
        /// <typeparam name="T">Derived class from OpenXmlPart.</typeparam>
        /// <returns></returns>
        public IEnumerable<T> GetPartsOfType<T>()
            where T : OpenXmlPart
        {
            ThrowIfObjectDisposed();

            return ChildrenRelationshipParts.Parts.OfType<T>();
        }

        /// <summary>
        /// Gets all the children parts of the specified type <typeparamref name="T"/> into <paramref name="partCollection"/> of this part.
        /// </summary>
        /// <typeparam name="T">Derived class from OpenXmlPart.</typeparam>
        /// <param name="partCollection">The part collection to be filled in.</param>
        /// <exception cref="ArgumentNullException">Thrown when <paramref name="partCollection"/> is null.</exception>
        [Obsolete("Use GetPartsOfType<T> to manually add to a collection")]
        [EditorBrowsable(EditorBrowsableState.Never)]
        public void GetPartsOfType<T>(ICollection<T> partCollection)
            where T : OpenXmlPart
        {
            ThrowIfObjectDisposed();

            if (partCollection is null)
            {
                throw new ArgumentNullException(nameof(partCollection));
            }

            partCollection.Clear();

            foreach (var part in GetPartsOfType<T>())
            {
                partCollection.Add(part);
            }
        }

        #region internal methods

        /// <summary>
        /// Adds a new part of type T.
        /// </summary>
        /// <typeparam name="T">The class of the part.</typeparam>
        /// <returns>The added part.</returns>
        internal T AddNewPartInternal<T>()
            where T : OpenXmlPart, IFixedContentTypePart
        {
            ThrowIfObjectDisposed();

            var part = Features.GetRequired<ITypedPartFactoryFeature>().Create<T>();

            if (part is null)
            {
                throw new OpenXmlPackageException(ExceptionMessages.AddedPartIsNotAllowed);
            }

            try
            {
                InitPart(part, part.ContentType);
            }
            catch (ArgumentOutOfRangeException)
            {
                throw new OpenXmlPackageException(ExceptionMessages.AddedPartIsNotAllowed);
            }
            catch (InvalidOperationException)
            {
                throw new OpenXmlPackageException(ExceptionMessages.OnlyOnePartAllowed);
            }

            return part;
        }

        /// <summary>
        /// Adds a new part of type T
        /// </summary>
        /// <typeparam name="T">The class of the part.</typeparam>
        /// <param name="contentType">The content type of the part.</param>
        /// <param name="id">The part relationship id.</param>
        /// <returns>The added part.</returns>
        internal T AddNewPartInternal<T>(string? contentType, string? id)
            where T : OpenXmlPart
        {
            ThrowIfObjectDisposed();

            // validate id
            if (id is not null)
            {
                if (id.Length == 0)
                {
                    throw new ArgumentException(ExceptionMessages.StringArgumentEmptyException, nameof(id));
                }

                try
                {
                    XmlConvert.VerifyNCName(id);
                }
                catch (XmlException)
                {
                    throw new ArgumentException(ExceptionMessages.InvalidXmlIDStringException, nameof(id));
                }

                if (ChildrenRelationshipParts.Contains(id))
                {
                    throw new ArgumentException(ExceptionMessages.RelationshipIdConflict, nameof(id));
                }
            }

            // If ContentType is null, we handle it later. An empty string, however, is not allowed
            if (contentType?.Length == 0)
            {
                throw new ArgumentException(ExceptionMessages.StringArgumentEmptyException, nameof(contentType));
            }

            // Use reflection to create the instance as the default constructor of part is not public
            var part = Features.GetRequired<ITypedPartFactoryFeature>().Create<T>();

            if (part is ExtendedPart)
            {
                throw new ArgumentOutOfRangeException(nameof(T), ExceptionMessages.ExtendedPartNotAllowed);
            }

            if (part is null)
            {
                throw new OpenXmlPackageException(ExceptionMessages.AddedPartIsNotAllowed);
            }

            if (contentType is not null && part.IsContentTypeFixed && !string.Equals(contentType, part.ContentType, StringComparison.Ordinal))
            {
                throw new ArgumentOutOfRangeException(nameof(contentType), ExceptionMessages.ErrorContentType);
            }

            try
            {
                InitPart(part, contentType ?? part.ContentType, id);
            }
            catch (ArgumentOutOfRangeException e)
            {
                throw new OpenXmlPackageException(ExceptionMessages.AddedPartIsNotAllowed, e);
            }
            catch (InvalidOperationException e)
            {
                throw new OpenXmlPackageException(ExceptionMessages.OnlyOnePartAllowed, e);
            }

            return part;
        }

        /// <summary>
        /// Initializes a new created part
        /// </summary>
        /// <param name="newPart">The part to be initialized.</param>
        /// <param name="contentType">The content type of the part.</param>
        internal void InitPart(OpenXmlPart newPart, string contentType)
        {
            InitPart(newPart, contentType, null);
        }

        /// <summary>
        /// Initializes a new created part
        /// </summary>
        /// <param name="newPart">The part to be initialized.</param>
        /// <param name="contentType">The content type of the part.</param>
        /// <param name="id">The relationship id.</param>
        internal virtual void InitPart(OpenXmlPart newPart, string contentType, string? id)
        {
            ThrowIfObjectDisposed();

            if (contentType is null)
            {
                throw new ArgumentNullException(nameof(contentType));
            }

            if (contentType.Length == 0)
            {
                throw new ArgumentException(ExceptionMessages.StringArgumentEmptyException);
            }

            if (Features.GetRequired<IPartConstraintFeature>().TryGetRule(newPart.RelationshipType, out var partConstraintRule))
            {
                if (!partConstraintRule.MaxOccursGreatThanOne)
                {
                    if (GetSubPart(newPart.RelationshipType) is not null)
                    {
                        // already have one, can not add new one.
                        throw new OpenXmlPackageException(ExceptionMessages.OnlyOnePartAllowed);
                    }
                }

                // Invalid part (same relationship type, but wrong (is different to be expected )content type
                if (partConstraintRule.ContentType is not null && contentType != partConstraintRule.ContentType)
                {
                    throw new ArgumentOutOfRangeException(nameof(newPart));
                }

                newPart.CreateInternal(InternalOpenXmlPackage, ThisOpenXmlPart, contentType, targetExt: null);

                var relationshipId = AttachChild(newPart, id);

                ChildrenRelationshipParts.Add(relationshipId, newPart);

                return;
            }
            else
            {
                throw new ArgumentOutOfRangeException(nameof(newPart));
            }
        }

        /// <summary>
        /// Adds a new part.
        /// </summary>
        /// <param name="subPart">The part to be added.</param>
        /// <param name="rId">A unique relationship identifier. null to create new id.</param>
        /// <returns>The added part. May diff with the passed in part.</returns>
        /// <exception cref="ArgumentNullException">Thrown when "subPart" is null reference.</exception>
        /// <exception cref="ArgumentOutOfRangeException">Thrown when the part is no allowed to be added.</exception>
        /// <exception cref="OpenXmlPackageException">Thrown when one instance of same type part already exists and multiple instance of that type is not allowed.</exception>
        internal virtual OpenXmlPart AddPartFrom(OpenXmlPart subPart, string? rId)
        {
            ThrowIfObjectDisposed();

            if (subPart is null)
            {
                throw new ArgumentNullException(nameof(subPart));
            }

            if (subPart.OpenXmlPackage == InternalOpenXmlPackage)
            {
                if (IsChildPart(subPart))
                {
                    if (rId is not null && rId != GetIdOfPart(subPart))
                    {
                        // Do NOT allow one sub part is referenced more than once.
                        throw new InvalidOperationException(ExceptionMessages.PartExistsWithDifferentRelationshipId);
                    }
                    else
                    {
                        // just return it
                        // an shared part
                        return subPart;
                    }
                }
            }

            if (Features.GetRequired<IPartConstraintFeature>().TryGetRule(subPart.RelationshipType, out var partConstraintRule))
            {
                if (partConstraintRule.ContentType is not null && subPart.ContentType != partConstraintRule.ContentType)
                {
                    throw new InvalidOperationException(ExceptionMessages.AddedPartIsNotAllowed);
                }

                if (partConstraintRule.MaxOccursGreatThanOne)
                {
                    return AddSubPart(subPart, rId);
                }
                else
                {
                    // Bug #19351
                    // return SetSubPart(subPart, rId);
                    var child = GetSubPart(subPart.RelationshipType);

                    if (child is not null)
                    {
                        throw new OpenXmlPackageException(ExceptionMessages.OnlyOnePartAllowed);
                    }

                    return SetSubPart(subPart, rId);
                }
            }
            else
            {
                if (subPart is ExtendedPart)
                {
                    return AddSubPart(subPart, rId);
                }
                else
                {
                    throw new InvalidOperationException(ExceptionMessages.AddedPartIsNotAllowed);
                }
            }
        }

        /// <summary>
        /// Sets part which is only one in the parent
        /// </summary>
        /// <param name="part"></param>
        /// <param name="rId">A unique relationship identifier.</param>
        /// <returns>The part added to the parent. Different with the passed in part.</returns>
        internal OpenXmlPart SetSubPart(OpenXmlPart part, string? rId)
        {
            if (part is null)
            {
                throw new ArgumentNullException(nameof(part));
            }

            // only one part has the same relationshipType allowed
            // delete the old one
            // OpenXmlPart child = this.GetSubPart(part.RelationshipType);

            // if (child is not null)
            // {
            //    // already have one, remove
            //    // TODO: should we throw?
            //    this.DeletePart(child);
            // }
            return AddSubPart(part, rId);
        }

        /// <summary>
        /// Adds the part to the parent.
        /// </summary>
        /// <param name="part"></param>
        /// <param name="rId">A unique relationship identifier.</param>
        /// <returns>The part added to the parent. Different with the passed in part.</returns>
        internal OpenXmlPart AddSubPart(OpenXmlPart part, string? rId)
        {
            if (part is null)
            {
                throw new ArgumentNullException(nameof(part));
            }

            // check if part is shared
            if (part.OpenXmlPackage == InternalOpenXmlPackage)
            {
                // it is a part shared in the same package
                var relationshipId = AttachChild(part, rId);

                ChildrenRelationshipParts.Add(relationshipId, part);

                return part;
            }
            else
            {
                return AddSubPartFromOtherPackage(part, false, rId);
            }
        }

        // Add part which is from other package to this package
        // All child parts will also be added
        // partDictionary used to map new part from the source part and to detect cycle reference in source part
        internal OpenXmlPart AddSubPartFromOtherPackage(OpenXmlPart part, bool keepIdAndUri, string? rId)
        {
            var partDictionary = new Dictionary<OpenXmlPart, OpenXmlPart>();
            var dataPartsDictionary = new Dictionary<DataPart, DataPart?>();

            return AddSubPartFromOtherPackage(part, partDictionary, dataPartsDictionary, keepIdAndUri, rId);
        }

        // Add part which is from other package to this package
        // All child parts will also be added
        // partDictionary used to map new part from the source part and to detect cycle reference in source part
        private OpenXmlPart AddSubPartFromOtherPackage(OpenXmlPart part, IDictionary<OpenXmlPart, OpenXmlPart> partDictionary,
                                                       Dictionary<DataPart, DataPart?> dataPartsDictionary,
                                                       bool keepIdAndUri, string? rId)
        {
            if (keepIdAndUri)
            {
                if (rId is null)
                {
                    throw new ArgumentNullException(nameof(rId));
                }
            }

            if (partDictionary.TryGetValue(part, out var child))
            {
                // already processed
                string relationshipId;

                relationshipId = AttachChild(child, rId);

                ChildrenRelationshipParts.Add(relationshipId, child);

                return child;
            }
            else
            {
                // find the current extension of the file

                // new a part and add it
                child = CreateOpenXmlPart(part.RelationshipType);

                // try to keep the same name
                child.CreateInternal(InternalOpenXmlPackage, ThisOpenXmlPart, part.ContentType, part.Uri);

                // if (keepIdAndUri)
                // {
                //    child.CreateInternal2(this.InternalOpenXmlPackage, this.ThisOpenXmlPart, part.ContentType, part.Uri);
                // }
                // else
                // {
                //    child.CreateInternal(this.InternalOpenXmlPackage, this.ThisOpenXmlPart, part.ContentType, null);
                // }

                // copy the stream
                using (var stream = part.GetStream())
                {
                    child.FeedData(stream);
                }

                var relationshipId = AttachChild(child, rId);

                ChildrenRelationshipParts.Add(relationshipId, child);

                // add to processed node list
                partDictionary.Add(part, child);

                // copy all the child parts recursively
                // call AddSubPart( ) so that make sure all descendant parts are added to the package.
                foreach (var idPartPair in part.Parts)
                {
                    child.AddSubPartFromOtherPackage(idPartPair.OpenXmlPart, partDictionary, dataPartsDictionary, true, idPartPair.RelationshipId);
                }

                // copy all external relationships
                foreach (var externalRel in part.ExternalRelationships)
                {
                    child.AddExternalRelationship(externalRel.RelationshipType, externalRel.Uri, externalRel.Id);
                }

                // copy all hyperlink relationships
                foreach (var hyperlinkRel in part.HyperlinkRelationships)
                {
                    child.AddHyperlinkRelationship(hyperlinkRel.Uri, hyperlinkRel.IsExternal, hyperlinkRel.Id);
                }

                // First, we need copy the referenced media data part.
                foreach (var dataPartReferenceRelationship in part.DataPartReferenceRelationships)
                {
                    if (!dataPartsDictionary.ContainsKey(dataPartReferenceRelationship.DataPart))
                    {
                        dataPartsDictionary.Add(dataPartReferenceRelationship.DataPart, null);
                    }
                }

                UpdateDataParts(dataPartsDictionary);

                // then create data part reference relationship
                foreach (var dataPartReferenceRelationship in part.DataPartReferenceRelationships)
                {
                    if (dataPartsDictionary[dataPartReferenceRelationship.DataPart] is MediaDataPart newDataPart)
                    {
                        var newDataPartReference = DataPartReferenceRelationship.Create(child, newDataPart, dataPartReferenceRelationship.RelationshipType, dataPartReferenceRelationship.Id);
                        child.AddDataPartReferenceRelationship(newDataPartReference);
                    }
                }

                return child;
            }
        }

        // Updates of existing dictionary keys during enumeration are only allowed after net 5.0.
        // Before that we need a temporary dictionary to store the updated values for the keys.
#if NET5_0_OR_GREATER
        private void UpdateDataParts(Dictionary<DataPart, DataPart?> dataPartsDictionary)
        {
            foreach (var (key, value) in dataPartsDictionary)
            {
                if (value is null)
                {
                    var newDataPart = new MediaDataPart(InternalOpenXmlPackage, key.ContentType, key.Uri);

                    // copy the stream
                    using (var stream = key.GetStream())
                    {
                        newDataPart.FeedData(stream);
                    }

                    InternalOpenXmlPackage.AddDataPartToList(newDataPart);
                    dataPartsDictionary[key] = newDataPart;
                }
            }
        }
#else
        private void UpdateDataParts(Dictionary<DataPart, DataPart?> dataPartsDictionary)
        {
            var updatedParts = new Dictionary<DataPart, DataPart>();
            foreach (var item in dataPartsDictionary)
            {
                var key = item.Key;
                var value = item.Value;
                if (value is null)
                {
                    var newDataPart = new MediaDataPart(InternalOpenXmlPackage, key.ContentType, key.Uri);

                    // copy the stream
                    using (var stream = key.GetStream())
                    {
                        newDataPart.FeedData(stream);
                    }

                    InternalOpenXmlPackage.AddDataPartToList(newDataPart);
                    updatedParts.Add(key, newDataPart);
                }
            }

            foreach (var updatedItem in updatedParts)
            {
                dataPartsDictionary[updatedItem.Key] = updatedItem.Value;
            }
        }
#endif

        /// <summary>
        /// Attaches the child to the package (create the relationship)
        /// </summary>
        /// <param name="part">The part to be attached.</param>
        /// <param name="rId">The desired relationship ID.</param>
        /// <returns>The relationship ID.</returns>
        internal string AttachChild(OpenXmlPart part, string? rId)
        {
            if (rId is null)
            {
                var relationship = CreateRelationship(part.Uri, TargetMode.Internal, part.RelationshipType);
                return relationship.Id;
            }
            else
            {
                var relationship = CreateRelationship(part.Uri, TargetMode.Internal, part.RelationshipType, rId);
                return relationship.Id;
            }
        }

        /// <summary>
        /// Deletes the specified part in the package root layer.
        /// </summary>
        /// <param name="id">The relationship ID of the part to be deleted.</param>
        /// <returns>true if the part is successfully removed; otherwise, false. This method also returns false if the part was not found.</returns>
        internal bool DeletePartCore(string id)
        {
            var liveParts = new Dictionary<OpenXmlPart, bool>();
            var processedParts = new Dictionary<OpenXmlPart, bool>();

            if (!TryGetPartById(id, out var child))
            {
                return false;
            }

            var events = Features.Get<IPartEventsFeature>();
            events?.OnChange(child, EventType.Deleting);

            child.FindAllReachableParts(processedParts);

            // remove from the collection
            ChildrenRelationshipParts.Remove(id);

            // find all live parts
            InternalOpenXmlPackage.FindAllReachableParts(liveParts);

            var toBeDeletedParts = new Dictionary<OpenXmlPart, bool>();

            foreach (var part in processedParts.Keys)
            {
                if (!liveParts.ContainsKey(part))
                {
                    toBeDeletedParts.Add(part, false);
                }
            }

            processedParts[child] = true;

            if (toBeDeletedParts.Count == 0)
            {
                // the child part is shared by other part, just delete the relationship
                DeleteRelationship(id);
            }
            else
            {
                Debug.Assert(toBeDeletedParts.ContainsKey(child));

                child.DeleteAllParts(processedParts, toBeDeletedParts);

                DeleteRelationship(id);

                if (toBeDeletedParts.TryGetValue(child, out var partRemoved))
                {
                    if (!partRemoved)
                    {
                        child.Destroy();
                        toBeDeletedParts[child] = true;
                    }
                }
            }

            events?.OnChange(child, EventType.Deleted);

            return true;
        }

        /// <summary>
        /// Deletes all the parts of the specified type.
        /// </summary>
        internal void DeletePartsOfType<T>()
            where T : OpenXmlPart
        {
            ThrowIfObjectDisposed();

            var relationshipIds = new List<string>();

            foreach (var idPartPair in ChildrenRelationshipParts)
            {
                if (idPartPair.Value is T)
                {
                    relationshipIds.Add(idPartPair.Key);
                }
            }

            foreach (var relationshipId in relationshipIds)
            {
                DeletePart(relationshipId);
            }
        }

        /// <summary>
        /// Deletes all the parts which is the specified part type from package recursively.
        /// </summary>
        internal void DeletePartsRecursivelyOfTypeBase<T>()
            where T : OpenXmlPart
        {
            ThrowIfObjectDisposed();

            DeletePartsOfType<T>();

            // remove recursively
            foreach (var child in ChildrenRelationshipParts.Parts)
            {
                child.DeletePartsRecursivelyOfTypeBase<T>();
            }
        }

        /// <summary>
        /// Removes all child parts of this part.
        /// </summary>
        internal void DeleteAllParts(Dictionary<OpenXmlPart, bool> processedParts, Dictionary<OpenXmlPart, bool> toBeDeletedParts)
        {
            ThrowIfObjectDisposed();

            if (ChildrenRelationshipParts.Count > 0)
            {
                var subPartsShouldBeDeleted = new Collection<OpenXmlPart>();

                foreach (var idPartPair in ChildrenRelationshipParts)
                {
                    // do not process it again if already processed, cycle reference defense
                    if (!processedParts[idPartPair.Value])
                    {
                        // mark it as processed
                        processedParts[idPartPair.Value] = true;
                        if (toBeDeletedParts.TryGetValue(idPartPair.Value, out var isDeleted))
                        {
                            // only delete the physical part from the package when it should be deleted and has not been deleted.
                            if (!isDeleted)
                            {
                                idPartPair.Value.DeleteAllParts(processedParts, toBeDeletedParts);
                                subPartsShouldBeDeleted.Add(idPartPair.Value);
                            }
                        }
                    }

                    // else, already processed, just delete the relationship
                    // TODO: is this necessary? Will Package.DeletePart also delete it's .rels?
                    DeleteRelationship(idPartPair.Key);
                }

                ChildrenRelationshipParts.Clear();

                foreach (var child in subPartsShouldBeDeleted)
                {
                    // delete the part from the package
                    child.Destroy();
                    toBeDeletedParts[child] = true;
                }
            }
        }

        /// <summary>
        /// Gets the sub part which is the specified relationship type.
        /// </summary>
        /// <param name="relationshipType">The relationship type of the part.</param>
        /// <returns>return null if no one.</returns>
        /// <remarks>Only used for maxOccurence=1 part.</remarks>
        internal OpenXmlPart? GetSubPart(string relationshipType)
        {
            ThrowIfObjectDisposed();

            if (relationshipType is null)
            {
                throw new ArgumentNullException(nameof(relationshipType));
            }

            // there should be only one part of this type
            foreach (var part in ChildrenRelationshipParts.Parts)
            {
                if (part.RelationshipType == relationshipType)
                {
                    return part;
                }
            }

            return null;
        }

        internal T? GetSubPartOfType<T>()
            where T : OpenXmlPart
        {
            ThrowIfObjectDisposed();

            foreach (var part in GetPartsOfType<T>())
            {
                return part;
            }

            return null;
        }

        internal OpenXmlPart? GetPart(string relationshipType)
<<<<<<< HEAD
            => ChildrenRelationshipParts.Parts.FirstOrDefault(v => v.RelationshipType == relationshipType);
=======
            => ChildrenRelationshipParts.Values.FirstOrDefault(v => v.RelationshipType == relationshipType);
>>>>>>> 9519508d

        internal bool IsChildPart(OpenXmlPart part)
        {
            ThrowIfObjectDisposed();

            if (part is null)
            {
                throw new ArgumentNullException(nameof(part));
            }

            if (part.OpenXmlPackage != InternalOpenXmlPackage)
            {
                throw new ArgumentOutOfRangeException(nameof(part));
            }

            return ChildrenRelationshipParts.Contains(part);
        }

        /// <summary>
        /// Creates an strong typed OpenXmlPart instance based on the relationship type. For and only for loading.
        /// </summary>
        /// <param name="relationshipType">The relationship type of the new part.</param>
        /// <returns>The created new part.</returns>
        internal OpenXmlPart CreateOpenXmlPart(string relationshipType)
        {
            return Features.GetRequired<IPartFactoryFeature>().Create(relationshipType) ?? new ExtendedPart(relationshipType);
        }

        /// <summary>
        /// Loads all children parts and relationships recursively.
        /// </summary>
        /// <param name="openXmlPackage">The OpenXmlPackage.</param>
        /// <param name="sourcePart">The source part. Be null if loading from the package root.</param>
        /// <param name="relationshipCollection">The relationships of the source part (or the package).</param>
        /// <param name="loadedParts">Temp collection to detect loaded (shared) parts.</param>
        internal void LoadReferencedPartsAndRelationships(OpenXmlPackage openXmlPackage, OpenXmlPart? sourcePart, RelationshipCollection relationshipCollection, Dictionary<Uri, OpenXmlPart> loadedParts)
        {
            Dictionary<string, bool> partsToIgnore = new()
            {
                // Fix bug https://github.com/OfficeDev/Open-XML-SDK/issues/1281
                { @"http://schemas.openxmlformats.org/officeDocument/2006/relationships/calcChain", openXmlPackage.OpenSettings.IgnoreExceptionOnCalcChainPartMissing },

                // Fix bug https://github.com/OfficeDev/Open-XML-SDK/issues/1205
                { @"http://schemas.microsoft.com/office/2006/relationships/recovered", true },
            };

            foreach (var relationship in relationshipCollection)
            {
                if (partsToIgnore.ContainsKey(relationship.RelationshipType) && partsToIgnore[relationship.RelationshipType])
                {
                    continue;
                }

                if (relationship.RelationshipType == HyperlinkRelationship.RelationshipTypeConst)
                {
                    // Fix bug #517956 - both internal and external hyperlinks should be loaded as HyperlinkRelationship.
                    ReferenceRelationshipList.AddLast(new HyperlinkRelationship(relationship.TargetUri, relationship.TargetMode == TargetMode.External ? true : false, relationship.Id) { Container = this });
                }
                else
                {
                    if (relationship.TargetMode == TargetMode.Internal)
                    {
                        if (!relationship.TargetUri.ToString().Equals("NULL", StringComparison.OrdinalIgnoreCase))
                        {
                            // Resolve the Relationship Target Uri
                            //   so the Document Part can be retrieved.

                            // when sourcePart is null, use the package root as sourceUri.
                            var sourceUri = sourcePart is null ? new Uri("/", UriKind.Relative) : sourcePart.Uri;
                            var uriTarget = PackUriHelper.ResolvePartUri(sourceUri, relationship.TargetUri);

                            if (loadedParts.TryGetValue(uriTarget, out var child))
                            {
                                // shared part, already loaded

                                // shared part should have same relationship type
                                if (child.RelationshipType != relationship.RelationshipType)
                                {
                                    throw new OpenXmlPackageException(ExceptionMessages.SamePartWithDifferentRelationshipType);
                                }

                                ChildrenRelationshipParts.Add(relationship.Id, child);
                            }
                            else if (DataPartReferenceRelationship.IsDataPartReferenceRelationship(relationship.RelationshipType))
                            {
                                var dataPart = openXmlPackage.FindDataPart(uriTarget);

                                if (dataPart is null)
                                {
                                    // Load the part as MediaDataPart.
                                    var packagePart = openXmlPackage.Package.GetPart(uriTarget);
                                    dataPart = new MediaDataPart(openXmlPackage, packagePart);
                                    openXmlPackage.AddDataPartToList(dataPart);
                                }

                                // Already loaded data part. Create reference relationship.
                                var referenceRelationship = DataPartReferenceRelationship.Create(this, dataPart, relationship.RelationshipType, relationship.Id);
                                ReferenceRelationshipList.AddLast(referenceRelationship);
                            }
                            else
                            {
                                child = CreateOpenXmlPart(relationship.RelationshipType);
                                child.MCSettings = openXmlPackage.MarkupCompatibilityProcessSettings;

                                // add it to loaded part list
                                loadedParts.Add(uriTarget, child);

                                child.Load(openXmlPackage, sourcePart, uriTarget, relationship.Id, loadedParts);

                                ChildrenRelationshipParts.Add(relationship.Id, child);
                            }
                        }
                    }
                    else
                    {
                        ReferenceRelationshipList.AddLast(new ExternalRelationship(relationship.TargetUri, relationship.RelationshipType, relationship.Id) { Container = this });
                    }
                }
            }
        }

        #endregion

        #region abstract / virtual internal methods to be implemented by derived classes.

        /// <summary>
        /// Gets the internal OpenXmlPackage instance
        /// </summary>
        internal abstract OpenXmlPackage InternalOpenXmlPackage { get; }

        internal abstract OpenXmlPart? ThisOpenXmlPart { get; }

        /// <summary>
        /// Test whether the object is already disposed.
        /// </summary>
        protected abstract void ThrowIfObjectDisposed();

        internal abstract void DeleteRelationship(string id);

        internal abstract PackageRelationship CreateRelationship(Uri targetUri, TargetMode targetMode, string relationshipType);

        internal abstract PackageRelationship CreateRelationship(Uri targetUri, TargetMode targetMode, string relationshipType, string id);

        // find all reachable parts from the package root, the dictionary also used for cycle reference defense
        internal abstract void FindAllReachableParts(IDictionary<OpenXmlPart, bool> reachableParts);

        #endregion

        // Checks if the target part is in the same OpenXmlPackage as this part.
        private bool IsInSamePackage(OpenXmlPart targetPart)
        {
            return InternalOpenXmlPackage is not null &&
                targetPart.OpenXmlPackage is not null &&
                targetPart.OpenXmlPackage == InternalOpenXmlPackage;
        }

        /// <summary>
        /// Gets the features associated with this part.
        /// </summary>
        public virtual IFeatureCollection Features
        {
            get
            {
                ThrowIfObjectDisposed();

                if (_features is null)
                {
                    _features = new FeatureCollection(FeatureCollection.Default);
                }

                return _features;
            }
        }
    }
}<|MERGE_RESOLUTION|>--- conflicted
+++ resolved
@@ -1741,11 +1741,7 @@
         }
 
         internal OpenXmlPart? GetPart(string relationshipType)
-<<<<<<< HEAD
             => ChildrenRelationshipParts.Parts.FirstOrDefault(v => v.RelationshipType == relationshipType);
-=======
-            => ChildrenRelationshipParts.Values.FirstOrDefault(v => v.RelationshipType == relationshipType);
->>>>>>> 9519508d
 
         internal bool IsChildPart(OpenXmlPart part)
         {
