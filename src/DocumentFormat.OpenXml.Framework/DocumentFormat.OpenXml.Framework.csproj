﻿<Project Sdk="Microsoft.NET.Sdk">

  <PropertyGroup>
    <IsShipped>true</IsShipped>
    <NoWarn>$(NoWarn);3003</NoWarn>
    <IncludeFrameworkShims>true</IncludeFrameworkShims>
    <IsNew>true</IsNew>    
    <TargetFrameworks>$(FrameworkTargetFrameworks)</TargetFrameworks>
  </PropertyGroup>

  <PropertyGroup>
    <IncludeSourceGenerator>true</IncludeSourceGenerator>
    <DocumentFormat_OpenXml_Generator_NamespaceLookup>true</DocumentFormat_OpenXml_Generator_NamespaceLookup>
  </PropertyGroup>

  <PropertyGroup>
    <Summary>The Open XML SDK provides tools for working with Office Word, Excel, and PowerPoint documents</Summary>
    <Description>
      <![CDATA[The Open XML SDK provides tools for working with Office Word, Excel, and PowerPoint documents. It supports scenarios such as:

- High-performance generation of word-processing documents, spreadsheets, and presentations.
- Populating content in Word files from an XML data source.
- Splitting up (shredding) a Word or PowerPoint file into multiple files, and combining multiple Word/PowerPoint files into a single file.
- Extraction of data from Excel documents.
- Searching and replacing content in Word/PowerPoint using regular expressions.
- Updating cached data and embedded spreadsheets for charts in Word/PowerPoint.
- Document modification, such as removing tracked revisions or removing unacceptable content from documents.]]>
    </Description>
    <RootNamespace>DocumentFormat.OpenXml</RootNamespace>
  </PropertyGroup>

<<<<<<< HEAD
  <Choose>
    <When Condition=" '$(TargetFramework)' == 'net35'">
      <PropertyGroup>
        <CompileWithPeVerify>true</CompileWithPeVerify>
      </PropertyGroup>

      <ItemGroup>
        <Reference Include="System" />
        <Reference Include="System.Xml" />
      </ItemGroup>
    </When>

    <When Condition=" '$(TargetFramework)' == 'net40' ">
      <PropertyGroup>
        <CompileWithPeVerify>true</CompileWithPeVerify>
      </PropertyGroup>

      <ItemGroup>
        <Reference Include="System" />
        <Reference Include="System.Xml" />
      </ItemGroup>
    </When>

    <When Condition=" '$(TargetFramework)' == 'net46' ">
      <PropertyGroup>
        <CompileWithPeVerify>true</CompileWithPeVerify>
      </PropertyGroup>

      <ItemGroup>
        <Reference Include="System" />
        <Reference Include="System.Xml" />
      </ItemGroup>
    </When>

    <When Condition="'$(TargetFramework)' == 'netstandard2.0' OR '$(TargetFramework)' == 'net6.0' OR '$(TargetFramework)' == 'net7.0' OR '$(TargetFramework)' == 'net8.0' ">
      <ItemGroup>
        <PackageReference Include="System.IO.Packaging" />
      </ItemGroup>
    </When>
  </Choose>
=======
  <ItemGroup Condition="'$(TargetFramework)' == 'netstandard2.0' OR '$(TargetFramework)' == 'net6.0' OR '$(TargetFramework)' == 'net7.0' ">
    <PackageReference Include="System.IO.Packaging" />
  </ItemGroup>
>>>>>>> c027cdbc

  <ItemGroup>
    <Compile Update="Resources\ExceptionMessages.Designer.cs">
      <DesignTime>True</DesignTime>
      <AutoGen>True</AutoGen>
      <DependentUpon>ExceptionMessages.resx</DependentUpon>
    </Compile>
    <Compile Update="Validation\ValidationResources.Designer.cs">
      <DesignTime>True</DesignTime>
      <AutoGen>True</AutoGen>
      <DependentUpon>ValidationResources.resx</DependentUpon>
    </Compile>
  </ItemGroup>

  <ItemGroup>
    <EmbeddedResource Update="Resources\ExceptionMessages.resx">
      <Generator>ResXFileCodeGenerator</Generator>
      <LastGenOutput>ExceptionMessages.Designer.cs</LastGenOutput>
      <CustomToolNamespace>DocumentFormat.OpenXml</CustomToolNamespace>
    </EmbeddedResource>
    <EmbeddedResource Update="Validation\ValidationResources.resx">
      <Generator>ResXFileCodeGenerator</Generator>
      <LastGenOutput>ValidationResources.Designer.cs</LastGenOutput>
    </EmbeddedResource>
  </ItemGroup>

  <Import Condition=" '$(GenerateReferences)' == 'true' " Project="$(MSBuildThisFileDirectory)\GenerateReferences.targets" />

</Project><|MERGE_RESOLUTION|>--- conflicted
+++ resolved
@@ -29,52 +29,9 @@
     <RootNamespace>DocumentFormat.OpenXml</RootNamespace>
   </PropertyGroup>
 
-<<<<<<< HEAD
-  <Choose>
-    <When Condition=" '$(TargetFramework)' == 'net35'">
-      <PropertyGroup>
-        <CompileWithPeVerify>true</CompileWithPeVerify>
-      </PropertyGroup>
-
-      <ItemGroup>
-        <Reference Include="System" />
-        <Reference Include="System.Xml" />
-      </ItemGroup>
-    </When>
-
-    <When Condition=" '$(TargetFramework)' == 'net40' ">
-      <PropertyGroup>
-        <CompileWithPeVerify>true</CompileWithPeVerify>
-      </PropertyGroup>
-
-      <ItemGroup>
-        <Reference Include="System" />
-        <Reference Include="System.Xml" />
-      </ItemGroup>
-    </When>
-
-    <When Condition=" '$(TargetFramework)' == 'net46' ">
-      <PropertyGroup>
-        <CompileWithPeVerify>true</CompileWithPeVerify>
-      </PropertyGroup>
-
-      <ItemGroup>
-        <Reference Include="System" />
-        <Reference Include="System.Xml" />
-      </ItemGroup>
-    </When>
-
-    <When Condition="'$(TargetFramework)' == 'netstandard2.0' OR '$(TargetFramework)' == 'net6.0' OR '$(TargetFramework)' == 'net7.0' OR '$(TargetFramework)' == 'net8.0' ">
-      <ItemGroup>
-        <PackageReference Include="System.IO.Packaging" />
-      </ItemGroup>
-    </When>
-  </Choose>
-=======
   <ItemGroup Condition="'$(TargetFramework)' == 'netstandard2.0' OR '$(TargetFramework)' == 'net6.0' OR '$(TargetFramework)' == 'net7.0' ">
     <PackageReference Include="System.IO.Packaging" />
   </ItemGroup>
->>>>>>> c027cdbc
 
   <ItemGroup>
     <Compile Update="Resources\ExceptionMessages.Designer.cs">
