--- conflicted
+++ resolved
@@ -23,19 +23,11 @@
       - uses: actions/checkout@v2
       - uses: actions/setup-dotnet@v1
       - name: SunburstChartExample
-<<<<<<< HEAD
-        run: dotnet publish samples/SunburstChartExample/ -c RELEASE -f net8.0 /p:PublishAot=true /p:SummaryOutDir=$GITHUB_WORKSPACE/summary
-      - name: LinqSvgExample
-        run: dotnet publish samples/Linq/SvgExample -c RELEASE -f net8.0 /p:PublishAot=true /p:SummaryOutDir=$GITHUB_WORKSPACE/summary
-      - name: ThreadedCommentExample
-        run: dotnet publish samples/ThreadedCommentExample/ -c RELEASE -f net8.0 /p:PublishAot=true /p:SummaryOutDir=$GITHUB_WORKSPACE/summary
-=======
         run: dotnet publish samples/SunburstChartExample/ -f net7.0 /p:SummaryOutDir=$GITHUB_WORKSPACE/summary
       - name: LinqSvgExample
         run: dotnet publish samples/Linq/SvgExample -f net7.0 /p:SummaryOutDir=$GITHUB_WORKSPACE/summary
       - name: ThreadedCommentExample
         run: dotnet publish samples/ThreadedCommentExample/ -f net7.0 /p:SummaryOutDir=$GITHUB_WORKSPACE/summary
->>>>>>> e2b8a44f
       - name: Write summary
         run: |
           cd $GITHUB_WORKSPACE/summary
