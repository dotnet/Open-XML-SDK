﻿// Copyright (c) Microsoft. All rights reserved.
// Licensed under the MIT license. See LICENSE file in the project root for full license information.

using DocumentFormat.OpenXml.Generator.Editor;
using DocumentFormat.OpenXml.Generator.Models;
using DocumentFormat.OpenXml.Generator.Schematron;
using System.CodeDom.Compiler;
using System.Runtime.CompilerServices;
using System.Text;
using System.Xml.Linq;

namespace DocumentFormat.OpenXml.Generator.Generators.Elements;

public static class DataModelWriterExtensions
{
    public static class AttributeStrings
    {
        public const string ObsoletePropertyWarn = "[Obsolete(\"Unused property, will be removed in a future version.\", false)]";
        public const string ObsoletePropertyError = "[Obsolete(\"Unused property, will be removed in a future version.\", true)]";
        public const string ObsoleteAttributeWarn = "[Obsolete(\"Unused attribute, will be removed in a future version.\", false)]";
        public const string ObsoleteAttributeError = "[Obsolete(\"Unused attribute, will be removed in a future version.\", true)]";
        public const string EditorBrowsableAlways = "[System.ComponentModel.EditorBrowsable(System.ComponentModel.EditorBrowsableState.Always)] ";
        public const string EditorBrowsableAdvanced = "[System.ComponentModel.EditorBrowsable(System.ComponentModel.EditorBrowsableState.Advanced)] ";
        public const string EditorBrowsableNever = "[System.ComponentModel.EditorBrowsable(System.ComponentModel.EditorBrowsableState.Never)] ";
    }

    private static readonly List<string> ObsoletePropertyWarnList =
    [
        AttributeStrings.ObsoletePropertyWarn,
        AttributeStrings.EditorBrowsableNever,
    ];

    // Use this dictionary to add attributes like ObsoleteAttribute or other directives to classes, child elements or attributes.
    private static readonly Dictionary<TypedQName, Dictionary<TypedQName, List<string>>> _attributeData =
        new Dictionary<TypedQName, Dictionary<TypedQName, List<string>>>()
        {
            // Example with annotations:
            // {
            //  This is the containing complex type class, in the json metadata, this comes from the fully qualified "Name": "c:CT_BubbleSer/c15:ser",
            //  "c:CT_BubbleSer/c15:ser",
            //  new Dictionary<TypedQName, List<string>>()
            //  {
            //        {
            //              This is an example of obsoleting the whole class.
            //              In the json metadata:
            //                    Use the same fully qualified name as the class, for example "Name": "c:CT_BubbleSer/c15:ser",
            //              "c:CT_BubbleSer/c15:ser",
            //              ObsoleteClassErrorList
            //        },
            //        {
            //              This is an example obsoleting a child element (property in C#)
            //              In the json metadata:
            //                    For child elements, this comes from "Name": "c:CT_PictureOptions/c:pictureOptions",
            //              "c:CT_PictureOptions/c:pictureOptions",
            //              ObsoletePropertyWarnList
            //        },
            //        {
            //              This is an example obsoleting a child attribute (property in C#)
            //              In the json metadata: use for example "QName" converted to a TypedQName string using the C# type from the
            //              Type property with no prefix: ":StringValue/:formatCode",
            //              ":StringValue/:formatCode",
            //              ObsoleteAttributeWarnList
            //        },
            //  }
            // },
            {
              "c:CT_BubbleSer/c15:ser",
              new Dictionary<TypedQName, List<string>>()
              {
                    {
                          "c:CT_PictureOptions/c:pictureOptions",
                          ObsoletePropertyWarnList
                    },
              }
            },
            {
              "c:CT_LineSer/c15:ser",
              new Dictionary<TypedQName, List<string>>()
              {
                    {
                        "c:CT_PictureOptions/c:pictureOptions",
                        ObsoletePropertyWarnList
                    },
              }
            },
            {
                "c:CT_PieSer/c15:ser",
                new Dictionary<TypedQName, List<string>>()
                {
                    {
                      "c:CT_PictureOptions/c:pictureOptions",
                      ObsoletePropertyWarnList
                    },
                }
            },
            {
                "c:CT_RadarSer/c15:ser",
                new Dictionary<TypedQName, List<string>>()
                {
                    {
                      "c:CT_PictureOptions/c:pictureOptions",
                      ObsoletePropertyWarnList
                    },
                }
            },
            {
                "c:CT_SurfaceSer/c15:ser",
                new Dictionary<TypedQName, List<string>>()
                {
                    {
                      "c:CT_PictureOptions/c:pictureOptions",
                      ObsoletePropertyWarnList
                    },
                    {
                      "c:CT_Boolean/c:bubble3D",
                      ObsoletePropertyWarnList
                    },
                }
            },
        };

    public static bool GetDataModelSyntax(this IndentedTextWriter writer, OpenXmlGeneratorServices services, SchemaNamespace model)
    {
        foreach (var ns in GetNamespaces(model, services).Distinct().OrderBy(n => n))
        {
            writer.Write("using ");
            writer.Write(ns);
            writer.WriteLine(";");
        }

        writer.WriteLine();

        writer.Write("namespace ");
        writer.WriteLine(services.GetNamespaceApi(model.TargetNamespace));

        var delimiter = writer.TrackDelimiter(separator: string.Empty, newLineCount: 2);

        using (writer.AddBlock(new() { AddNewLineBeforeClosing = true, IncludeTrailingNewline = false }))
        {
            foreach (var type in model.Types)
            {
                // TODO: remove them if this line:
                //  <xsd:element name="openxmlsdk_49BECFFA_3B03_4D13_8272_D6CCB22579E3" type="xsd:unsignedInt" />
                // is removed from O16Path_V30.xml
                if (type.Name.QName.Name == "openxmlsdk_49BECFFA_3B03_4D13_8272_D6CCB22579E3")
                {
                    continue;
                }

                delimiter.AddDelimiter();
                writer.WriteType(services, type);
            }

            foreach (var @enum in model.Enums)
            {
                delimiter.AddDelimiter();
                writer.WriteEnumType(@enum);
            }
        }

        return delimiter.Count > 0;
    }

    private static string GetBaseName(SchemaType type)
    {
        if (type.IsPart)
        {
            return "OpenXmlPartRootElement";
        }

        return type.BaseClass;
    }

    private static void WriteTypeDetails(this IndentedTextWriter writer, OpenXmlGeneratorServices services, SchemaType element)
    {
        // Since some types will not be shadowing an existing static type, it's easier to just disable the warning
        writer.WriteLine("#pragma warning disable CS0109");
        writer.Write("internal static readonly new OpenXmlQualifiedName ElementQName = ");
        writer.WriteQName(services, element.Name.QName);
        writer.WriteLine(";");

        writer.Write("internal static readonly new OpenXmlQualifiedName ElementTypeName = ");
        writer.WriteQName(services, element.Name.Type);
        writer.WriteLine(";");

        writer.WriteLine("internal static readonly new OpenXmlSchemaType ElementType = new(ElementQName, ElementTypeName);");
        writer.WriteLine("#pragma warning restore CS0109");
    }

    private static void WriteType(this IndentedTextWriter writer, OpenXmlGeneratorServices services, SchemaType element)
    {
        writer.WriteDocumentationComment(BuildTypeComments(services, element));

        if (_attributeData.TryGetValue(element.Name, out Dictionary<TypedQName, List<string>> ctAttributeData))
        {
            // if the fully qualified CT/tag name is also one of the children of the dictionary that means the attributes of that
            // child's list need to be applied to the whole class, for example, if we're obsoleting an entire class.
            if (ctAttributeData.TryGetValue(element.Name, out List<string> attributeStrings))
            {
                foreach (string attributeString in attributeStrings)
                {
                    writer.WriteLine(attributeString);
                }
            }
        }

        writer.Write("public ");

        if (element.IsAbstract)
        {
            writer.Write("abstract ");
        }

        var className = services.FindClassName(element.Name, fullyQualified: false);

        writer.Write("partial class ");
        writer.Write(className);
        writer.Write(" : ");
        writer.WriteLine(GetBaseName(element));

        using (writer.AddBlock(new() { AddNewLineBeforeClosing = true, IncludeTrailingNewline = false }))
        {
            var delimiter = writer.TrackDelimiter(separator: string.Empty, newLineCount: 2);

            delimiter.AddDelimiter();

            writer.WriteTypeDetails(services, element);
            writer.WriteLineNoTabs();

            writer.WriteDocumentationComment($"Initializes a new instance of the {className} class.");
            writer.Write(element.GetAccessibility());
            writer.Write(" ");
            writer.Write(className);
            writer.WriteLine("() : base()");

            using (writer.AddBlock(new() { IncludeTrailingNewline = false }))
            {
            }

            writer.WriteConstructors(services, element, ref delimiter);

            foreach (var attribute in element.Attributes)
            {
                delimiter.AddDelimiter();

                if (_attributeData.TryGetValue(element.Name, out Dictionary<TypedQName, List<string>> attrAttributeData)
                    && attrAttributeData.TryGetValue(":" + attribute.Type + "/" + attribute.QName.ToString(), out List<string> attrAttributeStrings))
                {
                    writer.WriteAttributeProperty(services, attribute, attrAttributeStrings);
                }
                else
                {
                    writer.WriteAttributeProperty(services, attribute);
                }
            }

            delimiter.AddDelimiter();
            writer.WriteMetadata(services, element);

            if (!(element.IsDerived || element.CompositeType == ParticleOrderType.Other))
            {
                foreach (var node in element.Children)
                {
                    if (_attributeData.TryGetValue(element.Name, out Dictionary<TypedQName, List<string>> childAttributeData)
                        && childAttributeData.TryGetValue(node.Name, out List<string> childAttributeStrings))
                    {
                        writer.WriteElement(services, element, node, ref delimiter, childAttributeStrings);
                    }
                    else
                    {
                        writer.WriteElement(services, element, node, ref delimiter);
                    }
                }
            }

            if (!element.IsAbstract)
            {
                delimiter.AddDelimiter();
                writer.WriteInheritDoc();
                writer.Write("public override OpenXmlElement CloneNode(bool deep) => CloneImp<");
                writer.Write(className);
                writer.Write(">(deep);");
            }

            if (element.IsPart)
            {
                writer.GetPartLoadMethods(element, className, ref delimiter);
            }
        }

        static DocumentCommentOptions BuildTypeComments(OpenXmlGeneratorServices services, SchemaType element)
        {
            var list = new List<string>();

            foreach (var child in element.KnownChildren)
            {
                var name = services.FindClassName(child);
                list.Add($"<description><see cref=\"{name}\" /> <c>&lt;{child.QName}></c></description>");
            }

            var paragraphs = list.Count == 0 ? null : new Paragraphs
            {
                "The following table lists the possible child types:",
                list,
            };

            return new DocumentCommentOptions
            {
                Summary = new Paragraphs
                {
                    element.Summary,
                    $"This class is available in {element.Version.ToFormattedString()} and above.",
                    $"When the object is serialized out as xml, it's qualified name is {element.Name.QName.Prefix}:{element.Name.QName.Name}.",
                },
                Remarks = paragraphs,
                TrailingNewLineTabs = false,
            };
        }
    }

    private static void WriteMetadata(this IndentedTextWriter writer, OpenXmlGeneratorServices services, SchemaType containingType)
    {
        var attributes = containingType.Attributes;

        writer.WriteLine("internal override void ConfigureMetadata(ElementMetadata.Builder builder)");

        using (writer.AddBlock(new() { IncludeTrailingNewline = false }))
        {
            writer.WriteLine("base.ConfigureMetadata(builder);");

            foreach (var v in containingType.Validators)
            {
                writer.Write("builder.AddValidator");

                if (v.Type is not null)
                {
                    writer.Write("<");
                    writer.Write(services.GetSimpleType(v.Type, v.IsList));
                    writer.Write(">");
                }

                writer.Write("(");
                writer.WriteValidator(v);
                writer.WriteLine(");");
            }

            if (!containingType.Name.QName.IsEmpty)
            {
                writer.WriteLine("builder.SetSchema(ElementType);");
            }

            if (!containingType.IsAbstract && containingType.Version > OfficeVersion.Office2007)
            {
                writer.Write("builder.Availability = ");
                writer.WriteItem(containingType.Version);
                writer.WriteLine(";");
            }

            if (!containingType.IsDerived)
            {
                foreach (var child in containingType.KnownChildren)
                {
                    writer.Write("builder.AddChild<");
                    writer.Write(services.FindClassName(child));
                    writer.WriteLine(">();");
                }
            }

            if (attributes.Any())
            {
                var className = services.FindClassName(containingType.Name, fullyQualified: false);

                writer.Write("builder.AddElement<");
                writer.Write(className);
                writer.Write(">()");

                writer.WriteLine();

                using (writer.AddIndent(new() { IncludeTrailingNewline = false }))
                {
                    var delimiter = writer.TrackDelimiter(separator: string.Empty, newLineCount: 1);

                    foreach (var attribute in attributes)
                    {
                        delimiter.AddDelimiter();

                        writer.Write(".AddAttribute(");
                        writer.WriteItem(attribute.QName);
                        writer.Write(", a => a.");
                        writer.Write(attribute.PropertyName);

                        if (attribute.Validators.Any())
                        {
                            writer.WriteLine(", aBuilder =>");

                            using (writer.AddBlock(new() { IncludeTrailingNewline = false }))
                            {
                                var union = attribute.Validators.GroupBy(v => v.UnionId);

                                foreach (var group in union.OrderBy(static u => u.Key))
                                {
                                    if (group.Key is null)
                                    {
                                        WriteUnion(writer, "aBuilder", group);
                                    }
                                    else
                                    {
                                        writer.WriteLine("aBuilder.AddUnion(union =>");
                                        using (writer.AddBlock(new() { IncludeTrailingNewline = false }))
                                        {
                                            WriteUnion(writer, "union", group);
                                        }

                                        writer.WriteLine(");");
                                    }
                                }
                            }

                            void WriteUnion(IndentedTextWriter writer, string name, IEnumerable<Validator> validators)
                            {
                                foreach (var validator in validators)
                                {
                                    writer.Write(name);
                                    writer.Write(".AddValidator");

                                    if (validator.Type is not null)
                                    {
                                        writer.Write("<");
                                        writer.Write(services.GetSimpleType(validator.Type, validator.IsList));
                                        writer.Write(">");
                                    }

                                    writer.Write("(");
                                    writer.WriteValidator(validator);
                                    writer.WriteLine(");");
                                }
                            }
                        }

                        writer.Write(")");
                    }
                }

                writer.WriteLine(";");
            }

            if (containingType.Particle is not null)
            {
                writer.Write("builder.Particle = ");
                writer.WriteParticle(services, containingType, containingType.Particle);
                writer.WriteLine(";");
            }

            StringSchematronVisitor.WriteSchematrons(writer, "builder", services.GetSchematrons(containingType.Name.QName));
        }
    }

    private static void WriteElement(this IndentedTextWriter writer, OpenXmlGeneratorServices services, SchemaType parent, SchemaElement element, ref Delimiter delimiter, List<string>? attributeStrings = null)
    {
        if (string.IsNullOrEmpty(element.PropertyName))
        {
            return;
        }

        var className = services.FindClassName(element.Name);
        var version = services.FindType(element.Name).Version;
        var availabilityComments = version.IfAvailable(parent.Version, true);

        delimiter.AddDelimiter();
        writer.WriteDocumentationComment(new DocumentCommentOptions
        {
            Summary = new Paragraphs
                {
                        $"{element.PropertyComments}{availabilityComments}.",
                        $"Represents the following element tag in the schema: {element.Name.QName.Prefix}:{element.Name.QName.Name}.",
                },
            Remarks = $"xmlns:{element.Name.QName.Prefix} = {services.GetNamespaceInfo(element.Name.QName.Prefix).Uri}",
        });

        if (attributeStrings is not null)
        {
            foreach (string attributeString in attributeStrings)
            {
                writer.WriteLine(attributeString);
            }
        }

        writer.Write("public ");
        writer.Write(className);
        writer.Write("? ");
        writer.WriteLine(element.PropertyName);

        using (writer.AddBlock(new() { IncludeTrailingNewline = false }))
        {
            writer.Write("get => GetElement(");
            writer.Write(className);
            writer.Write(".ElementType) as ");
            writer.Write(className);
            writer.WriteLine(";");

            writer.Write("set => SetElement(value, ");
            writer.Write(className);
            writer.WriteLine(".ElementType);");
        }
    }

<<<<<<< HEAD
    private static void WriteQName(this IndentedTextWriter writer, OpenXmlGeneratorServices services, QName qname)
    {
        writer.Write("new(");
        writer.WriteString(services.GetNamespaceInfo(qname.Prefix).Uri);
        writer.Write(", ");
        writer.WriteString(qname.Name);
        writer.Write(")");
    }

    internal static void WriteTypedName(this IndentedTextWriter writer, OpenXmlGeneratorServices services, TypedQName typed)
    {
        writer.Write("new(");
        writer.WriteQName(services, typed.Type);
        writer.Write(", ");
        writer.WriteQName(services, typed.QName);
        writer.Write(")");
    }

    private static void WriteAttributeProperty(this IndentedTextWriter writer, OpenXmlGeneratorServices services, SchemaAttribute attribute)
=======
    private static void WriteAttributeProperty(this IndentedTextWriter writer, OpenXmlGeneratorServices services, SchemaAttribute attribute, List<string>? attributeStrings = null)
>>>>>>> 42196461
    {
        var remarks = default(string);
        var info = services.GetNamespaceInfo(attribute.QName.Prefix);

        if (!string.IsNullOrEmpty(attribute.QName.Prefix))
        {
            remarks = $"xmlns:{attribute.QName.Prefix}={info.Uri}";
        }

        var availability = attribute.Version > OfficeVersion.Office2007
            ? $", this property is only available in {attribute.Version.ToFormattedString()} and later."
            : string.Empty;

        writer.WriteDocumentationComment(new DocumentCommentOptions
        {
            Summary = new Paragraphs
            {
                $"{attribute.PropertyComments}{availability}",
                $"Represents the following attribute in the schema: {attribute.QName}",
            },
            Remarks = remarks,
        });

        if (attributeStrings is not null)
        {
            foreach (string attributeString in attributeStrings)
            {
                writer.WriteLine(attributeString);
            }
        }

        writer.Write("public ");
        writer.Write(attribute.Type);
        writer.Write("? ");
        writer.WriteLine(attribute.PropertyName);

        using (writer.AddBlock(new() { IncludeTrailingNewline = false }))
        {
            writer.Write("get => GetAttribute<");
            writer.Write(attribute.Type);
            writer.WriteLine(">();");
            writer.WriteLine("set => SetAttribute(value);");
        }
    }

    private static string? IfAvailable(this OfficeVersion version, OfficeVersion? other = OfficeVersion.Office2007, bool isProperty = false)
    {
        if (version is OfficeVersion.None || other is OfficeVersion.None)
        {
            return null;
        }

        if (version > other)
        {
            var result = new StringBuilder();

            if (isProperty)
            {
                result.Append(", this property");
            }
            else
            {
                result.Append("This item");
            }

            result.Append(" is only available in ");
            result.Append(version.ToFormattedString());
            result.Append(" and later.");

            return result.ToString();
        }

        return null;
    }

    private static void WriteEnumType(this IndentedTextWriter writer, SchemaEnum som)
    {
        writer.WriteDocumentationComment(som.Summary);
        writer.Write("public readonly record struct ");
        writer.Write(som.Name);
        writer.Write(" : IEnumValue, IEnumValueFactory<");
        writer.Write(som.Name);
        writer.WriteLine(">");

        using (writer.AddBlock(new() { AddNewLineBeforeClosing = true, IncludeTrailingNewline = false }))
        {
            writer.WriteLine("private readonly string? _value;");

            writer.WriteDocumentationComment($"Creates a new {som.Name} enum instance");
            writer.Write("public ");
            writer.Write(som.Name);
            writer.WriteLine("(string value) => _value = value;");

            writer.Write(som.Name);
            writer.Write(" IEnumValueFactory<");
            writer.Write(som.Name);
            writer.WriteLine(">.Create(string name) => new(name);");

            writer.WriteLine("bool IEnumValue.IsValid => InternalValue switch");

            using (writer.AddBlock(new() { IncludeSemiColon = true }))
            {
                foreach (var f in som.Facets)
                {
                    writer.WriteString(f.Value, isConstant: true);
                    writer.WriteLine(" => true,");
                }

                writer.WriteLine("_ => false");
            }

            writer.WriteLine("string IEnumValue.Value => InternalValue;");

            writer.Write("private string InternalValue => _value ?? ");
            writer.WriteString(som.Facets.First().Value);
            writer.WriteLine(";");

            if (som.Facets.Any(f => f.Version > som.Version))
            {
                writer.WriteLine("FileFormatVersions IEnumValue.Version => InternalValue switch");
                using (writer.AddBlock(new() { IncludeSemiColon = true }))
                {
                    foreach (var f in som.Facets)
                    {
                        if (f.Version > som.Version)
                        {
                            writer.WriteString(f.Value, isConstant: true);
                            writer.Write(" => ");
                            writer.WriteEnum("FileFormatVersions", f.Version);
                            writer.WriteLine(",");
                        }
                    }

                    writer.Write("_ => ");
                    writer.WriteEnum("FileFormatVersions", som.Version);
                    writer.WriteLine(",");
                }
            }
            else
            {
                writer.Write("FileFormatVersions IEnumValue.Version => ");
                writer.WriteEnum("FileFormatVersions", som.Version);
                writer.WriteLine(";");
            }

            foreach (var f in som.Facets)
            {
                writer.WriteDocumentationComment(new DocumentCommentOptions()
                {
                    Summary = new(false)
                    {
                        $"{f.Comments}.",
                        $"When the item is serialized out as xml, its value is \"{f.Value}\".",
                        f.Version.IfAvailable(som.Version),
                    },
                });

                writer.Write("public static ");
                writer.Write(som.Name);
                writer.Write(" ");

                writer.Write(f.Name);

                if (som.Name == f.Name)
                {
                    writer.Write("Value ");
                }

                writer.Write(" => new(");
                writer.WriteString(f.Value);
                writer.WriteLine(");");
            }
        }
    }

    private static void GetPartLoadMethods(this IndentedTextWriter writer, SchemaType type, string className, ref Delimiter delimiter)
    {
        delimiter.AddDelimiter();

        writer.Write("internal ");
        writer.Write(className);
        writer.Write("(");
        writer.Write(type.Part);
        writer.WriteLine(" ownerPart) : base(ownerPart)");
        using (writer.AddBlock(new() { IncludeTrailingNewline = false }))
        {
        }

        delimiter.AddDelimiter();

        writer.WriteDocumentationComment(new DocumentCommentOptions
        {
            Summary = $"Loads the DOM from the {type.Part}",
            Parameters = new Parameters
            {
                { "openXmlPart", "Specifies the part to be loaded." },
            },
        });
        writer.Write("public void Load(");
        writer.Write(type.Part);
        writer.WriteLine(" openXmlPart)");
        using (writer.AddBlock(new() { IncludeTrailingNewline = false }))
        {
            writer.WriteLine("LoadFromPart(openXmlPart);");
        }

        delimiter.AddDelimiter();

        writer.WriteDocumentationComment(new DocumentCommentOptions
        {
            Summary = $"Saves the DOM into the {type.Part}.",
            Parameters = new Parameters
            {
                { "openXmlPart", "Specifies the part to save to." },
            },
        });
        writer.Write("public void Save(");
        writer.Write(type.Part);
        writer.WriteLine(" openXmlPart)");
        using (writer.AddBlock(new() { IncludeTrailingNewline = false }))
        {
            writer.WriteLine("base.SaveToPart(openXmlPart);");
        }

        delimiter.AddDelimiter();

        writer.WriteDocumentationComment($"Gets the {type.Part} associated with this element.");
        writer.Write("public ");
        writer.Write(type.Part);
        writer.Write("? ");
        writer.WriteLine(type.Part);
        using (writer.AddBlock(new() { IncludeTrailingNewline = false }))
        {
            writer.Write("get => OpenXmlPart as ");
            writer.Write(type.Part);
            writer.WriteLine(";");

            writer.WriteLine("internal set => OpenXmlPart = value;");
        }
    }

    private static void WriteConstructors(this IndentedTextWriter writer, OpenXmlGeneratorServices services, SchemaType element, ref Delimiter delimiter)
    {
        var className = services.FindClassName(element.Name, fullyQualified: false);

        if (element.IsLeafText)
        {
            delimiter.AddDelimiter();
            writer.WriteDocumentationComment(new DocumentCommentOptions
            {
                Summary = $"Initializes a new instance of the {className} class with the specified text content.",
                Parameters = new Parameters
                {
                    { "text", "Specifies the text content of the element." },
                },
            });
            writer.Write(element.GetAccessibility());
            writer.Write(" ");
            writer.Write(className);
            writer.WriteLine("(string text) : base(text)");

            using (writer.AddBlock(new() { IncludeTrailingNewline = false }))
            {
            }

            delimiter.AddDelimiter();
            writer.WriteLine("internal override OpenXmlSimpleType InnerTextToValue(string text)");
            using (writer.AddBlock(new() { IncludeTrailingNewline = false }))
            {
                writer.Write("return new ");
                writer.Write(services.GetSimpleType(element.Name.Type, false));
                writer.Write(" { InnerText = text };");
                writer.WriteLine();
            }
        }
        else if (!element.IsLeafElement)
        {
            var comments = new DocumentCommentOptions
            {
                Summary = $"Initializes a new instance of the {className} class with the specified child elements.",
                Parameters = new Parameters
                {
                    { "childElements", "Specifies the child elements." },
                },
            };

            delimiter.AddDelimiter();
            writer.WriteDocumentationComment(comments);
            writer.Write(element.GetAccessibility());
            writer.Write(" ");
            writer.Write(className);
            writer.WriteLine("(IEnumerable<OpenXmlElement> childElements) : base(childElements)");

            using (writer.AddBlock(new() { IncludeTrailingNewline = false }))
            {
            }

            delimiter.AddDelimiter();
            writer.WriteDocumentationComment(comments);
            writer.Write(element.GetAccessibility());
            writer.Write(" ");
            writer.Write(className);
            writer.WriteLine("(params OpenXmlElement[] childElements) : base(childElements)");

            using (writer.AddBlock(new() { IncludeTrailingNewline = false }))
            {
            }

            delimiter.AddDelimiter();
            writer.WriteDocumentationComment(new DocumentCommentOptions
            {
                Summary = $"Initializes a new instance of the {className} class from outer XML.",
                Parameters = new Parameters
                {
                    { "outerXml", "Specifies the outer XML of the element." },
                },
            });
            writer.Write(element.GetAccessibility());
            writer.Write(" ");
            writer.Write(className);
            writer.WriteLine("(string outerXml) : base(outerXml)");

            using (writer.AddBlock(new() { IncludeTrailingNewline = false }))
            {
            }
        }
    }

    private static string GetAccessibility(this SchemaType element)
        => element.IsAbstract ? "protected" : "public";

    private static IEnumerable<string> GetNamespaces(SchemaNamespace model, OpenXmlGeneratorServices services)
    {
        yield return "System";
        yield return "System.Collections.Generic";
        yield return "System.IO.Packaging";
        yield return "DocumentFormat.OpenXml.Framework";
        yield return "DocumentFormat.OpenXml.Framework.Metadata";
        yield return "DocumentFormat.OpenXml.Packaging";
        yield return "DocumentFormat.OpenXml.Validation.Schema";

        var hasSchematrons = model.Types.SelectMany(t => services.GetSchematrons(t.Name.QName)).Any();

        if (hasSchematrons)
        {
            yield return "DocumentFormat.OpenXml.Validation.Semantic";
        }

        yield return "DocumentFormat.OpenXml";

        var set = new HashSet<string>();

        var prefix = services.GetNamespaceInfoByUri(model.TargetNamespace).Prefix;
        var namespaces = model.Types
            .SelectMany(t => t.Elements)
            .Select(e => e.Name.Type.Prefix)
            .Where(p => p != prefix)
            .Distinct()
            .Select(services.GetNamespaceApiByPrefix);

        foreach (var item in namespaces)
        {
            if (item is not null)
            {
                yield return item;
            }
        }
    }
}<|MERGE_RESOLUTION|>--- conflicted
+++ resolved
@@ -504,7 +504,6 @@
         }
     }
 
-<<<<<<< HEAD
     private static void WriteQName(this IndentedTextWriter writer, OpenXmlGeneratorServices services, QName qname)
     {
         writer.Write("new(");
@@ -523,10 +522,7 @@
         writer.Write(")");
     }
 
-    private static void WriteAttributeProperty(this IndentedTextWriter writer, OpenXmlGeneratorServices services, SchemaAttribute attribute)
-=======
     private static void WriteAttributeProperty(this IndentedTextWriter writer, OpenXmlGeneratorServices services, SchemaAttribute attribute, List<string>? attributeStrings = null)
->>>>>>> 42196461
     {
         var remarks = default(string);
         var info = services.GetNamespaceInfo(attribute.QName.Prefix);
