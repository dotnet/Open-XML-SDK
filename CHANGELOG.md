# Changelog
All notable changes to this project will be documented in this file.

The format is based on [Keep a Changelog](http://keepachangelog.com/en/1.0.0/)
and this project adheres to [Semantic Versioning](http://semver.org/spec/v2.0.0.html).

## [3.0.0]

## Added
- Packages can now be saved on .NET Core and .NET 5+ if constructed with a path or stream (#1307).

## Changed
- When validation finds incorrect part, it will now include the relationship type rather than a class name

## Removed
- .NET Standard 1.3 is no longer a supported platform. .NET Standard 2.0 is the lowest .NET Standard supported.

### Breaking change
<<<<<<< HEAD
- OpenXmlPackage.CanSave is now an instance method (#1307)
=======
- IdPartPair is now a readonly struct rather than a class
>>>>>>> 4260711d
- IDisposableFeature is now a part of the framework package and is available by default on a package. Extension methods to manage this feature have been removed as it no longer needs to be opted into. It now registers all disposable actions to be done at the package level instead of adding support at the part level.
- Core infrastructure is now contained in a new package DocumentFormat.OpenXml.Framework. Typed classes are still in DocumentFormat.OpenXml. This means that you may reference DocumentFormat.OpenXml and still compile the same types, but if you want a smaller package, you may rely on just the framework package. 
- Removed `OpenXmlPackage.Package` property. A `OpenXmlPackage` is now backed by a `IPackage` instead of `System.IO.Packaging.Package`. This can be retrieved by `OpenXmlPackage.Features.Get<IPackageFeature>()`
- Renamed PartExtensionProvider to IPartExtensionFeature and reduced its surface area to only two methods (instead of a full Dictionary<,>). The property to access this off of OpenXmlPackage has been removed, but may be accessed via `Features.Get<IPartExtensionFeature>()` if needed.
- Removed unused `SchemaAttrAttribute`
- Removed unused `ChildElementInfoAttribute`
- Removed `OpenXmlSimpleType.TextValue`. This property was never meant to be used externally
- Removed obsolete validation logic from v1 of the SDK
- Removed obsoleted methods from 2.x
- Removed mutable properties on OpenXmlAttribute and marked as `readonly`

## [2.20.0]

### Changed
- Marked all obsoleted APIs as compile as error. These will be removed in the next release

## [2.19.0] - 2022-12-14

### Added
- .NET 6 target with support for trimming (#1243, #1240)
- Added DocumentFormat.OpenXml.Office.SpreadSheetML.Y2022.PivotRichData namespace
- Added DocumentFormat.OpenXml.Office.PowerPoint.Y2019.Main.Command namespace
- Added DocumentFormat.OpenXml.Office.PowerPoint.Y2022.Main.Command namespace
- Added Child RichDataPivotCacheGuid to DocumentFormat.OpenXml.Office2010.Excel.PivotCacheDefinition

### Fixed
- Removed reflection usage where possible (#1240)
- Fixed issue where some URIs might be changed when cloning or creating copy (#1234)
- Fixed issue in FlatOpc generation that would not read the full stream on .NET 6+ (#1232)
- Fixed issue where restored relationships wouldn't load correctly (#1207)

## [2.18.0] 2022-09-06

### Added
- Added DocumentFormat.OpenXml.Office.SpreadSheetML.Y2021.ExtLinks2021 namespace (#1196)
- Added durableId attribute to DocumentFormat.OpenXml.Wordprocessing.NumberingPictureBullet (#1196)
- Added few base classes for typed elements, parts, and packages (#1185)

### Changed
- Adjusted LICENSE.md to conform to .NET Foundation requirements (#1194)
- Miscellaneous changes for better perf for internal services

## [2.17.1] - 2022-06-28

### Removed
- Removed the preview namespace DocumentFormat.OpenXml.Office.Comments.Y2020.Reactions because this namespace will currently create invalid documents.

### Fixed
- Restored the PowerPointCommentPart relationship to PresentationPart.

### Deprecated
- The relationship between the PowerPointCommentPart and the PresentationPart is deprecated and will be removed in a future version.

## [2.17.0] - Unreleased

### Added
- Added DocumentFormat.OpenXml.Office.Comments.Y2020.Reactions namespace (#1151)
- Added DocumentFormat.OpenXml.Office.SpreadSheetML.Y2022.PivotVersionInfo namespace (#1151)

### Fixed
- Moved PowerPointCommentPart relationship to SlidePart (#1137)

### Updated
- Removed public API analyzers in favor of EnablePackageValidation (#1154)

## [2.16.0] - 2022-03-14

### Added
- Added method `OpenXmlPart.UnloadRootElement` that will unload the root element if it is loaded (#1126)

### Updated
- Schema code generation was moved to the SDK project using C# code generators

Thanks to the following for their contribution:

@f1nzer

## [2.15.0] - 2021-12-16

### Added
- Added samples for strongly typed classes and Linq-to-XML in the `./samples` directory (#1101, #1087)
- Shipping additional libraries for some additional functionality in `DocumentFormat.OpenXml.Features` and `DocumentFormat.OpenXml.Linq`. See documentation in repo for additional details.
- Added extension method to support getting image part type (#1082)
- Added generated classes and `FileFormatVersions.Microsoft365` for new subscription model types and constraints (#1097).

### Fixed
- Fixed issue for changed mime type `model/gltf.binary` (#1069)
- DocumentFormat.OpenXml.Office.Drawing.ShapeTree is now available only in Office 2010 and above, not 2007.
- Correctly serialize `new CellValue(bool)` values (#1070)
- Updated known namespaces to be generated via an in-repo source generator (#1092)
- Some documentation issues around `FileFormatVersions` enum

Thanks to the following for their contributions:

@ThomasBarnekow
@stevenhansen
@JaimeStill
@jnyrup

## [2.14.0] - 2021-10-28

### Added
- Added generated classes for Office 2021 types and constraints (#1030)
- Added `Features` property to `OpenXmlPartContainer` and `OpenXmlElement` to enable a per-part or per-document state storage
- Added public constructors for `XmlPath` (#1013)
- Added parts for Rich Data types (#1002)

Thanks to the following for their contributions:

@rmboggs
@ThomasBarnekow

## [2.14.0-beta1] - 2021-09-20

### Added
- Added `Features` property to `OpenXmlPartContainer` and `OpenXmlElement` to enable a per-part or per-document state storage
- Added public constructors for `XmlPath` (#1013)
- Added parts for Rich Data types (#1002)
- Added methods to generate unique paragraph ids (#1000)
- Added generated classes for Office 2021 types and constraints (#1030)

Thanks to the following for their contributions:

@rmboggs
@ThomasBarnekow

## [2.13.1] - 2021-08-17

### Fixed
- Fixed some nullability annotations that were incorrectly defined (#953, #955)
- Fixed issue that would dispose a `TextReader` when creating an `XmlReader` under certain circumstances (#940)
- Fixed a documentation type (#937)
- Fixed an issue with adding additional children to data parts (#934)
- Replaced some documentation entries that were generic values with helpful comments (#992)
- Fixed a regression in AddDataPartRelationship (#954)

Thanks to the following for their contributions:

@ThomasBarnekow
@sorensenmatias
@lklein53
@lindexi

## [2.13.0] - 2021-05-13

### Added
- Additional O19 types to match Open Specifications (#916)
- Added generated classes for Office 2019 types and constraints (#882)
- Added nullability attributes (#840, #849)
- Added overload for `OpenXmlPartReader` and `OpenXmlReader.Create(...)` to ignore whitespace (#857)
- Added `HexBinaryValue.TryGetBytes(...)` and `HexBinaryValue.Create(byte[])` to manage the encoding and decoding of bytes (#867)
- Implemented `IEquatable<IdPartPair>` on `IdPartPair` to fix equality implementation there and obsoleted setters (#871)

### Fixed
- Fixed serialization of `CellValue` constructors to use invariant cultures (#903)
- Fixed parsing to allow exponents for numeric cell values (#901)
- Fixed massive performance bottleneck when `UniqueAttributeValueConstraint` is involved (#924)

### Deprecated
- Deprecated Office2013.Word.Person.Contact property. It no longer persists and will be removed in a future version (#912)

Thanks to the following for their contributions:

@lklein53  
@igitur

## [2.13.0-beta2] - 2021-04-20

### Added
- Additional O19 types to match Open Specifications (#916)

### Deprecated
- Deprecated Office2013.Word.Person.Contact property. It no longer persists and will be removed in a future version (#912)

## [2.13.0-beta1] - 2021-03-09

### Added
- Added nullability attributes (#840, #849)
- Added overload for `OpenXmlPartReader` and `OpenXmlReader.Create(...)` to ignore whitespace (#857)
- Added `HexBinaryValue.TryGetBytes(...)` and `HexBinaryValue.Create(byte[])` to manage the encoding and decoding of bytes (#867)
- Implemented `IEquatable<IdPartPair>` on `IdPartPair` to fix equality implementation there and obsoleted setters (#871)
- Added generated classes for Office 2019 types and constraints (#882)

### Fixed
- Fixed serialization of `CellValue` constructors to use invariant cultures (#903)
- Fixed parsing to allow exponents for numeric cell values (#901)

## [2.12.3] - 2021-02-24

### Fixed
- Fixed issue where `CellValue` may validate incorrectly for boolean values (#890)

## [2.12.2] - 2021-02-16

### Fixed
- Fixed issue where `OpenSettings.RelationshipErrorHandlerFactory` creates invalid XML if the resulting URI is smaller than the input (#883)

## [2.12.1] - 2021-01-11

### Fixed
- Fixed bug where properties on `OpenXmlCompositeElement` instances could not be set to null to remove element (#850)
- Fixed `OpenXmlElement.RawOuterXml` to properly set null values without throwing (#818)
- Allow rewriting of all malformed URIs regardless of target value (#835)

## [2.12.0] - 2020-12-09

### Added
- Added `OpenSettings.RelationshipErrorHandlerFactory` to provide a way to handle URIs that break parsing documents with malformed links (#793)
- Added `OpenXmlCompositeElement.AddChild(OpenXmlElement)` to add children in the correct order per schema (#774)
- Added `SmartTagClean` and `SmartTagId` in place of `SmtClean` and `SmtId` (#747)
- Added `OpenXmlValidator.Validate(..., CancellationToken)` overrides to allow easier cancellation of long running validation on .NET 4.0+ (#773)
- Added overloads for `CellValue` to take `decimal`, `double`, and `int`, as well as convenience methods to parse them (#782)
- Added validation for `CellType` for numbers and date formats (#782)
- Added `OpenXmlReader.GetLineInfo()` to retrieve `IXmlLineInfo` of the underlying reader if available (#804)

### Fixed
- Fixed exception that would be thrown if attempting to save a document as FlatOPC if it contains SVG files (#822)
- Added `SchemaAttrAttribute` attributes back for backwards compatibility (#825)

### Removed
- Removed explicit reference to `System.IO.Packaging` on .NET 4.6 builds (#774)

## [2.11.3] - 2020-07-17
### Fixed
- Fixed massive performance bottleneck when `IndexReferenceConstraint` and `ReferenceExistConstraint` are involved (#763)
- Fixed `CellValue` to only include three most signficant digits on second fractions to correct issue loading dates (#741)
- Fixed a couple of validation indexing errors that might cause erroneous validation errors (#767)
- Updated internal validation system to not use recursion, allowing for better short-circuiting (#766)

## [2.11.2] - 2020-07-10

### Fixed
- Fixed broken source link (#749)
- Ensured compilation is deterministic (#749)
- Removed extra file in NuGet package (#749)

## [2.11.1] - 2020-07-10

### Fixed
- Ensure .NET Framework builds pass PEVerify (#744)
- `OpenXmlPartContainer.DeletePart` no longer throws an exception if there isn't a match for the identifier given (#740)
- Mark obsolete members to not show up with Intellisense (#745)
- Fixed issue with `AttributeRequiredConditionToValue` semantic constraint where validation could fail on correct input (#746)

## [2.11.0] - 2020-05-21
### Added
- Added `FileFormatVersions.2019` enum (#695)
- Added `ChartSpace` and chart elements for the new 2016 namespaces. This allows the connecting pieces for building a chart part with chart styles like "Sunburst" (#687).
- Added `OpenXmlElementFunctionalExtensions.With(...)` extension methods, which offer flexible means for constructing `OpenXmlElement` instances in the context of pure functional transformations (#679)
- Added minimum Office versions for enum types and values (#707)
- Added additional `CompatSettingNameValues` values: `UseWord2013TrackBottomHyphenation`, `AllowHyphenationAtTrackBottom`, and `AllowTextAfterFloatingTableBreak` (#706)
- Added gfxdata attribue to Arc, Curve, Line, PolyLine, Group, Image, Oval, Rect, and RoundRect shape complex types per MS-OI29500 2.1.1783-1799 (#709)
- Added `OpenXmlPartContainer.TryGetPartById` to enable child part retrieval without exception if it does not exist (#714)
- Added `OpenXmlPackage.StrictRelationshipFound` property that indicates whether this package contains Transitional relationships converted from Strict (#716)

### Fixed
- Custom derived parts did not inherit known parts from its parent, causing failure when adding parts (#722)

### Changed
- Marked the property setters in `OpenXmlAttribute` as obsolete as structs should not have mutable state (#698)

## [2.10.1] - 2020-02-28
### Fixed
- Ensured attributes are available when `OpenXmlElement` is initialized with outer XML (#684, #692)
- Some documentation errors (#681)
- Removed state that made it non-thread safe to validate elements under certain conditions (#686)
- Correctly inserts strongly-typed elements before known elements that are not strongly-typed (#690)

## [2.10.0] - 2020-01-10
### Added
- Added initial Office 2016 support, including `FileFormatVersion.Office2016`, `ExtendedChartPart` and other new schema elements (#586)
- Added .NET Standard 2.0 target (#587)
- Included symbols support for debugging (#650)
- Exposed `IXmlNamespaceResolver` from `XmlPath` instead of formatted list of strings to expose namespace/prefix mapping (#536)
- Implemented `IComparable<T>` and `IEquatable<T>` on `OpenXmlComparableSimpleValue` to allow comparisons without boxing (#550)
- Added `OpenXmlPackage.RootPart` to easily access the root part on any package (#661)

### Changed
- Updated to v4.7.0 of System.IO.Packaging which brings in a number of perf fixes (#660)
- Consolidated data for element children/properties to reduce duplication (#540, #547, #548)
- Replaced opaque binary data for element children constraints with declarative model (#603)
- A number of performance fixes to minimize allocations where possible
- 20% size reduction from 5.5mb to 4.3mb
- The validation subsystem went through a drastic redesign. This may cause changes in what errors are reported.

### Fixed
- Fixed some documentation inconsistencies (#582)
- Fixed `ToFlatOpcDocument`, `ToFlatOpcString`, `FromFlatOpcDocument`, and `FromFlatOpcString` to correctly process Alternative Format Import Parts, or "altChunk parts" (#659)

## [2.9.1] - 2019-03-13
### Changed
- Added a workaround for a .NET Native compiler issue that doesn't support calling Marshal.SizeOf<T> with a struct that contains auto-implemented properties (#569)
- Fixed a documentation error (#528)

## [2.9.0] - 2018-06-08
### Added
- `ListValue` now implements `IEnumerable<T>` (#385)
- Added a `WebExtension.Frozen` and obsoleted misspelled `Fronzen` property (#460)
- Added an `OpenXmlPackage.CanSave` property that indicates whether a platform supports saving without closing the package (#468)
- Simple types (except `EnumValue` and `ListValue`) now implement `IComparable<T>` and `IEquatable<T>` (#487)

### Changed
- Removed state that was carried in validators that would hold onto packages when not in use (#390)
- `EnumSimpleType` parsing was improved and uses less allocations and caches for future use (#408)
- Fixed a number of spelling mistakes in documentation (#462)
- When calling `OpenXmlPackage.Save` on .NET Framework, the package is now flushed to the stream (#468)
- Fixed race condition while performing strict translation of attributes (#480)
- Schema data for validation uses a more compact format leading to a reduction in dll size and performance improvements for loading (#482, #483)
- A number of APIs are marked as obsolete as they have simple workarounds and will be removed in the next major change
- Fixed some constraint values for validation that contained Office 2007, even when it was only supported in later versions
- Updated `System.IO.Packaging` to 4.5.0 which fixes some issues on Xamarin platforms as well as minimizes dependencies on .NET Framework

## [2.8.1] - 2018-01-03
### Changed
- Corrected package license file reference to show updated MIT License

## [2.8.0] - 2017-12-28
### Added
- Default runtime directive for better .NET Native support.

### Changed
- Fixed part saving to be encoded with UTF8 but no byte order mark. This caused some renderers to not be able to open the generated document.
- Fixed exceptions thrown when errors are encountered while opening packages to be consistent across platforms.
- Fixed issue on Mono platforms using System.IO.Packaging NuGet package (Xamarin, etc) when creating a document.
- Fixed manual saving of a package when autosave is false.
- Fixed schema constraint data and standardized serialization across platforms.
- Upgraded to `System.IO.Packaging` version 4.4.0 which fixes some consistency with .NET Framework in opening packages.

## [2.7.2] - 2017-06-06
### Added
- Package now supports .NET 3.5 and .NET 4.0 in addition to .NET Standard 1.3 and .NET Framework 4.6

### Changed
- Fixed issue where assembly version wasn't set in assembly. 

## [2.7.1] - 2017-01-31
### Changed
- Fixed crash when validation is invoked on .NET Framework with strong-naming enforced.

## [2.7.0] - 2017-01-24
### Added
- SDK now  supports .NET Standard 1.3

### Changed
- Moved to using System.IO.Packaging from dotnet/corefx for .NET Standard 1.3 and WindowsBase for .NET 4.5.
- Cleaned up project build system to use .NET CLI.

## [2.6.1] - 2016-01-15
### Added
- Added hundreds of XUnit tests. There are now a total of 1333 tests. They take about 20 minutes to run, so be patient.

## [2.6.0] - 2015-06-29
### Added
- Incorporated a replacement `System.IO.Packaging` that fixes some serious (but exceptional) bugs found in the WindowsBase implementation<|MERGE_RESOLUTION|>--- conflicted
+++ resolved
@@ -16,11 +16,8 @@
 - .NET Standard 1.3 is no longer a supported platform. .NET Standard 2.0 is the lowest .NET Standard supported.
 
 ### Breaking change
-<<<<<<< HEAD
 - OpenXmlPackage.CanSave is now an instance method (#1307)
-=======
 - IdPartPair is now a readonly struct rather than a class
->>>>>>> 4260711d
 - IDisposableFeature is now a part of the framework package and is available by default on a package. Extension methods to manage this feature have been removed as it no longer needs to be opted into. It now registers all disposable actions to be done at the package level instead of adding support at the part level.
 - Core infrastructure is now contained in a new package DocumentFormat.OpenXml.Framework. Typed classes are still in DocumentFormat.OpenXml. This means that you may reference DocumentFormat.OpenXml and still compile the same types, but if you want a smaller package, you may rely on just the framework package. 
 - Removed `OpenXmlPackage.Package` property. A `OpenXmlPackage` is now backed by a `IPackage` instead of `System.IO.Packaging.Package`. This can be retrieved by `OpenXmlPackage.Features.Get<IPackageFeature>()`
