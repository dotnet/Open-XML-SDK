# Changelog
All notable changes to this project will be documented in this file.

The format is based on [Keep a Changelog](http://keepachangelog.com/en/1.0.0/)
and this project adheres to [Semantic Versioning](http://semver.org/spec/v2.0.0.html).

## [2.20.0]

### Changed
<<<<<<< HEAD
- Marked `OpenXmlSimpleType.TextValue` as obsolete. This property was never meant to be used externally
- Marked `OpenXmlPackage.Package` as obsolete. This will be an implementation detail in future versions
- Marked `OpenXmlPackage.SaveAs` as obsolete as it will be removed in a future version (#1378)
=======
- Marked `OpenXmlSimpleType.TextValue` as obsolete. This property was never meant to be used externally (#1284)
- Marked `OpenXmlPackage.Package` as obsolete. This will be an implementation detail in future versions and won't be accessible (#1306)
- Marked `OpenXmlPackage.Close` as obsolete. This will be removed in a later release, use Dispose instead (#1371)
>>>>>>> 6abd3b2f

## [2.19.0]

### Added
- .NET 6 target with support for trimming (#1243, #1240)
- Added DocumentFormat.OpenXml.Office.SpreadSheetML.Y2022.PivotRichData namespace
- Added DocumentFormat.OpenXml.Office.PowerPoint.Y2019.Main.Command namespace
- Added DocumentFormat.OpenXml.Office.PowerPoint.Y2022.Main.Command namespace
- Added Child RichDataPivotCacheGuid to DocumentFormat.OpenXml.Office2010.Excel.PivotCacheDefinition

### Fixed
- Removed reflection usage where possible (#1240)
- Fixed issue where some URIs might be changed when cloning or creating copy (#1234)
- Fixed issue in FlatOpc generation that would not read the full stream on .NET 6+ (#1232)
- Fixed issue where restored relationships wouldn't load correctly (#1207)

## [2.18.0] 2022-09-06

### Added
- Added DocumentFormat.OpenXml.Office.SpreadSheetML.Y2021.ExtLinks2021 namespace (#1196)
- Added durableId attribute to DocumentFormat.OpenXml.Wordprocessing.NumberingPictureBullet (#1196)
- Added few base classes for typed elements, parts, and packages (#1185)

### Changed
- Adjusted LICENSE.md to conform to .NET Foundation requirements (#1194)
- Miscellaneous changes for better perf for internal services

## [2.17.1] - 2022-06-28

### Removed
- Removed the preview namespace DocumentFormat.OpenXml.Office.Comments.Y2020.Reactions because this namespace will currently create invalid documents.

### Fixed
- Restored the PowerPointCommentPart relationship to PresentationPart.

### Deprecated
- The relationship between the PowerPointCommentPart and the PresentationPart is deprecated and will be removed in a future version.

## [2.17.0] - Unreleased

### Added
- Added DocumentFormat.OpenXml.Office.Comments.Y2020.Reactions namespace (#1151)
- Added DocumentFormat.OpenXml.Office.SpreadSheetML.Y2022.PivotVersionInfo namespace (#1151)

### Fixed
- Moved PowerPointCommentPart relationship to SlidePart (#1137)

### Updated
- Removed public API analyzers in favor of EnablePackageValidation (#1154)

## [2.16.0] - 2022-03-14

### Added
- Added method `OpenXmlPart.UnloadRootElement` that will unload the root element if it is loaded (#1126)

### Updated
- Schema code generation was moved to the SDK project using C# code generators

Thanks to the following for their contribution:

@f1nzer

## [2.15.0] - 2021-12-16

### Added
- Added samples for strongly typed classes and Linq-to-XML in the `./samples` directory (#1101, #1087)
- Shipping additional libraries for some additional functionality in `DocumentFormat.OpenXml.Features` and `DocumentFormat.OpenXml.Linq`. See documentation in repo for additional details.
- Added extension method to support getting image part type (#1082)
- Added generated classes and `FileFormatVersions.Microsoft365` for new subscription model types and constraints (#1097).

### Fixed
- Fixed issue for changed mime type `model/gltf.binary` (#1069)
- DocumentFormat.OpenXml.Office.Drawing.ShapeTree is now available only in Office 2010 and above, not 2007.
- Correctly serialize `new CellValue(bool)` values (#1070)
- Updated known namespaces to be generated via an in-repo source generator (#1092)
- Some documentation issues around `FileFormatVersions` enum

Thanks to the following for their contributions:

@ThomasBarnekow
@stevenhansen
@JaimeStill
@jnyrup

## [2.14.0] - 2021-10-28

### Added
- Added generated classes for Office 2021 types and constraints (#1030)
- Added `Features` property to `OpenXmlPartContainer` and `OpenXmlElement` to enable a per-part or per-document state storage
- Added public constructors for `XmlPath` (#1013)
- Added parts for Rich Data types (#1002)

Thanks to the following for their contributions:

@rmboggs
@ThomasBarnekow

## [2.14.0-beta1] - 2021-09-20

### Added
- Added `Features` property to `OpenXmlPartContainer` and `OpenXmlElement` to enable a per-part or per-document state storage
- Added public constructors for `XmlPath` (#1013)
- Added parts for Rich Data types (#1002)
- Added methods to generate unique paragraph ids (#1000)
- Added generated classes for Office 2021 types and constraints (#1030)

Thanks to the following for their contributions:

@rmboggs
@ThomasBarnekow

## [2.13.1] - 2021-08-17

### Fixed
- Fixed some nullability annotations that were incorrectly defined (#953, #955)
- Fixed issue that would dispose a `TextReader` when creating an `XmlReader` under certain circumstances (#940)
- Fixed a documentation type (#937)
- Fixed an issue with adding additional children to data parts (#934)
- Replaced some documentation entries that were generic values with helpful comments (#992)
- Fixed a regression in AddDataPartRelationship (#954)

Thanks to the following for their contributions:

@ThomasBarnekow
@sorensenmatias
@lklein53
@lindexi

## [2.13.0] - 2021-05-13

### Added
- Additional O19 types to match Open Specifications (#916)
- Added generated classes for Office 2019 types and constraints (#882)
- Added nullability attributes (#840, #849)
- Added overload for `OpenXmlPartReader` and `OpenXmlReader.Create(...)` to ignore whitespace (#857)
- Added `HexBinaryValue.TryGetBytes(...)` and `HexBinaryValue.Create(byte[])` to manage the encoding and decoding of bytes (#867)
- Implemented `IEquatable<IdPartPair>` on `IdPartPair` to fix equality implementation there and obsoleted setters (#871)

### Fixed
- Fixed serialization of `CellValue` constructors to use invariant cultures (#903)
- Fixed parsing to allow exponents for numeric cell values (#901)
- Fixed massive performance bottleneck when `UniqueAttributeValueConstraint` is involved (#924)

### Deprecated
- Deprecated Office2013.Word.Person.Contact property. It no longer persists and will be removed in a future version (#912)

Thanks to the following for their contributions:

@lklein53  
@igitur

## [2.13.0-beta2] - 2021-04-20

### Added
- Additional O19 types to match Open Specifications (#916)

### Deprecated
- Deprecated Office2013.Word.Person.Contact property. It no longer persists and will be removed in a future version (#912)

## [2.13.0-beta1] - 2021-03-09

### Added
- Added nullability attributes (#840, #849)
- Added overload for `OpenXmlPartReader` and `OpenXmlReader.Create(...)` to ignore whitespace (#857)
- Added `HexBinaryValue.TryGetBytes(...)` and `HexBinaryValue.Create(byte[])` to manage the encoding and decoding of bytes (#867)
- Implemented `IEquatable<IdPartPair>` on `IdPartPair` to fix equality implementation there and obsoleted setters (#871)
- Added generated classes for Office 2019 types and constraints (#882)

### Fixed
- Fixed serialization of `CellValue` constructors to use invariant cultures (#903)
- Fixed parsing to allow exponents for numeric cell values (#901)

## [2.12.3] - 2021-02-24

### Fixed
- Fixed issue where `CellValue` may validate incorrectly for boolean values (#890)

## [2.12.2] - 2021-02-16

### Fixed
- Fixed issue where `OpenSettings.RelationshipErrorHandlerFactory` creates invalid XML if the resulting URI is smaller than the input (#883)

## [2.12.1] - 2021-01-11

### Fixed
- Fixed bug where properties on `OpenXmlCompositeElement` instances could not be set to null to remove element (#850)
- Fixed `OpenXmlElement.RawOuterXml` to properly set null values without throwing (#818)
- Allow rewriting of all malformed URIs regardless of target value (#835)

## [2.12.0] - 2020-12-09

### Added
- Added `OpenSettings.RelationshipErrorHandlerFactory` to provide a way to handle URIs that break parsing documents with malformed links (#793)
- Added `OpenXmlCompositeElement.AddChild(OpenXmlElement)` to add children in the correct order per schema (#774)
- Added `SmartTagClean` and `SmartTagId` in place of `SmtClean` and `SmtId` (#747)
- Added `OpenXmlValidator.Validate(..., CancellationToken)` overrides to allow easier cancellation of long running validation on .NET 4.0+ (#773)
- Added overloads for `CellValue` to take `decimal`, `double`, and `int`, as well as convenience methods to parse them (#782)
- Added validation for `CellType` for numbers and date formats (#782)
- Added `OpenXmlReader.GetLineInfo()` to retrieve `IXmlLineInfo` of the underlying reader if available (#804)

### Fixed
- Fixed exception that would be thrown if attempting to save a document as FlatOPC if it contains SVG files (#822)
- Added `SchemaAttrAttribute` attributes back for backwards compatibility (#825)

### Removed
- Removed explicit reference to `System.IO.Packaging` on .NET 4.6 builds (#774)

## [2.11.3] - 2020-07-17
### Fixed
- Fixed massive performance bottleneck when `IndexReferenceConstraint` and `ReferenceExistConstraint` are involved (#763)
- Fixed `CellValue` to only include three most signficant digits on second fractions to correct issue loading dates (#741)
- Fixed a couple of validation indexing errors that might cause erroneous validation errors (#767)
- Updated internal validation system to not use recursion, allowing for better short-circuiting (#766)

## [2.11.2] - 2020-07-10

### Fixed
- Fixed broken source link (#749)
- Ensured compilation is deterministic (#749)
- Removed extra file in NuGet package (#749)

## [2.11.1] - 2020-07-10

### Fixed
- Ensure .NET Framework builds pass PEVerify (#744)
- `OpenXmlPartContainer.DeletePart` no longer throws an exception if there isn't a match for the identifier given (#740)
- Mark obsolete members to not show up with Intellisense (#745)
- Fixed issue with `AttributeRequiredConditionToValue` semantic constraint where validation could fail on correct input (#746)

## [2.11.0] - 2020-05-21
### Added
- Added `FileFormatVersions.2019` enum (#695)
- Added `ChartSpace` and chart elements for the new 2016 namespaces. This allows the connecting pieces for building a chart part with chart styles like "Sunburst" (#687).
- Added `OpenXmlElementFunctionalExtensions.With(...)` extension methods, which offer flexible means for constructing `OpenXmlElement` instances in the context of pure functional transformations (#679)
- Added minimum Office versions for enum types and values (#707)
- Added additional `CompatSettingNameValues` values: `UseWord2013TrackBottomHyphenation`, `AllowHyphenationAtTrackBottom`, and `AllowTextAfterFloatingTableBreak` (#706)
- Added gfxdata attribue to Arc, Curve, Line, PolyLine, Group, Image, Oval, Rect, and RoundRect shape complex types per MS-OI29500 2.1.1783-1799 (#709)
- Added `OpenXmlPartContainer.TryGetPartById` to enable child part retrieval without exception if it does not exist (#714)
- Added `OpenXmlPackage.StrictRelationshipFound` property that indicates whether this package contains Transitional relationships converted from Strict (#716)

### Fixed
- Custom derived parts did not inherit known parts from its parent, causing failure when adding parts (#722)

### Changed
- Marked the property setters in `OpenXmlAttribute` as obsolete as structs should not have mutable state (#698)

## [2.10.1] - 2020-02-28
### Fixed
- Ensured attributes are available when `OpenXmlElement` is initialized with outer XML (#684, #692)
- Some documentation errors (#681)
- Removed state that made it non-thread safe to validate elements under certain conditions (#686)
- Correctly inserts strongly-typed elements before known elements that are not strongly-typed (#690)

## [2.10.0] - 2020-01-10
### Added
- Added initial Office 2016 support, including `FileFormatVersion.Office2016`, `ExtendedChartPart` and other new schema elements (#586)
- Added .NET Standard 2.0 target (#587)
- Included symbols support for debugging (#650)
- Exposed `IXmlNamespaceResolver` from `XmlPath` instead of formatted list of strings to expose namespace/prefix mapping (#536)
- Implemented `IComparable<T>` and `IEquatable<T>` on `OpenXmlComparableSimpleValue` to allow comparisons without boxing (#550)
- Added `OpenXmlPackage.RootPart` to easily access the root part on any package (#661)

### Changed
- Updated to v4.7.0 of System.IO.Packaging which brings in a number of perf fixes (#660)
- Consolidated data for element children/properties to reduce duplication (#540, #547, #548)
- Replaced opaque binary data for element children constraints with declarative model (#603)
- A number of performance fixes to minimize allocations where possible
- 20% size reduction from 5.5mb to 4.3mb
- The validation subsystem went through a drastic redesign. This may cause changes in what errors are reported.

### Fixed
- Fixed some documentation inconsistencies (#582)
- Fixed `ToFlatOpcDocument`, `ToFlatOpcString`, `FromFlatOpcDocument`, and `FromFlatOpcString` to correctly process Alternative Format Import Parts, or "altChunk parts" (#659)

## [2.9.1] - 2019-03-13
### Changed
- Added a workaround for a .NET Native compiler issue that doesn't support calling Marshal.SizeOf<T> with a struct that contains auto-implemented properties (#569)
- Fixed a documentation error (#528)

## [2.9.0] - 2018-06-08
### Added
- `ListValue` now implements `IEnumerable<T>` (#385)
- Added a `WebExtension.Frozen` and obsoleted misspelled `Fronzen` property (#460)
- Added an `OpenXmlPackage.CanSave` property that indicates whether a platform supports saving without closing the package (#468)
- Simple types (except `EnumValue` and `ListValue`) now implement `IComparable<T>` and `IEquatable<T>` (#487)

### Changed
- Removed state that was carried in validators that would hold onto packages when not in use (#390)
- `EnumSimpleType` parsing was improved and uses less allocations and caches for future use (#408)
- Fixed a number of spelling mistakes in documentation (#462)
- When calling `OpenXmlPackage.Save` on .NET Framework, the package is now flushed to the stream (#468)
- Fixed race condition while performing strict translation of attributes (#480)
- Schema data for validation uses a more compact format leading to a reduction in dll size and performance improvements for loading (#482, #483)
- A number of APIs are marked as obsolete as they have simple workarounds and will be removed in the next major change
- Fixed some constraint values for validation that contained Office 2007, even when it was only supported in later versions
- Updated `System.IO.Packaging` to 4.5.0 which fixes some issues on Xamarin platforms as well as minimizes dependencies on .NET Framework

## [2.8.1] - 2018-01-03
### Changed
- Corrected package license file reference to show updated MIT License

## [2.8.0] - 2017-12-28
### Added
- Default runtime directive for better .NET Native support.

### Changed
- Fixed part saving to be encoded with UTF8 but no byte order mark. This caused some renderers to not be able to open the generated document.
- Fixed exceptions thrown when errors are encountered while opening packages to be consistent across platforms.
- Fixed issue on Mono platforms using System.IO.Packaging NuGet package (Xamarin, etc) when creating a document.
- Fixed manual saving of a package when autosave is false.
- Fixed schema constraint data and standardized serialization across platforms.
- Upgraded to `System.IO.Packaging` version 4.4.0 which fixes some consistency with .NET Framework in opening packages.

## [2.7.2] - 2017-06-06
### Added
- Package now supports .NET 3.5 and .NET 4.0 in addition to .NET Standard 1.3 and .NET Framework 4.6

### Changed
- Fixed issue where assembly version wasn't set in assembly. 

## [2.7.1] - 2017-01-31
### Changed
- Fixed crash when validation is invoked on .NET Framework with strong-naming enforced.

## [2.7.0] - 2017-01-24
### Added
- SDK now  supports .NET Standard 1.3

### Changed
- Moved to using System.IO.Packaging from dotnet/corefx for .NET Standard 1.3 and WindowsBase for .NET 4.5.
- Cleaned up project build system to use .NET CLI.

## [2.6.1] - 2016-01-15
### Added
- Added hundreds of XUnit tests. There are now a total of 1333 tests. They take about 20 minutes to run, so be patient.

## [2.6.0] - 2015-06-29
### Added
- Incorporated a replacement `System.IO.Packaging` that fixes some serious (but exceptional) bugs found in the WindowsBase implementation<|MERGE_RESOLUTION|>--- conflicted
+++ resolved
@@ -7,15 +7,10 @@
 ## [2.20.0]
 
 ### Changed
-<<<<<<< HEAD
-- Marked `OpenXmlSimpleType.TextValue` as obsolete. This property was never meant to be used externally
-- Marked `OpenXmlPackage.Package` as obsolete. This will be an implementation detail in future versions
-- Marked `OpenXmlPackage.SaveAs` as obsolete as it will be removed in a future version (#1378)
-=======
 - Marked `OpenXmlSimpleType.TextValue` as obsolete. This property was never meant to be used externally (#1284)
 - Marked `OpenXmlPackage.Package` as obsolete. This will be an implementation detail in future versions and won't be accessible (#1306)
 - Marked `OpenXmlPackage.Close` as obsolete. This will be removed in a later release, use Dispose instead (#1371)
->>>>>>> 6abd3b2f
+- Marked `OpenXmlPackage.SaveAs` as obsolete as it will be removed in a future version (#1378)
 
 ## [2.19.0]
 
