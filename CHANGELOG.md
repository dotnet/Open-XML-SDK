# Changelog
All notable changes to this project will be documented in this file.

The format is based on [Keep a Changelog](http://keepachangelog.com/en/1.0.0/)
and this project adheres to [Semantic Versioning](http://semver.org/spec/v2.0.0.html).

## [3.0.0]

## Added
- Packages can now be saved on .NET Core and .NET 5+ if constructed with a path or stream (#1307).

## Changed
- When validation finds incorrect part, it will now include the relationship type rather than a class name

### Breaking change
<<<<<<< HEAD
- OpenXmlPackage.CanSave is now an instance method (#1307)
=======
- IDisposableFeature is now a part of the framework package and is available by default on a package. Extension methods to manage this feature have been removed as it no longer needs to be opted into. It now registers all disposable actions to be done at the package level instead of adding support at the part level.
- OpenXmlPackage.CanSave is now an instance method
>>>>>>> 0a07b71b
- Core infrastructure is now contained in a new package DocumentFormat.OpenXml.Framework. Typed classes are still in DocumentFormat.OpenXml. This means that you may reference DocumentFormat.OpenXml and still compile the same types, but if you want a smaller package, you may rely on just the framework package. 
- Removed `OpenXmlPackage.Package` property. A `OpenXmlPackage` is now backed by a `IPackage` instead of `System.IO.Packaging.Package`. This can be retrieved by `OpenXmlPackage.Features.Get<IPackageFeature>()`
- Renamed PartExtensionProvider to IPartExtensionFeature and reduced its surface area to only two methods (instead of a full Dictionary<,>). The property to access this off of OpenXmlPackage has been removed, but may be accessed via `Features.Get<IPartExtensionFeature>()` if needed.
- Removed unused `SchemaAttrAttribute`
- Removed unused `ChildElementInfoAttribute`
- Removed `OpenXmlSimpleType.TextValue`. This property was never meant to be used externally
- Removed obsolete validation logic from v1 of the SDK
- Removed mutable properties on OpenXmlAttribute and marked as `readonly`

## [2.20.0]

### Changed
- Marked all obsoleted APIs as compile as error. These will be removed in the next release

## [2.19.0] - 2022-12-14

### Added
- .NET 6 target with support for trimming (#1243, #1240)
- Added DocumentFormat.OpenXml.Office.SpreadSheetML.Y2022.PivotRichData namespace
- Added DocumentFormat.OpenXml.Office.PowerPoint.Y2019.Main.Command namespace
- Added DocumentFormat.OpenXml.Office.PowerPoint.Y2022.Main.Command namespace
- Added Child RichDataPivotCacheGuid to DocumentFormat.OpenXml.Office2010.Excel.PivotCacheDefinition

### Fixed
- Removed reflection usage where possible (#1240)
- Fixed issue where some URIs might be changed when cloning or creating copy (#1234)
- Fixed issue in FlatOpc generation that would not read the full stream on .NET 6+ (#1232)
- Fixed issue where restored relationships wouldn't load correctly (#1207)

## [2.18.0] 2022-09-06

### Added
- Added DocumentFormat.OpenXml.Office.SpreadSheetML.Y2021.ExtLinks2021 namespace (#1196)
- Added durableId attribute to DocumentFormat.OpenXml.Wordprocessing.NumberingPictureBullet (#1196)
- Added few base classes for typed elements, parts, and packages (#1185)

### Changed
- Adjusted LICENSE.md to conform to .NET Foundation requirements (#1194)
- Miscellaneous changes for better perf for internal services

## [2.17.1] - 2022-06-28

### Removed
- Removed the preview namespace DocumentFormat.OpenXml.Office.Comments.Y2020.Reactions because this namespace will currently create invalid documents.

### Fixed
- Restored the PowerPointCommentPart relationship to PresentationPart.

### Deprecated
- The relationship between the PowerPointCommentPart and the PresentationPart is deprecated and will be removed in a future version.

## [2.17.0] - Unreleased

### Added
- Added DocumentFormat.OpenXml.Office.Comments.Y2020.Reactions namespace (#1151)
- Added DocumentFormat.OpenXml.Office.SpreadSheetML.Y2022.PivotVersionInfo namespace (#1151)

### Fixed
- Moved PowerPointCommentPart relationship to SlidePart (#1137)

### Updated
- Removed public API analyzers in favor of EnablePackageValidation (#1154)

## [2.16.0] - 2022-03-14

### Added
- Added method `OpenXmlPart.UnloadRootElement` that will unload the root element if it is loaded (#1126)

### Updated
- Schema code generation was moved to the SDK project using C# code generators

Thanks to the following for their contribution:

@f1nzer

## [2.15.0] - 2021-12-16

### Added
- Added samples for strongly typed classes and Linq-to-XML in the `./samples` directory (#1101, #1087)
- Shipping additional libraries for some additional functionality in `DocumentFormat.OpenXml.Features` and `DocumentFormat.OpenXml.Linq`. See documentation in repo for additional details.
- Added extension method to support getting image part type (#1082)
- Added generated classes and `FileFormatVersions.Microsoft365` for new subscription model types and constraints (#1097).

### Fixed
- Fixed issue for changed mime type `model/gltf.binary` (#1069)
- DocumentFormat.OpenXml.Office.Drawing.ShapeTree is now available only in Office 2010 and above, not 2007.
- Correctly serialize `new CellValue(bool)` values (#1070)
- Updated known namespaces to be generated via an in-repo source generator (#1092)
- Some documentation issues around `FileFormatVersions` enum

Thanks to the following for their contributions:

@ThomasBarnekow
@stevenhansen
@JaimeStill
@jnyrup

## [2.14.0] - 2021-10-28

### Added
- Added generated classes for Office 2021 types and constraints (#1030)
- Added `Features` property to `OpenXmlPartContainer` and `OpenXmlElement` to enable a per-part or per-document state storage
- Added public constructors for `XmlPath` (#1013)
- Added parts for Rich Data types (#1002)

Thanks to the following for their contributions:

@rmboggs
@ThomasBarnekow

## [2.14.0-beta1] - 2021-09-20

### Added
- Added `Features` property to `OpenXmlPartContainer` and `OpenXmlElement` to enable a per-part or per-document state storage
- Added public constructors for `XmlPath` (#1013)
- Added parts for Rich Data types (#1002)
- Added methods to generate unique paragraph ids (#1000)
- Added generated classes for Office 2021 types and constraints (#1030)

Thanks to the following for their contributions:

@rmboggs
@ThomasBarnekow

## [2.13.1] - 2021-08-17

### Fixed
- Fixed some nullability annotations that were incorrectly defined (#953, #955)
- Fixed issue that would dispose a `TextReader` when creating an `XmlReader` under certain circumstances (#940)
- Fixed a documentation type (#937)
- Fixed an issue with adding additional children to data parts (#934)
- Replaced some documentation entries that were generic values with helpful comments (#992)
- Fixed a regression in AddDataPartRelationship (#954)

Thanks to the following for their contributions:

@ThomasBarnekow
@sorensenmatias
@lklein53
@lindexi

## [2.13.0] - 2021-05-13

### Added
- Additional O19 types to match Open Specifications (#916)
- Added generated classes for Office 2019 types and constraints (#882)
- Added nullability attributes (#840, #849)
- Added overload for `OpenXmlPartReader` and `OpenXmlReader.Create(...)` to ignore whitespace (#857)
- Added `HexBinaryValue.TryGetBytes(...)` and `HexBinaryValue.Create(byte[])` to manage the encoding and decoding of bytes (#867)
- Implemented `IEquatable<IdPartPair>` on `IdPartPair` to fix equality implementation there and obsoleted setters (#871)

### Fixed
- Fixed serialization of `CellValue` constructors to use invariant cultures (#903)
- Fixed parsing to allow exponents for numeric cell values (#901)
- Fixed massive performance bottleneck when `UniqueAttributeValueConstraint` is involved (#924)

### Deprecated
- Deprecated Office2013.Word.Person.Contact property. It no longer persists and will be removed in a future version (#912)

Thanks to the following for their contributions:

@lklein53  
@igitur

## [2.13.0-beta2] - 2021-04-20

### Added
- Additional O19 types to match Open Specifications (#916)

### Deprecated
- Deprecated Office2013.Word.Person.Contact property. It no longer persists and will be removed in a future version (#912)

## [2.13.0-beta1] - 2021-03-09

### Added
- Added nullability attributes (#840, #849)
- Added overload for `OpenXmlPartReader` and `OpenXmlReader.Create(...)` to ignore whitespace (#857)
- Added `HexBinaryValue.TryGetBytes(...)` and `HexBinaryValue.Create(byte[])` to manage the encoding and decoding of bytes (#867)
- Implemented `IEquatable<IdPartPair>` on `IdPartPair` to fix equality implementation there and obsoleted setters (#871)
- Added generated classes for Office 2019 types and constraints (#882)

### Fixed
- Fixed serialization of `CellValue` constructors to use invariant cultures (#903)
- Fixed parsing to allow exponents for numeric cell values (#901)

## [2.12.3] - 2021-02-24

### Fixed
- Fixed issue where `CellValue` may validate incorrectly for boolean values (#890)

## [2.12.2] - 2021-02-16

### Fixed
- Fixed issue where `OpenSettings.RelationshipErrorHandlerFactory` creates invalid XML if the resulting URI is smaller than the input (#883)

## [2.12.1] - 2021-01-11

### Fixed
- Fixed bug where properties on `OpenXmlCompositeElement` instances could not be set to null to remove element (#850)
- Fixed `OpenXmlElement.RawOuterXml` to properly set null values without throwing (#818)
- Allow rewriting of all malformed URIs regardless of target value (#835)

## [2.12.0] - 2020-12-09

### Added
- Added `OpenSettings.RelationshipErrorHandlerFactory` to provide a way to handle URIs that break parsing documents with malformed links (#793)
- Added `OpenXmlCompositeElement.AddChild(OpenXmlElement)` to add children in the correct order per schema (#774)
- Added `SmartTagClean` and `SmartTagId` in place of `SmtClean` and `SmtId` (#747)
- Added `OpenXmlValidator.Validate(..., CancellationToken)` overrides to allow easier cancellation of long running validation on .NET 4.0+ (#773)
- Added overloads for `CellValue` to take `decimal`, `double`, and `int`, as well as convenience methods to parse them (#782)
- Added validation for `CellType` for numbers and date formats (#782)
- Added `OpenXmlReader.GetLineInfo()` to retrieve `IXmlLineInfo` of the underlying reader if available (#804)

### Fixed
- Fixed exception that would be thrown if attempting to save a document as FlatOPC if it contains SVG files (#822)
- Added `SchemaAttrAttribute` attributes back for backwards compatibility (#825)

### Removed
- Removed explicit reference to `System.IO.Packaging` on .NET 4.6 builds (#774)

## [2.11.3] - 2020-07-17
### Fixed
- Fixed massive performance bottleneck when `IndexReferenceConstraint` and `ReferenceExistConstraint` are involved (#763)
- Fixed `CellValue` to only include three most signficant digits on second fractions to correct issue loading dates (#741)
- Fixed a couple of validation indexing errors that might cause erroneous validation errors (#767)
- Updated internal validation system to not use recursion, allowing for better short-circuiting (#766)

## [2.11.2] - 2020-07-10

### Fixed
- Fixed broken source link (#749)
- Ensured compilation is deterministic (#749)
- Removed extra file in NuGet package (#749)

## [2.11.1] - 2020-07-10

### Fixed
- Ensure .NET Framework builds pass PEVerify (#744)
- `OpenXmlPartContainer.DeletePart` no longer throws an exception if there isn't a match for the identifier given (#740)
- Mark obsolete members to not show up with Intellisense (#745)
- Fixed issue with `AttributeRequiredConditionToValue` semantic constraint where validation could fail on correct input (#746)

## [2.11.0] - 2020-05-21
### Added
- Added `FileFormatVersions.2019` enum (#695)
- Added `ChartSpace` and chart elements for the new 2016 namespaces. This allows the connecting pieces for building a chart part with chart styles like "Sunburst" (#687).
- Added `OpenXmlElementFunctionalExtensions.With(...)` extension methods, which offer flexible means for constructing `OpenXmlElement` instances in the context of pure functional transformations (#679)
- Added minimum Office versions for enum types and values (#707)
- Added additional `CompatSettingNameValues` values: `UseWord2013TrackBottomHyphenation`, `AllowHyphenationAtTrackBottom`, and `AllowTextAfterFloatingTableBreak` (#706)
- Added gfxdata attribue to Arc, Curve, Line, PolyLine, Group, Image, Oval, Rect, and RoundRect shape complex types per MS-OI29500 2.1.1783-1799 (#709)
- Added `OpenXmlPartContainer.TryGetPartById` to enable child part retrieval without exception if it does not exist (#714)
- Added `OpenXmlPackage.StrictRelationshipFound` property that indicates whether this package contains Transitional relationships converted from Strict (#716)

### Fixed
- Custom derived parts did not inherit known parts from its parent, causing failure when adding parts (#722)

### Changed
- Marked the property setters in `OpenXmlAttribute` as obsolete as structs should not have mutable state (#698)

## [2.10.1] - 2020-02-28
### Fixed
- Ensured attributes are available when `OpenXmlElement` is initialized with outer XML (#684, #692)
- Some documentation errors (#681)
- Removed state that made it non-thread safe to validate elements under certain conditions (#686)
- Correctly inserts strongly-typed elements before known elements that are not strongly-typed (#690)

## [2.10.0] - 2020-01-10
### Added
- Added initial Office 2016 support, including `FileFormatVersion.Office2016`, `ExtendedChartPart` and other new schema elements (#586)
- Added .NET Standard 2.0 target (#587)
- Included symbols support for debugging (#650)
- Exposed `IXmlNamespaceResolver` from `XmlPath` instead of formatted list of strings to expose namespace/prefix mapping (#536)
- Implemented `IComparable<T>` and `IEquatable<T>` on `OpenXmlComparableSimpleValue` to allow comparisons without boxing (#550)
- Added `OpenXmlPackage.RootPart` to easily access the root part on any package (#661)

### Changed
- Updated to v4.7.0 of System.IO.Packaging which brings in a number of perf fixes (#660)
- Consolidated data for element children/properties to reduce duplication (#540, #547, #548)
- Replaced opaque binary data for element children constraints with declarative model (#603)
- A number of performance fixes to minimize allocations where possible
- 20% size reduction from 5.5mb to 4.3mb
- The validation subsystem went through a drastic redesign. This may cause changes in what errors are reported.

### Fixed
- Fixed some documentation inconsistencies (#582)
- Fixed `ToFlatOpcDocument`, `ToFlatOpcString`, `FromFlatOpcDocument`, and `FromFlatOpcString` to correctly process Alternative Format Import Parts, or "altChunk parts" (#659)

## [2.9.1] - 2019-03-13
### Changed
- Added a workaround for a .NET Native compiler issue that doesn't support calling Marshal.SizeOf<T> with a struct that contains auto-implemented properties (#569)
- Fixed a documentation error (#528)

## [2.9.0] - 2018-06-08
### Added
- `ListValue` now implements `IEnumerable<T>` (#385)
- Added a `WebExtension.Frozen` and obsoleted misspelled `Fronzen` property (#460)
- Added an `OpenXmlPackage.CanSave` property that indicates whether a platform supports saving without closing the package (#468)
- Simple types (except `EnumValue` and `ListValue`) now implement `IComparable<T>` and `IEquatable<T>` (#487)

### Changed
- Removed state that was carried in validators that would hold onto packages when not in use (#390)
- `EnumSimpleType` parsing was improved and uses less allocations and caches for future use (#408)
- Fixed a number of spelling mistakes in documentation (#462)
- When calling `OpenXmlPackage.Save` on .NET Framework, the package is now flushed to the stream (#468)
- Fixed race condition while performing strict translation of attributes (#480)
- Schema data for validation uses a more compact format leading to a reduction in dll size and performance improvements for loading (#482, #483)
- A number of APIs are marked as obsolete as they have simple workarounds and will be removed in the next major change
- Fixed some constraint values for validation that contained Office 2007, even when it was only supported in later versions
- Updated `System.IO.Packaging` to 4.5.0 which fixes some issues on Xamarin platforms as well as minimizes dependencies on .NET Framework

## [2.8.1] - 2018-01-03
### Changed
- Corrected package license file reference to show updated MIT License

## [2.8.0] - 2017-12-28
### Added
- Default runtime directive for better .NET Native support.

### Changed
- Fixed part saving to be encoded with UTF8 but no byte order mark. This caused some renderers to not be able to open the generated document.
- Fixed exceptions thrown when errors are encountered while opening packages to be consistent across platforms.
- Fixed issue on Mono platforms using System.IO.Packaging NuGet package (Xamarin, etc) when creating a document.
- Fixed manual saving of a package when autosave is false.
- Fixed schema constraint data and standardized serialization across platforms.
- Upgraded to `System.IO.Packaging` version 4.4.0 which fixes some consistency with .NET Framework in opening packages.

## [2.7.2] - 2017-06-06
### Added
- Package now supports .NET 3.5 and .NET 4.0 in addition to .NET Standard 1.3 and .NET Framework 4.6

### Changed
- Fixed issue where assembly version wasn't set in assembly. 

## [2.7.1] - 2017-01-31
### Changed
- Fixed crash when validation is invoked on .NET Framework with strong-naming enforced.

## [2.7.0] - 2017-01-24
### Added
- SDK now  supports .NET Standard 1.3

### Changed
- Moved to using System.IO.Packaging from dotnet/corefx for .NET Standard 1.3 and WindowsBase for .NET 4.5.
- Cleaned up project build system to use .NET CLI.

## [2.6.1] - 2016-01-15
### Added
- Added hundreds of XUnit tests. There are now a total of 1333 tests. They take about 20 minutes to run, so be patient.

## [2.6.0] - 2015-06-29
### Added
- Incorporated a replacement `System.IO.Packaging` that fixes some serious (but exceptional) bugs found in the WindowsBase implementation<|MERGE_RESOLUTION|>--- conflicted
+++ resolved
@@ -13,12 +13,8 @@
 - When validation finds incorrect part, it will now include the relationship type rather than a class name
 
 ### Breaking change
-<<<<<<< HEAD
 - OpenXmlPackage.CanSave is now an instance method (#1307)
-=======
 - IDisposableFeature is now a part of the framework package and is available by default on a package. Extension methods to manage this feature have been removed as it no longer needs to be opted into. It now registers all disposable actions to be done at the package level instead of adding support at the part level.
-- OpenXmlPackage.CanSave is now an instance method
->>>>>>> 0a07b71b
 - Core infrastructure is now contained in a new package DocumentFormat.OpenXml.Framework. Typed classes are still in DocumentFormat.OpenXml. This means that you may reference DocumentFormat.OpenXml and still compile the same types, but if you want a smaller package, you may rely on just the framework package. 
 - Removed `OpenXmlPackage.Package` property. A `OpenXmlPackage` is now backed by a `IPackage` instead of `System.IO.Packaging.Package`. This can be retrieved by `OpenXmlPackage.Features.Get<IPackageFeature>()`
 - Renamed PartExtensionProvider to IPartExtensionFeature and reduced its surface area to only two methods (instead of a full Dictionary<,>). The property to access this off of OpenXmlPackage has been removed, but may be accessed via `Features.Get<IPartExtensionFeature>()` if needed.
