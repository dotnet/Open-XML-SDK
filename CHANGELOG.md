--- conflicted
+++ resolved
@@ -4,16 +4,11 @@
 The format is based on [Keep a Changelog](http://keepachangelog.com/en/1.0.0/)
 and this project adheres to [Semantic Versioning](http://semver.org/spec/v2.0.0.html).
 
-<<<<<<< HEAD
-## Version 2.11.1 - 2020-07-08
-### Fixed
-- Calling DeletePart threw an exception if there wasn't a match for the identifier given (#740)
-=======
 ## Version 2.11.1
 
 ### Fixed
 - Ensure .NET Framework builds pass PEVerify (#744)
->>>>>>> 88e5088f
+- DeletePart no longer throws an exception if there isn't a match for the identifier given (#740)
 
 ## Version 2.11.0 - 2020-05-21
 ### Added
