--- conflicted
+++ resolved
@@ -10,12 +10,8 @@
 - When validation finds incrorect part, it will now raise the relationship type rather than a class name
 
 ### Breaking change
-<<<<<<< HEAD
-=======
 - Removed unused `SchemaAttrAttribute`
 - Removed unused `ChildElementInfoAttribute`
-- Removed `OpenXmlSimpleType.TextValue`. This property was never meant to be used externally
->>>>>>> 925818b5
 - Core infrastructure is now contained in a new package DocumentFormat.OpenXml.Framework. Typed classes are still in DocumentFormat.OpenXml. This means that you may reference DocumentFormat.OpenXml and still compile the same types, but if you want a smaller package, you may rely on just the framework package. 
 - Removed `OpenXmlSimpleType.TextValue`. This property was never meant to be used externally
 - Removed obsolete validation logic from v1 of the SDK
