# Changelog
All notable changes to this project will be documented in this file.

The format is based on [Keep a Changelog](http://keepachangelog.com/en/1.0.0/)
and this project adheres to [Semantic Versioning](http://semver.org/spec/v2.0.0.html).

## Version 2.12.1

### Fixed
<<<<<<< HEAD
- Fixed `OpenXmlElement.RawOuterXml` to properly set null values without throwing (#818)
=======
- Allow rewriting of all malformed URIs regardless of target value (#835)
>>>>>>> 648ed8aa

## Version 2.12.0 - 2020-12-09

### Added
- Added `OpenSettings.RelationshipErrorHandlerFactory` to provide a way to handle URIs that break parsing documents with malformed links (#793)
- Added `OpenXmlCompositeElement.AddChild(OpenXmlElement)` to add children in the correct order per schema (#774)
- Added `SmartTagClean` and `SmartTagId` in place of `SmtClean` and `SmtId` (#747)
- Added `OpenXmlValidator.Validate(..., CancellationToken)` overrides to allow easier cancellation of long running validation on .NET 4.0+ (#773)
- Added overloads for `CellValue` to take `decimal`, `double`, and `int`, as well as convenience methods to parse them (#782)
- Added validation for `CellType` for numbers and date formats (#782)
- Added `OpenXmlReader.GetLineInfo()` to retrieve `IXmlLineInfo` of the underlying reader if available (#804)

### Fixed
- Fixed exception that would be thrown if attempting to save a document as FlatOPC if it contains SVG files (#822)
- Added `SchemaAttrAttribute` attributes back for backwards compatibility (#825)

### Removed
- Removed explicit reference to `System.IO.Packaging` on .NET 4.6 builds (#774)

## Version 2.11.3 - 2020-07-17
### Fixed
- Fixed massive performance bottleneck when `IndexReferenceConstraint` and `ReferenceExistConstraint` are involved (#763)
- Fixed `CellValue` to only include three most signficant digits on second fractions to correct issue loading dates (#741)
- Fixed a couple of validation indexing errors that might cause erroneous validation errors (#767)
- Updated internal validation system to not use recursion, allowing for better short-circuiting (#766)

## Version 2.11.2 - 2020-07-10

### Fixed
- Fixed broken source link (#749)
- Ensured compilation is deterministic (#749)
- Removed extra file in NuGet package (#749)

## Version 2.11.1 - 2020-07-10

### Fixed
- Ensure .NET Framework builds pass PEVerify (#744)
- `OpenXmlPartContainer.DeletePart` no longer throws an exception if there isn't a match for the identifier given (#740)
- Mark obsolete members to not show up with Intellisense (#745)
- Fixed issue with `AttributeRequiredConditionToValue` semantic constraint where validation could fail on correct input (#746)

## Version 2.11.0 - 2020-05-21
### Added
- Added `FileFormatVersions.2019` enum (#695)
- Added `ChartSpace` and chart elements for the new 2016 namespaces. This allows the connecting pieces for building a chart part with chart styles like "Sunburst" (#687).
- Added `OpenXmlElementFunctionalExtensions.With(...)` extension methods, which offer flexible means for constructing `OpenXmlElement` instances in the context of pure functional transformations (#679)
- Added minimum Office versions for enum types and values (#707)
- Added additional `CompatSettingNameValues` values: `UseWord2013TrackBottomHyphenation`, `AllowHyphenationAtTrackBottom`, and `AllowTextAfterFloatingTableBreak` (#706)
- Added gfxdata attribue to Arc, Curve, Line, PolyLine, Group, Image, Oval, Rect, and RoundRect shape complex types per MS-OI29500 2.1.1783-1799 (#709)
- Added `OpenXmlPartContainer.TryGetPartById` to enable child part retrieval without exception if it does not exist (#714)
- Added `OpenXmlPackage.StrictRelationshipFound` property that indicates whether this package contains Transitional relationships converted from Strict (#716)

### Fixed
- Custom derived parts did not inherit known parts from its parent, causing failure when adding parts (#722)

### Changes
- Marked the property setters in `OpenXmlAttribute` as obsolete as structs should not have mutable state (#698)

## Version 2.10.1 - 2020-02-28
### Fixed
- Ensured attributes are available when `OpenXmlElement` is initialized with outer XML (#684, #692)
- Some documentation errors (#681)
- Removed state that made it non-thread safe to validate elements under certain conditions (#686)
- Correctly inserts strongly-typed elements before known elements that are not strongly-typed (#690)

## Version 2.10.0 - 2020-01-10
### Added
- Added initial Office 2016 support, including `FileFormatVersion.Office2016`, `ExtendedChartPart` and other new schema elements (#586)
- Added .NET Standard 2.0 target (#587)
- Included symbols support for debugging (#650)
- Exposed `IXmlNamespaceResolver` from `XmlPath` instead of formatted list of strings to expose namespace/prefix mapping (#536)
- Implemented `IComparable<T>` and `IEquatable<T>` on `OpenXmlComparableSimpleValue` to allow comparisons without boxing (#550)
- Added `OpenXmlPackage.RootPart` to easily access the root part on any package (#661)

### Changes
- Updated to v4.7.0 of System.IO.Packaging which brings in a number of perf fixes (#660)
- Consolidated data for element children/properties to reduce duplication (#540, #547, #548)
- Replaced opaque binary data for element children constraints with declarative model (#603)
- A number of performance fixes to minimize allocations where possible
- 20% size reduction from 5.5mb to 4.3mb
- The validation subsystem went through a drastic redesign. This may cause changes in what errors are reported.

### Fixed
- Fixed some documentation inconsistencies (#582)
- Fixed `ToFlatOpcDocument`, `ToFlatOpcString`, `FromFlatOpcDocument`, and `FromFlatOpcString` to correctly process Alternative Format Import Parts, or "altChunk parts" (#659)

## Version 2.9.1 - 2019-03-13
### Changed
- Added a workaround for a .NET Native compiler issue that doesn't support calling Marshal.SizeOf<T> with a struct that contains auto-implemented properties (#569)
- Fixed a documentation error (#528)

## Version 2.9.0 - 2018-06-08
### Added
- `ListValue` now implements `IEnumerable<T>` (#385)
- Added a `WebExtension.Frozen` and obsoleted misspelled `Fronzen` property (#460)
- Added an `OpenXmlPackage.CanSave` property that indicates whether a platform supports saving without closing the package (#468)
- Simple types (except `EnumValue` and `ListValue`) now implement `IComparable<T>` and `IEquatable<T>` (#487)

### Changed
- Removed state that was carried in validators that would hold onto packages when not in use (#390)
- `EnumSimpleType` parsing was improved and uses less allocations and caches for future use (#408)
- Fixed a number of spelling mistakes in documentation (#462)
- When calling `OpenXmlPackage.Save` on .NET Framework, the package is now flushed to the stream (#468)
- Fixed race condition while performing strict translation of attributes (#480)
- Schema data for validation uses a more compact format leading to a reduction in dll size and performance improvements for loading (#482, #483)
- A number of APIs are marked as obsolete as they have simple workarounds and will be removed in the next major change
- Fixed some constraint values for validation that contained Office 2007, even when it was only supported in later versions
- Updated `System.IO.Packaging` to 4.5.0 which fixes some issues on Xamarin platforms as well as minimizes dependencies on .NET Framework

## Version 2.8.1 - 2018-01-03
### Changed
- Corrected package license file reference to show updated MIT License

## Version 2.8.0 - 2017-12-28
### Added
- Default runtime directive for better .NET Native support.

### Changed
- Fixed part saving to be encoded with UTF8 but no byte order mark. This caused some renderers to not be able to open the generated document.
- Fixed exceptions thrown when errors are encountered while opening packages to be consistent across platforms.
- Fixed issue on Mono platforms using System.IO.Packaging NuGet package (Xamarin, etc) when creating a document.
- Fixed manual saving of a package when autosave is false.
- Fixed schema constraint data and standardized serialization across platforms.
- Upgraded to `System.IO.Packaging` version 4.4.0 which fixes some consistency with .NET Framework in opening packages.

## Version 2.7.2 - 2017-06-06
### Added
- Package now supports .NET 3.5 and .NET 4.0 in addition to .NET Standard 1.3 and .NET Framework 4.6

### Changed
- Fixed issue where assembly version wasn't set in assembly. 

## Version 2.7.1 - 2017-01-31
### Changed
- Fixed crash when validation is invoked on .NET Framework with strong-naming enforced.

## Version 2.7.0 - 2017-01-24
### Added
- SDK now  supports .NET Standard 1.3

### Changed
- Moved to using System.IO.Packaging from dotnet/corefx for .NET Standard 1.3 and WindowsBase for .NET 4.5.
- Cleaned up project build system to use .NET CLI.

## Version 2.6.1 - 2016-01-15
### Added
- Added hundreds of XUnit tests. There are now a total of 1333 tests. They take about 20 minutes to run, so be patient.

## Version 2.6.0 - 2015-06-29
### Added
- Incorporated a replacement `System.IO.Packaging` that fixes some serious (but exceptional) bugs found in the WindowsBase implementation<|MERGE_RESOLUTION|>--- conflicted
+++ resolved
@@ -7,11 +7,8 @@
 ## Version 2.12.1
 
 ### Fixed
-<<<<<<< HEAD
 - Fixed `OpenXmlElement.RawOuterXml` to properly set null values without throwing (#818)
-=======
 - Allow rewriting of all malformed URIs regardless of target value (#835)
->>>>>>> 648ed8aa
 
 ## Version 2.12.0 - 2020-12-09
 
