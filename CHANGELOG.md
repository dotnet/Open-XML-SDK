# Changelog
All notable changes to this project will be documented in this file.

The format is based on [Keep a Changelog](http://keepachangelog.com/en/1.0.0/)
and this project adheres to [Semantic Versioning](http://semver.org/spec/v2.0.0.html).

## Version 2.11.0 - Unreleased
### Added
<<<<<<< HEAD
- Added `FileFormatVersions.2019` enum (#695)
- Added `OpenXmlElementFunctionalExtensions.With(...)` extension methods, which offer flexible means for constructing `OpenXmlElement` instances in the context of pure functional transformations (#679)
=======
- Added `OpenXmlElementFunctionalExtensions.With` extension methods, which offer flexible means for constructing `OpenXmlElement` instances in the context of pure functional transformations.
- Added additional `CompatSettingNameValues` values: `UseWord2013TrackBottomHyphenation`, `AllowHyphenationAtTrackBottom`, and `AllowTextAfterFloatingTableBreak` (#706).
>>>>>>> 17cedbbe

### Changes
- Marked the property setters in `OpenXmlAttribute` as obsolete as structs should not have mutable state (#698)

## Version 2.10.1 - 2020-02-28
### Fixed
- Ensured attributes are available when `OpenXmlElement` is initialized with outer XML (#684, #692)
- Some documentation errors (#681)
- Removed state that made it non-thread safe to validate elements under certain conditions (#686)
- Correctly inserts strongly-typed elements before known elements that are not strongly-typed (#690)

## Version 2.10.0 - 2020-01-10
### Added
- Added initial Office 2016 support, including `FileFormatVersion.Office2016`, `ExtendedChartPart` and other new schema elements (#586)
- Added .NET Standard 2.0 target (#587)
- Included symbols support for debugging (#650)
- Exposed `IXmlNamespaceResolver` from `XmlPath` instead of formatted list of strings to expose namespace/prefix mapping (#536)
- Implemented `IComparable<T>` and `IEquatable<T>` on `OpenXmlComparableSimpleValue` to allow comparisons without boxing (#550)
- Added `OpenXmlPackage.RootPart` to easily access the root part on any package (#661)

### Changes
- Updated to v4.7.0 of System.IO.Packaging which brings in a number of perf fixes (#660)
- Consolidated data for element children/properties to reduce duplication (#540, #547, #548)
- Replaced opaque binary data for element children constraints with declarative model (#603)
- A number of performance fixes to minimize allocations where possible
- 20% size reduction from 5.5mb to 4.3mb
- The validation subsystem went through a drastic redesign. This may cause changes in what errors are reported.

### Fixed
- Fixed some documentation inconsistencies (#582)
- Fixed `ToFlatOpcDocument`, `ToFlatOpcString`, `FromFlatOpcDocument`, and `FromFlatOpcString` to correctly process Alternative Format Import Parts, or "altChunk parts" (#659)

## Version 2.9.1 - 2019-03-13
### Changed
- Added a workaround for a .NET Native compiler issue that doesn't support calling Marshal.SizeOf<T> with a struct that contains auto-implemented properties (#569)
- Fixed a documentation error (#528)

## Version 2.9.0 - 2018-06-08
### Added
- `ListValue` now implements `IEnumerable<T>` (#385)
- Added a `WebExtension.Frozen` and obsoleted misspelled `Fronzen` property (#460)
- Added an `OpenXmlPackage.CanSave` property that indicates whether a platform supports saving without closing the package (#468)
- Simple types (except `EnumValue` and `ListValue`) now implement `IComparable<T>` and `IEquatable<T>` (#487)

### Changed
- Removed state that was carried in validators that would hold onto packages when not in use (#390)
- `EnumSimpleType` parsing was improved and uses less allocations and caches for future use (#408)
- Fixed a number of spelling mistakes in documentation (#462)
- When calling `OpenXmlPackage.Save` on .NET Framework, the package is now flushed to the stream (#468)
- Fixed race condition while performing strict translation of attributes (#480)
- Schema data for validation uses a more compact format leading to a reduction in dll size and performance improvements for loading (#482, #483)
- A number of APIs are marked as obsolete as they have simple workarounds and will be removed in the next major change
- Fixed some constraint values for validation that contained Office 2007, even when it was only supported in later versions
- Updated `System.IO.Packaging` to 4.5.0 which fixes some issues on Xamarin platforms as well as minimizes dependencies on .NET Framework

## Version 2.8.1 - 2018-01-03
### Changed
- Corrected package license file reference to show updated MIT License

## Version 2.8.0 - 2017-12-28
### Added
- Default runtime directive for better .NET Native support.

### Changed
- Fixed part saving to be encoded with UTF8 but no byte order mark. This caused some renderers to not be able to open the generated document.
- Fixed exceptions thrown when errors are encountered while opening packages to be consistent across platforms.
- Fixed issue on Mono platforms using System.IO.Packaging NuGet package (Xamarin, etc) when creating a document.
- Fixed manual saving of a package when autosave is false.
- Fixed schema constraint data and standardized serialization across platforms.
- Upgraded to `System.IO.Packaging` version 4.4.0 which fixes some consistency with .NET Framework in opening packages.

## Version 2.7.2 - 2017-06-06
### Added
- Package now supports .NET 3.5 and .NET 4.0 in addition to .NET Standard 1.3 and .NET Framework 4.6

### Changed
- Fixed issue where assembly version wasn't set in assembly. 

## Version 2.7.1 - 2017-01-31
### Changed
- Fixed crash when validation is invoked on .NET Framework with strong-naming enforced.

## Version 2.7.0 - 2017-01-24
### Added
- SDK now  supports .NET Standard 1.3

### Changed
- Moved to using System.IO.Packaging from dotnet/corefx for .NET Standard 1.3 and WindowsBase for .NET 4.5.
- Cleaned up project build system to use .NET CLI.

## Version 2.6.1 - 2016-01-15
### Added
- Added hundreds of XUnit tests. There are now a total of 1333 tests. They take about 20 minutes to run, so be patient.

## Version 2.6.0 - 2015-06-29
### Added
- Incorporated a replacement `System.IO.Packaging` that fixes some serious (but exceptional) bugs found in the WindowsBase implementation<|MERGE_RESOLUTION|>--- conflicted
+++ resolved
@@ -6,13 +6,9 @@
 
 ## Version 2.11.0 - Unreleased
 ### Added
-<<<<<<< HEAD
 - Added `FileFormatVersions.2019` enum (#695)
 - Added `OpenXmlElementFunctionalExtensions.With(...)` extension methods, which offer flexible means for constructing `OpenXmlElement` instances in the context of pure functional transformations (#679)
-=======
-- Added `OpenXmlElementFunctionalExtensions.With` extension methods, which offer flexible means for constructing `OpenXmlElement` instances in the context of pure functional transformations.
 - Added additional `CompatSettingNameValues` values: `UseWord2013TrackBottomHyphenation`, `AllowHyphenationAtTrackBottom`, and `AllowTextAfterFloatingTableBreak` (#706).
->>>>>>> 17cedbbe
 
 ### Changes
 - Marked the property setters in `OpenXmlAttribute` as obsolete as structs should not have mutable state (#698)
