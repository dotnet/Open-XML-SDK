--- conflicted
+++ resolved
@@ -3,10 +3,7 @@
   <ItemGroup>
     <PackageVersion Include="BenchmarkDotNet" Version="0.14.0" />
     <PackageVersion Include="BenchmarkDotNet.Diagnostics.Windows" Version="0.14.0" />
-<<<<<<< HEAD
-=======
     <PackageVersion Include="coverlet.collector" Version="6.0.3" />
->>>>>>> 09a06c88
     <PackageVersion Include="Microsoft.DotNet.BuildTools.GenAPI" Version="3.0.0-preview4-06015-01" />
     <PackageVersion Include="Microsoft.CodeAnalysis" Version="4.11.0" />
     <PackageVersion Include="Microsoft.CodeAnalysis.CSharp" Version="4.8.0" />
