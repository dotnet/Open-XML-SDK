--- conflicted
+++ resolved
@@ -22,13 +22,8 @@
     <PackageVersion Include="StyleCop.Analyzers" Version="1.2.0-beta.507" />
     <PackageVersion Include="Svg" Version="3.4.5" />
     <PackageVersion Include="System.CodeDom" Version="7.0.0" />
-<<<<<<< HEAD
-    <PackageVersion Include="System.Collections.Immutable" Version="5.0.0" />
     <PackageVersion Include="System.IO.Packaging" Version="8.0.0-rc.2.23479.6" />
-=======
     <PackageVersion Include="System.Collections.Immutable" Version="7.0.0" />
-    <PackageVersion Include="System.IO.Packaging" Version="7.0.0" />
->>>>>>> 337ca014
     <PackageVersion Include="System.Net.Http" Version="4.3.4" />
     <PackageVersion Include="System.Security.Cryptography.Algorithms" Version="4.3.1" />
     <PackageVersion Include="System.Xml.ReaderWriter" Version="4.3.1" />
