<?xml version="1.0" encoding="utf-8"?>
<Project>
  <ItemGroup>
    <PackageVersion Include="BenchmarkDotNet" Version="0.14.0" />
    <PackageVersion Include="BenchmarkDotNet.Diagnostics.Windows" Version="0.14.0" />
    <PackageVersion Include="coverlet.collector" Version="6.0.4" />
    <PackageVersion Include="Microsoft.Bcl.Memory" Version="9.0.0" />
    <PackageVersion Include="Microsoft.DotNet.BuildTools.GenAPI" Version="3.0.0-preview4-06015-01" />
    <PackageVersion Include="Microsoft.CodeAnalysis" Version="4.11.0" />
    <PackageVersion Include="Microsoft.CodeAnalysis.CSharp" Version="4.8.0" />
    <PackageVersion Include="Microsoft.CodeAnalysis.Analyzers" Version="3.11.0" />
    <PackageVersion Include="Microsoft.CodeAnalysis.CSharp.SourceGenerators.Testing" Version="1.1.2" />
    <PackageVersion Include="Microsoft.CodeAnalysis.PublicApiAnalyzers" Version="3.11.0-beta1.24219.2" />
    <PackageVersion Include="Microsoft.NET.Test.Sdk" Version="17.12.0" />
    <PackageVersion Include="Microsoft.NETFramework.ReferenceAssemblies" Version="1.0.3" />
    <PackageVersion Include="Microsoft.SourceLink.GitHub" Version="8.0.0" />
    <PackageVersion Include="Microsoft.Testing.Extensions.CodeCoverage" Version="17.13.1" />
    <PackageVersion Include="Newtonsoft.Json" Version="13.0.3" />
    <PackageVersion Include="NSubstitute" Version="5.3.0" />
    <PackageVersion Include="NuGet.Common" Version="6.13.2" />
    <PackageVersion Include="NuGet.Packaging" Version="6.13.2" />
    <PackageVersion Include="NuGet.Protocol" Version="6.12.1" />
    <PackageVersion Include="NuGet.Resolver" Version="6.12.1" />
    <PackageVersion Include="ObjectLayoutInspector" Version="0.1.4" />
    <PackageVersion Include="StyleCop.Analyzers" Version="1.2.0-beta.556" />
    <PackageVersion Include="Svg" Version="3.4.7" />
    <PackageVersion Include="System.CodeDom" Version="8.0.0" />
    <PackageVersion Include="System.IO.Packaging" Version="8.0.1" />
<<<<<<< HEAD
    <PackageVersion Include="System.Collections.Immutable" Version="9.0.0" />
=======
    <PackageVersion Include="System.Collections.Immutable" Version="8.0.0" />
>>>>>>> ad573324
    <PackageVersion Include="System.Net.Http" Version="4.3.4" />
    <PackageVersion Include="System.Security.Cryptography.Algorithms" Version="4.3.1" />
    <PackageVersion Include="System.Text.Json" Version="9.0.0" />
    <PackageVersion Include="System.Xml.ReaderWriter" Version="4.3.1" />
    <PackageVersion Include="System.ValueTuple" Version="4.5.0" />
    <PackageVersion Include="xunit.v3" Version="1.0.0" />
  </ItemGroup>
</Project><|MERGE_RESOLUTION|>--- conflicted
+++ resolved
@@ -26,11 +26,7 @@
     <PackageVersion Include="Svg" Version="3.4.7" />
     <PackageVersion Include="System.CodeDom" Version="8.0.0" />
     <PackageVersion Include="System.IO.Packaging" Version="8.0.1" />
-<<<<<<< HEAD
     <PackageVersion Include="System.Collections.Immutable" Version="9.0.0" />
-=======
-    <PackageVersion Include="System.Collections.Immutable" Version="8.0.0" />
->>>>>>> ad573324
     <PackageVersion Include="System.Net.Http" Version="4.3.4" />
     <PackageVersion Include="System.Security.Cryptography.Algorithms" Version="4.3.1" />
     <PackageVersion Include="System.Text.Json" Version="9.0.0" />
