--- conflicted
+++ resolved
@@ -995,11 +995,7 @@
         #region Helper functions
         internal OpenXmlCompositeElement GetContentFromACBlock(AlternateContent acblk, FileFormatVersions format)
         {
-<<<<<<< HEAD
-            Debug.Assert(format != OfficeVersions.All);
-=======
             Debug.Assert(format != FileFormatVersions.Office2007.AndLater());
->>>>>>> f43f68dc
 
             foreach (var choice in acblk.ChildElements.OfType<AlternateContentChoice>())
             {
