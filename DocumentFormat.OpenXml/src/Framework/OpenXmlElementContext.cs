--- conflicted
+++ resolved
@@ -70,11 +70,7 @@
             {
                 if (_mcSettings == null)
                 {
-<<<<<<< HEAD
-                    _mcSettings = new MarkupCompatibilityProcessSettings(MarkupCompatibilityProcessMode.NoProcess, OfficeVersions.All);
-=======
                     _mcSettings = new MarkupCompatibilityProcessSettings(MarkupCompatibilityProcessMode.NoProcess, FileFormatVersions.Office2007.AndLater());
->>>>>>> f43f68dc
                 }
                 return _mcSettings;
             }
