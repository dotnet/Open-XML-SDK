--- conflicted
+++ resolved
@@ -63,16 +63,10 @@
 
   <!-- .NET Framework builds will all use the binary serialized schema definitions -->
   <ItemGroup Condition=" '$(TargetFramework)' == 'net35' OR '$(TargetFramework)' == 'net40' OR '$(TargetFramework)' == 'net46' ">
-<<<<<<< HEAD
-    <Compile Remove="src\GeneratedCode\Office2007Schema.cs" />
-    <Compile Remove="src\GeneratedCode\Office2010Schema.cs" />
-    <Compile Remove="src\GeneratedCode\Office2013Schema.cs" />
-    <Compile Remove="src\GeneratedCode\Office2016Schema.cs" />
-=======
     <Compile Remove="src\GeneratedCode\Office2007Schema.g.cs" />
     <Compile Remove="src\GeneratedCode\Office2010Schema.g.cs" />
     <Compile Remove="src\GeneratedCode\Office2013Schema.g.cs" />
->>>>>>> afb38734
+    <Compile Remove="src\GeneratedCode\Office2016Schema.g.cs" />
     <Compile Remove="src\ofapi\Validation\SchemaValidation\OfficeStaticSchemaDatas.cs" />
     <EmbeddedResource Include="src\GeneratedCode\O12SchemaConstraintDatas.bin" />
     <EmbeddedResource Include="src\GeneratedCode\O14SchemaConstraintDatas.bin" />
