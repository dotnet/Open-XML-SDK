﻿<Project Sdk="Microsoft.NET.Sdk">

  <Import Project="$([MSBuild]::GetDirectoryNameOfFileAbove($(MSBuildThisFileDirectory), DocumentFormat.OpenXml.Package.props))\DocumentFormat.OpenXml.Package.props" />

  <PropertyGroup>
      <!--
      .NET Standard target must be first to avoid a ResXFileCodeGenerator issue
      (tracked at https://github.com/dotnet/project-system/issues/1519)
    -->
    <TargetFrameworks>netstandard1.3;net35;net40;net46</TargetFrameworks>
    <NoWarn>$(NoWarn);3003</NoWarn>
    <GenerateDocumentationFile>true</GenerateDocumentationFile>
  </PropertyGroup>

  <!--
    Since this project supports multiple configurations which don't all have the same surface area, the following define
    constants are used to conditionally compile features:

    FEATURE_ABSTRACT_XML_CLOSE       : XmlWriter.Close is defined as abstract
    FEATURE_ACTIVATOR_PRIVATE_CREATE : Activator.Create can create an object from a private constructor
    FEATURE_CLONEABLE                : Interface ICloneable is available in the platform
    FEATURE_CLOSE                    : Stream.Close is available in the platform
    FEATURE_DCS_SETTINGS             : DataContractSerializer settings class exists
    FEATURE_IREADONLYLIST            : The IReadOnlyList<T> interface is available in the platform
    FEATURE_ISSUBCLASSOF             : Type.IsSubClassOf is available in the platform
    FEATURE_SECURITY                 : Security (CAS) related APIs are available
    FEATURE_SERIALIZATION            : Serialization using ISerializable is in the platform
    FEATURE_SYSTEMEXCEPTION          : SytemException is available in the platform
    FEATURE_TYPEINFO                 : System.Reflection.TypeInfo is available in the platform
    FEATURE_XML_DISPOSE_PROTECTED    : XmlWriter.Dispose is protected
    FEATURE_XML_PROHIBIT_DTD         : XML settings only has ProhibitDtd property
    FEATURE_XML_QUOTECHAR            : XmlReader.QuoteChar is an abstract member
    FEATURE_XML_SCHEMA               : XML Schema is available in the platform
    FEATURE_XML_VERIFYTOKEN          : XmlConvert.VerifyTOKEN is available in the platform
  -->

  <!-- .NET 3.5 Support -->
  <PropertyGroup Condition=" '$(TargetFramework)' == 'net35' ">
    <DefineConstants>$(DefineConstants);FEATURE_ABSTRACT_XML_CLOSE;FEATURE_ACTIVATOR_PRIVATE_CREATE;FEATURE_CLONEABLE;FEATURE_CLOSE;FEATURE_ISSUBCLASSOF;FEATURE_SERIALIZATION;FEATURE_SYSTEMEXCEPTION;FEATURE_XML_DISPOSE_PROTECTED;FEATURE_XML_PROHIBIT_DTD;FEATURE_XML_QUOTECHAR;FEATURE_XML_SCHEMA;FEATURE_XML_VERIFYTOKEN</DefineConstants>
  </PropertyGroup>

  <!-- .NET 4.0 Support -->
  <PropertyGroup Condition=" '$(TargetFramework)' == 'net40' ">
    <DefineConstants>$(DefineConstants);FEATURE_ABSTRACT_XML_CLOSE;FEATURE_ACTIVATOR_PRIVATE_CREATE;FEATURE_CLONEABLE;FEATURE_CLOSE;FEATURE_ISSUBCLASSOF;FEATURE_SECURITY;FEATURE_SERIALIZATION;FEATURE_SYSTEMEXCEPTION;FEATURE_XML_DISPOSE_PROTECTED;FEATURE_XML_QUOTECHAR;FEATURE_XML_SCHEMA;FEATURE_XML_VERIFYTOKEN</DefineConstants>
  </PropertyGroup>

  <!-- Builds targeting .NET Framework < 4.6 use WindowsBase as System.IO.Packaging is not supported on those platforms -->
  <ItemGroup Condition=" '$(TargetFramework)' == 'net35' OR '$(TargetFramework)' == 'net40' ">
    <Reference Include="System" />
    <Reference Include="System.Runtime.Serialization" />
    <Reference Include="System.Xml" />
    <Reference Include="System.Xml.Linq" />
    <Reference Include="WindowsBase" />
  </ItemGroup>

  <!-- .NET 4.6 Support -->
  <PropertyGroup Condition=" '$(TargetFramework)' == 'net46' ">
    <DefineConstants>$(DefineConstants);FEATURE_DCS_SETTINGS;FEATURE_IREADONLYLIST;FEATURE_TYPEINFO;FEATURE_CLONEABLE;FEATURE_CLOSE;FEATURE_ACTIVATOR_PRIVATE_CREATE;FEATURE_ISSUBCLASSOF;FEATURE_SECURITY;FEATURE_SERIALIZATION;FEATURE_SYSTEMEXCEPTION;FEATURE_XML_QUOTECHAR;FEATURE_XML_SCHEMA;FEATURE_XML_VERIFYTOKEN</DefineConstants>
  </PropertyGroup>

  <!-- Builds targeting .NET 4.6 use System.IO.Packaging -->
  <ItemGroup Condition=" '$(TargetFramework)' == 'net46' ">
    <Reference Include="System" />
    <Reference Include="System.Runtime.Serialization" />
    <Reference Include="System.Xml" />
    <Reference Include="System.Xml.Linq" />
    <PackageReference Include="System.IO.Packaging" Version="4.4.0" />
  </ItemGroup>

  <!-- .NET Standard 1.3 builds will use the static schemas and System.IO.Packaging -->
  <PropertyGroup Condition=" '$(TargetFramework)' == 'netstandard1.3' ">
    <DefineConstants> $(DefineConstants);FEATURE_DCS_SETTINGS;FEATURE_TYPEINFO;FEATURE_IREADONLYLIST</DefineConstants>
  </PropertyGroup>

  <ItemGroup Condition=" '$(TargetFramework)' == 'netstandard1.3' ">
    <PackageReference Include="System.IO.Packaging" Version="4.4.0" />
<<<<<<< HEAD
    <PackageReference Include="System.Runtime.Serialization.Xml" Version="4.3.0" />
  </ItemGroup>

  <ItemGroup>
    <EmbeddedResource Include="src\GeneratedCode\O12SchemaConstraintDatas.bin" />
    <EmbeddedResource Include="src\GeneratedCode\O14SchemaConstraintDatas.bin" />
    <EmbeddedResource Include="src\GeneratedCode\O15SchemaConstraintDatas.bin" />
=======

    <!-- In order to support .NET Native, we need to include an appropriate .rd.xml -->
    <EmbeddedResource Include="Properties\DocumentFormat.OpenXml.rd.xml" />
>>>>>>> 3c137173
  </ItemGroup>

  <ItemGroup>
    <Compile Update="Resources\ExceptionMessages.Designer.cs">
      <DesignTime>True</DesignTime>
      <AutoGen>True</AutoGen>
      <DependentUpon>ExceptionMessages.resx</DependentUpon>
    </Compile>
  </ItemGroup>
  
  <ItemGroup>
    <EmbeddedResource Update="Resources\ExceptionMessages.resx">
      <Generator>ResXFileCodeGenerator</Generator>
      <LastGenOutput>ExceptionMessages.Designer.cs</LastGenOutput>
      <CustomToolNamespace>DocumentFormat.OpenXml</CustomToolNamespace>
    </EmbeddedResource>
  </ItemGroup>

</Project><|MERGE_RESOLUTION|>--- conflicted
+++ resolved
@@ -74,19 +74,16 @@
 
   <ItemGroup Condition=" '$(TargetFramework)' == 'netstandard1.3' ">
     <PackageReference Include="System.IO.Packaging" Version="4.4.0" />
-<<<<<<< HEAD
     <PackageReference Include="System.Runtime.Serialization.Xml" Version="4.3.0" />
+
+    <!-- In order to support .NET Native, we need to include an appropriate .rd.xml -->
+    <EmbeddedResource Include="Properties\DocumentFormat.OpenXml.rd.xml" />
   </ItemGroup>
 
   <ItemGroup>
     <EmbeddedResource Include="src\GeneratedCode\O12SchemaConstraintDatas.bin" />
     <EmbeddedResource Include="src\GeneratedCode\O14SchemaConstraintDatas.bin" />
     <EmbeddedResource Include="src\GeneratedCode\O15SchemaConstraintDatas.bin" />
-=======
-
-    <!-- In order to support .NET Native, we need to include an appropriate .rd.xml -->
-    <EmbeddedResource Include="Properties\DocumentFormat.OpenXml.rd.xml" />
->>>>>>> 3c137173
   </ItemGroup>
 
   <ItemGroup>
