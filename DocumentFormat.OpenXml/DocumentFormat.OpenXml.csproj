--- conflicted
+++ resolved
@@ -52,15 +52,16 @@
     <DefineConstants>$(DefineConstants);FEATURE_IREADONLYLIST;FEATURE_TYPEINFO;FEATURE_BINARYFORMATTER;FEATURE_CLONEABLE;FEATURE_CLOSE;FEATURE_ACTIVATOR_PRIVATE_CREATE;FEATURE_ISSUBCLASSOF;FEATURE_SECURITY;FEATURE_SERIALIZATION;FEATURE_SYSTEMEXCEPTION;FEATURE_XML_QUOTECHAR;FEATURE_XML_SCHEMA;FEATURE_XML_VERIFYTOKEN</DefineConstants>
   </PropertyGroup>
 
-<<<<<<< HEAD
   <!-- Builds targeting .NET 4.6 use System.IO.Packaging -->
   <ItemGroup Condition=" '$(TargetFramework)' == 'net46' ">
     <Reference Include="System" />
     <Reference Include="System.Xml" />
     <Reference Include="System.Xml.Linq" />
     <PackageReference Include="System.IO.Packaging" Version="4.0.0" />
-=======
-  <ItemGroup Condition=" '$(TargetFramework)' == 'net45' ">
+  </ItemGroup>
+
+  <!-- .NET Framework builds will all use the binary serialized schema definitions -->
+  <ItemGroup Condition=" '$(TargetFramework)' == 'net35' OR '$(TargetFramework)' == 'net40' OR '$(TargetFramework)' == 'net46' ">
     <Compile Remove="src\GeneratedCode\Office2007Schema.cs" />
     <Compile Remove="src\GeneratedCode\Office2010Schema.cs" />
     <Compile Remove="src\GeneratedCode\Office2013Schema.cs" />
@@ -70,18 +71,6 @@
     <EmbeddedResource Include="src\GeneratedCode\O14SchemaConstraintDatas.bin" />
     <EmbeddedResource Include="src\GeneratedCode\O15SchemaConstraintDatas.bin" />
     <EmbeddedResource Include="src\GeneratedCode\O16SchemaConstraintDatas.bin" />
->>>>>>> fd0131c0
-  </ItemGroup>
-
-  <!-- .NET Framework builds will all use the binary serialized schema definitions -->
-  <ItemGroup Condition=" '$(TargetFramework)' == 'net35' OR '$(TargetFramework)' == 'net40' OR '$(TargetFramework)' == 'net46' ">
-    <Compile Remove="src\GeneratedCode\Office2007Schema.cs" />
-    <Compile Remove="src\GeneratedCode\Office2010Schema.cs" />
-    <Compile Remove="src\GeneratedCode\Office2013Schema.cs" />
-    <Compile Remove="src\ofapi\Validation\SchemaValidation\OfficeStaticSchemaDatas.cs" />
-    <EmbeddedResource Include="src\GeneratedCode\O12SchemaConstraintDatas.bin" />
-    <EmbeddedResource Include="src\GeneratedCode\O14SchemaConstraintDatas.bin" />
-    <EmbeddedResource Include="src\GeneratedCode\O15SchemaConstraintDatas.bin" />
   </ItemGroup>
 
   <!-- .NET Standard 1.3 builds will use the static schemas and System.IO.Packaging -->
